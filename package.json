{
  "name": "cesium",
  "version": "1.102.0",
  "description": "CesiumJS is a JavaScript library for creating 3D globes and 2D maps in a web browser without a plugin.",
  "homepage": "http://cesium.com/cesiumjs/",
  "license": "Apache-2.0",
  "author": {
    "name": "Cesium GS, Inc.",
    "url": "https://cesium.com"
  },
  "contributors": [
    {
      "name": "CesiumJS community",
      "url": "https://github.com/CesiumGS/cesium/blob/main/CONTRIBUTORS.md"
    }
  ],
  "keywords": [
    "3D",
    "webgl",
    "geospatial",
    "map",
    "globe"
  ],
  "repository": {
    "type": "git",
    "url": "https://github.com/CesiumGS/cesium.git"
  },
  "bugs": {
    "url": "https://github.com/CesiumGS/cesium/issues",
    "email": "cesium-dev@googlegroups.com"
  },
  "main": "index.cjs",
  "module": "./Source/Cesium.js",
  "types": "./Source/Cesium.d.ts",
  "exports": {
    "./package.json": "./package.json",
    "./Source/*": "./Source/*",
    "./Source/*.js": null,
    "./Build/*": "./Build/*",
    "./Build/*.js": null,
    ".": {
      "require": "./index.cjs",
      "import": "./Source/Cesium.js"
    }
  },
  "type": "module",
  "sideEffects": [
    "./Source/ThirdParty/**/*",
    "./Source/Widgets/**/*.css",
    "./Source/Workers/*",
    "./Specs/**/*"
  ],
  "dependencies": {
    "@cesium/engine": "2.0.0",
    "@cesium/widgets": "2.0.0"
  },
  "devDependencies": {
    "@aws-sdk/client-s3": "^3.276.0",
    "@aws-sdk/lib-storage": "^3.276.0",
    "@rollup/plugin-commonjs": "^23.0.5",
    "@rollup/plugin-node-resolve": "^15.0.1",
<<<<<<< HEAD
    "@rollup/plugin-terser": "^0.4.0",
    "aws-sdk": "^2.1276.0",
=======
>>>>>>> f64d78e2
    "chokidar": "^3.5.3",
    "cloc": "^2.8.0",
    "compression": "^1.7.4",
    "decompress": "^4.2.1",
    "download": "^8.0.0",
    "draco3d": "^1.5.1",
    "esbuild": "^0.17.10",
    "eslint": "^8.29.0",
    "eslint-config-cesium": "^9.0.1",
    "eslint-config-prettier": "^8.3.0",
    "eslint-plugin-es": "^4.1.0",
    "eslint-plugin-html": "^7.1.0",
    "eslint-plugin-node": "^11.1.0",
    "express": "^4.17.1",
    "globby": "^13.1.3",
    "glsl-strip-comments": "^1.0.0",
    "gulp": "^4.0.2",
    "gulp-clean-css": "^4.3.0",
    "gulp-insert": "^0.5.0",
    "gulp-rename": "^2.0.0",
    "gulp-replace": "^1.1.3",
    "gulp-tap": "^2.0.0",
    "gulp-zip": "^5.1.0",
    "husky": "^8.0.2",
    "istanbul-lib-instrument": "^5.2.0",
    "jasmine-core": "^4.0.1",
    "jsdoc": "^3.6.7",
    "karma": "^6.3.20",
    "karma-chrome-launcher": "^3.1.0",
    "karma-coverage": "^2.0.3",
    "karma-detect-browsers": "^2.3.3",
    "karma-edge-launcher": "^0.4.2",
    "karma-firefox-launcher": "^2.1.1",
    "karma-ie-launcher": "^1.0.0",
    "karma-jasmine": "^5.1.0",
    "karma-longest-reporter": "^1.1.0",
    "karma-safari-launcher": "^1.0.0",
    "karma-sourcemap-loader": "^0.3.8",
    "karma-spec-reporter": "^0.0.36",
    "markdownlint-cli": "^0.33.0",
    "merge-stream": "^2.0.0",
    "mime": "^3.0.0",
    "mkdirp": "^2.1.3",
    "node-fetch": "^3.2.10",
    "open": "^8.2.1",
    "p-limit": "^4.0.0",
    "prettier": "2.1.2",
    "prismjs": "^1.28.0",
    "request": "^2.79.0",
    "rimraf": "^4.1.2",
    "rollup": "^2.79.1",
    "rollup-plugin-strip-pragma": "^1.0.0",
    "stream-to-promise": "^3.0.0",
    "tsd-jsdoc": "^2.5.0",
    "typescript": "^4.9.4",
    "yargs": "^17.0.1"
  },
  "scripts": {
    "prepare": "gulp prepare && husky install",
    "start": "node server.js",
    "start-public": "node server.js --public",
    "build": "gulp build",
    "build-release": "gulp buildRelease",
    "build-watch": "gulp buildWatch",
    "build-ts": "gulp buildTs",
    "build-third-party": "gulp buildThirdParty",
    "build-apps": "gulp buildApps",
    "clean": "gulp clean",
    "cloc": "gulp cloc",
    "coverage": "gulp coverage",
    "build-docs": "gulp buildDocs",
    "build-docs-watch": "gulp buildDocsWatch",
    "eslint": "eslint \"./**/*.js\" \"./**/*.cjs\" \"./**/*.html\" --cache --quiet",
    "make-zip": "gulp makeZip",
    "markdownlint": "markdownlint \"*.md\" \"Documentation/**/*.md\" \"packages/**/*.md\" --ignore CHANGES.md --ignore \"./**/LICENSE.md\"",
    "release": "gulp release",
    "website-release": "gulp websiteRelease",
    "test": "gulp test",
    "test-all": "gulp test --all",
    "test-webgl": "gulp test --include WebGL",
    "test-non-webgl": "gulp test --exclude WebGL",
    "test-webgl-validation": "gulp test --webglValidation",
    "test-webgl-stub": "gulp test --webglStub",
    "test-release": "gulp test --release",
    "deploy-s3": "gulp deployS3",
    "deploy-status": "gulp deployStatus",
    "deploy-set-version": "gulp deploySetVersion",
    "prettier": "prettier --write \"**/*\"",
    "prettier-check": "prettier --check \"**/*\""
  },
  "engines": {
    "node": ">=14.0.0"
  },
  "lint-staged": {
    "*.{js,cjs,html}": [
      "eslint --cache --quiet",
      "prettier --write"
    ],
    "*.md": [
      "markdownlint --ignore CHANGES.md --ignore \"./**/LICENSE.md\"",
      "prettier --write"
    ]
  },
  "workspaces": [
    "packages/engine",
    "packages/widgets"
  ]
}<|MERGE_RESOLUTION|>--- conflicted
+++ resolved
@@ -59,11 +59,7 @@
     "@aws-sdk/lib-storage": "^3.276.0",
     "@rollup/plugin-commonjs": "^23.0.5",
     "@rollup/plugin-node-resolve": "^15.0.1",
-<<<<<<< HEAD
     "@rollup/plugin-terser": "^0.4.0",
-    "aws-sdk": "^2.1276.0",
-=======
->>>>>>> f64d78e2
     "chokidar": "^3.5.3",
     "cloc": "^2.8.0",
     "compression": "^1.7.4",
