<<<<<<< HEAD
import { defaultValue } from '../Source/Cesium.js';
import { defer } from '../Source/Cesium.js';
=======
import { defaultValue } from "../Source/Cesium.js";
import { when } from "../Source/Cesium.js";
>>>>>>> 2fd0e8f7

function runLater(functionToRunLater, milliseconds) {
  milliseconds = defaultValue(milliseconds, 0);

<<<<<<< HEAD
        var deferred = defer();
        setTimeout(function() {
            try {
                deferred.resolve(functionToRunLater());
            } catch (e) {
                deferred.reject(e);
            }
        }, milliseconds);
        return deferred.promise;
=======
  var deferred = when.defer();
  setTimeout(function () {
    try {
      deferred.resolve(functionToRunLater());
    } catch (e) {
      deferred.reject(e);
>>>>>>> 2fd0e8f7
    }
  }, milliseconds);
  return deferred.promise;
}
export default runLater;<|MERGE_RESOLUTION|>--- conflicted
+++ resolved
@@ -1,32 +1,15 @@
-<<<<<<< HEAD
-import { defaultValue } from '../Source/Cesium.js';
-import { defer } from '../Source/Cesium.js';
-=======
 import { defaultValue } from "../Source/Cesium.js";
-import { when } from "../Source/Cesium.js";
->>>>>>> 2fd0e8f7
+import { defer } from "../Source/Cesium.js";
 
 function runLater(functionToRunLater, milliseconds) {
   milliseconds = defaultValue(milliseconds, 0);
 
-<<<<<<< HEAD
-        var deferred = defer();
-        setTimeout(function() {
-            try {
-                deferred.resolve(functionToRunLater());
-            } catch (e) {
-                deferred.reject(e);
-            }
-        }, milliseconds);
-        return deferred.promise;
-=======
-  var deferred = when.defer();
+  var deferred = defer();
   setTimeout(function () {
     try {
       deferred.resolve(functionToRunLater());
     } catch (e) {
       deferred.reject(e);
->>>>>>> 2fd0e8f7
     }
   }, milliseconds);
   return deferred.promise;
