--- conflicted
+++ resolved
@@ -4,41 +4,42 @@
          'Core/Cartesian3',
          'Core/Ellipsoid',
          'Core/Math',
-         'Core/Ray',
-         'Core/Plane'
+         'Core/Ray'
      ], function(
          IntersectionTests,
          Cartesian3,
          Ellipsoid,
          CesiumMath,
-         Ray,
-         Plane) {
+         Ray) {
     "use strict";
     /*global jasmine,describe,xdescribe,it,xit,expect,beforeEach,afterEach,beforeAll,afterAll,spyOn,runs,waits,waitsFor*/
 
     it('rayPlane intersects', function() {
         var ray = new Ray(new Cartesian3(2.0, 0.0, 0.0), new Cartesian3(-1.0, 0.0, 0.0));
-        var plane = new Plane(new Cartesian3(1.0, 0.0, 0.0), -1.0);
-
-        var intersectionPoint = IntersectionTests.rayPlane(ray, plane);
+        var planeNormal = new Cartesian3(1.0, 0.0, 0.0);
+        var planeD = -1.0;
+
+        var intersectionPoint = IntersectionTests.rayPlane(ray, planeNormal, planeD);
 
         expect(intersectionPoint).toEqual(new Cartesian3(1.0, 0.0, 0.0));
     });
 
     it('rayPlane misses', function() {
         var ray = new Ray(new Cartesian3(2.0, 0.0, 0.0), new Cartesian3(1.0, 0.0, 0.0));
-        var plane = new Plane(new Cartesian3(1.0, 0.0, 0.0), -1.0);
-
-        var intersectionPoint = IntersectionTests.rayPlane(ray, plane);
+        var planeNormal = new Cartesian3(1.0, 0.0, 0.0);
+        var planeD = -1.0;
+
+        var intersectionPoint = IntersectionTests.rayPlane(ray, planeNormal, planeD);
 
         expect(intersectionPoint).not.toBeDefined();
     });
 
     it('rayPlane misses (parallel)', function() {
         var ray = new Ray(new Cartesian3(2.0, 0.0, 0.0), new Cartesian3(0.0, 1.0, 0.0));
-        var plane = new Plane(new Cartesian3(1.0, 0.0, 0.0), -1.0);
-
-        var intersectionPoint = IntersectionTests.rayPlane(ray, plane);
+        var planeNormal = new Cartesian3(1.0, 0.0, 0.0);
+        var planeD = -1.0;
+
+        var intersectionPoint = IntersectionTests.rayPlane(ray, planeNormal, planeD);
 
         expect(intersectionPoint).not.toBeDefined();
     });
@@ -49,9 +50,15 @@
         }).toThrow();
     });
 
-    it('rayPlane throws without plane', function() {
+    it('rayPlane throws without planeNormal', function() {
         expect(function() {
             IntersectionTests.rayPlane(new Ray(new Cartesian3(), new Cartesian3()));
+        }).toThrow();
+    });
+
+    it('rayPlane throws without planeD', function() {
+        expect(function() {
+            IntersectionTests.rayPlane(new Ray(new Cartesian3(), new Cartesian3()), new Cartesian3());
         }).toThrow();
     });
 
@@ -185,135 +192,6 @@
         expect(intersections).not.toBeDefined();
     });
 
-<<<<<<< HEAD
-    ///////////////////////////////////////////////////////////////////////////
-
-    it('triangle is front of a plane', function() {
-        var plane = new Plane(Cartesian3.UNIT_Z, 0.0);
-        var p0 = new Cartesian3(0.0, 0.0, 2.0);
-        var p1 = new Cartesian3(0.0, 1.0, 2.0);
-        var p2 = new Cartesian3(1.0, 0.0, 2.0);
-
-        var triangles = IntersectionTests.trianglePlaneIntersection(p0, p1, p2, plane);
-        expect(triangles).not.toBeDefined();
-     });
-
-    it('triangle is behind a plane', function() {
-        var plane = new Plane(Cartesian3.UNIT_Z.negate(), 0.0);
-        var p0 = new Cartesian3(0.0, 0.0, 2.0);
-        var p1 = new Cartesian3(0.0, 1.0, 2.0);
-        var p2 = new Cartesian3(1.0, 0.0, 2.0);
-
-        var triangles = IntersectionTests.trianglePlaneIntersection(p0, p1, p2, plane);
-        expect(triangles).not.toBeDefined();
-     });
-
-    it('triangle intersects plane with p0 behind', function() {
-        var plane = new Plane(Cartesian3.UNIT_Z, -1.0);
-        var p0 = new Cartesian3(0.0, 0.0, 0.0);
-        var p1 = new Cartesian3(0.0, 1.0, 2.0);
-        var p2 = new Cartesian3(0.0, -1.0, 2.0);
-
-        var triangles = IntersectionTests.trianglePlaneIntersection(p0, p1, p2, plane);
-        expect(triangles).toBeDefined();
-        expect(triangles.indices.length).toEqual(3 + 6);
-        expect(triangles.positions[triangles.indices[0]].equals(p0)).toEqual(true);
-    });
-
-    it('triangle intersects plane with p1 behind', function() {
-        var plane = new Plane(Cartesian3.UNIT_Z, -1.0);
-        var p0 = new Cartesian3(0.0, -1.0, 2.0);
-        var p1 = new Cartesian3(0.0, 0.0, 0.0);
-        var p2 = new Cartesian3(0.0, 1.0, 2.0);
-
-        var triangles = IntersectionTests.trianglePlaneIntersection(p0, p1, p2, plane);
-        expect(triangles).toBeDefined();
-        expect(triangles.indices.length).toEqual(3 + 6);
-        expect(triangles.positions[triangles.indices[0]].equals(p1)).toEqual(true);
-    });
-
-    it('triangle intersects plane with p2 behind', function() {
-        var plane = new Plane(Cartesian3.UNIT_Z, -1.0);
-        var p0 = new Cartesian3(0.0, 1.0, 2.0);
-        var p1 = new Cartesian3(0.0, -1.0, 2.0);
-        var p2 = new Cartesian3(0.0, 0.0, 0.0);
-
-        var triangles = IntersectionTests.trianglePlaneIntersection(p0, p1, p2, plane);
-        expect(triangles).toBeDefined();
-        expect(triangles.indices.length).toEqual(3 + 6);
-        expect(triangles.positions[triangles.indices[0]].equals(p2)).toEqual(true);
-    });
-
-    it('triangle intersects plane with p0 in front', function() {
-        var plane = new Plane(Cartesian3.UNIT_Y, -1.0);
-        var p0 = new Cartesian3(0.0, 2.0, 0.0);
-        var p1 = new Cartesian3(1.0, 0.0, 0.0);
-        var p2 = new Cartesian3(-1.0, 0.0, 0.0);
-
-        var triangles = IntersectionTests.trianglePlaneIntersection(p0, p1, p2, plane);
-        expect(triangles).toBeDefined();
-        expect(triangles.indices.length).toEqual(6 + 3);
-        expect(triangles.positions[triangles.indices[0]].equals(p1)).toEqual(true);  // p0 is in front
-        expect(triangles.positions[triangles.indices[1]].equals(p2)).toEqual(true);
-    });
-
-    it('triangle intersects plane with p1 in front', function() {
-        var plane = new Plane(Cartesian3.UNIT_Y, -1.0);
-        var p0 = new Cartesian3(-1.0, 0.0, 0.0);
-        var p1 = new Cartesian3(0.0, 2.0, 0.0);
-        var p2 = new Cartesian3(1.0, 0.0, 0.0);
-
-        var triangles = IntersectionTests.trianglePlaneIntersection(p0, p1, p2, plane);
-        expect(triangles).toBeDefined();
-        expect(triangles.indices.length).toEqual(6 + 3);
-        expect(triangles.positions[triangles.indices[0]].equals(p2)).toEqual(true);  // p1 is in front
-        expect(triangles.positions[triangles.indices[1]].equals(p0)).toEqual(true);
-    });
-
-    it('triangle intersects plane with p2 in front', function() {
-        var plane = new Plane(Cartesian3.UNIT_Y, -1.0);
-        var p0 = new Cartesian3(1.0, 0.0, 0.0);
-        var p1 = new Cartesian3(-1.0, 0.0, 0.0);
-        var p2 = new Cartesian3(0.0, 2.0, 0.0);
-
-        var triangles = IntersectionTests.trianglePlaneIntersection(p0, p1, p2, plane);
-        expect(triangles).toBeDefined();
-        expect(triangles.indices.length).toEqual(6 + 3);
-        expect(triangles.positions[triangles.indices[0]].equals(p0)).toEqual(true);  // p2 is in front
-        expect(triangles.positions[triangles.indices[1]].equals(p1)).toEqual(true);
-    });
-
-    it('trianglePlaneIntersection throws without p0', function() {
-        expect(function() {
-            return IntersectionTests.trianglePlaneIntersection();
-        }).toThrow();
-    });
-
-    it('trianglePlaneIntersection throws without p1', function() {
-        var p = Cartesian3.UNIT_X;
-
-        expect(function() {
-            return IntersectionTests.trianglePlaneIntersection(p);
-        }).toThrow();
-    });
-
-    it('trianglePlaneIntersection throws without p2', function() {
-        var p = Cartesian3.UNIT_X;
-
-        expect(function() {
-            return IntersectionTests.trianglePlaneIntersection(p, p);
-        }).toThrow();
-    });
-
-    it('trianglePlaneIntersection throws without plane', function() {
-        var p = Cartesian3.UNIT_X;
-
-        expect(function() {
-            return IntersectionTests.trianglePlaneIntersection(p, p, p);
-        }).toThrow();
-    });
-
-=======
     it('grazingAltitudeLocation throws without ray', function() {
         expect(function() {
             IntersectionTests.grazingAltitudeLocation();
@@ -450,5 +328,4 @@
             IntersectionTests.lineSegmentPlane(new Cartesian3(), new Cartesian3(), new Cartesian3());
         }).toThrow();
     });
->>>>>>> ff5b561f
 });