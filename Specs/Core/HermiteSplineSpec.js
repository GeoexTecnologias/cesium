/*global defineSuite*/
defineSuite([
         'Core/HermiteSpline',
         'Core/Cartesian3',
         'Core/Math'
     ], function(
         HermiteSpline,
         Cartesian3,
         CesiumMath) {
    "use strict";
    /*global jasmine,describe,xdescribe,it,xit,expect,beforeEach,afterEach,beforeAll,afterAll,spyOn,runs,waits,waitsFor*/

    var points;
    var times;

    beforeEach(function() {
        points = [
            new Cartesian3(-1.0, -1.0, 0.0),
            new Cartesian3(-0.5, -0.125, 0.0),
            new Cartesian3(0.5, 0.125, 0.0),
            new Cartesian3(1.0, 1.0, 0.0)
        ];
        times = [0.0, 1.0, 2.0, 3.0];
    });

    it('constructor throws without points, times or tangents', function() {
        expect(function() {
            return new HermiteSpline();
        }).toThrowDeveloperError();
    });

    it('constructor throws when control points length is less than 2', function() {
        expect(function() {
            return new HermiteSpline({
                points : [Cartesian3.ZERO]
            });
        }).toThrowDeveloperError();
    });

<<<<<<< HEAD
=======
    it('constructor throws without times', function() {
        expect(function() {
            return new HermiteSpline({
                points : points
            });
        }).toThrowDeveloperError();
    });

>>>>>>> eebb91cf
    it('constructor throws when times.length is not equal to points.length', function() {
        expect(function() {
            return new HermiteSpline({
                points : points,
                times : [0.0, 1.0]
            });
        }).toThrowDeveloperError();
    });

<<<<<<< HEAD
    it('constructor throws when inTangents or outTangents length is not equal to points.length - 1', function() {
        expect(function() {
            return new HermiteSpline({
                points : points,
                times : times,
                inTangents : [Cartesian3.ZERO],
                outTangents : [Cartesian3.UNIT_X]
            });
        }).toThrow();
=======
    it('evaluate fails with undefined time', function() {
        var hs = new HermiteSpline({
            points : points,
            times : times
        });
        expect(function() {
            hs.evaluate();
        }).toThrowDeveloperError();
    });

    it('evaluate fails with time out of range', function() {
        var hs = new HermiteSpline({
            points : points,
            times : times
        });
        expect(function() {
            hs.evaluate(times[0] - 1.0);
        }).toThrowDeveloperError();
>>>>>>> eebb91cf
    });

    // returns a function for a hermite curve between points p and q
    // with tangents pT and qT respectively on the interval [0, 1]
    var createHermiteBasis = function(p, pT, q, qT) {
        return function(u) {
            var a = 2.0 * u * u * u - 3.0 * u * u + 1.0;
            var b = -2.0 * u * u * u + 3.0 * u * u;
            var c = u * u * u - 2.0 * u * u + u;
            var d = u * u * u - u * u;

            var p0 = Cartesian3.multiplyByScalar(p, a);
            var p1 = Cartesian3.multiplyByScalar(q, b);
            var p2 = Cartesian3.multiplyByScalar(pT, c);
            var p3 = Cartesian3.multiplyByScalar(qT, d);

            return Cartesian3.add(Cartesian3.add(Cartesian3.add(p0, p1), p2), p3);
        };
    };

    it('create spline', function() {
        var hs = new HermiteSpline({
            times : [ 0.0, 1.0, 3.0, 4.5, 6.0 ],
            points : [
                new Cartesian3(1235398.0, -4810983.0, 4146266.0),
                new Cartesian3(1372574.0, -5345182.0, 4606657.0),
                new Cartesian3(-757983.0, -5542796.0, 4514323.0),
                new Cartesian3(-2821260.0, -5248423.0, 4021290.0),
                new Cartesian3(-2539788.0, -4724797.0, 3620093.0)
            ],
            outTangents : [
                new Cartesian3(1125196, -161816, 270551),
                new Cartesian3(-996690.5, -365906.5, 184028.5),
                new Cartesian3(-2096917, 48379.5, -292683.5),
                new Cartesian3(-890902.5, 408999.5, -447115)
            ],
            inTangents : [
                new Cartesian3(-1993381, -731813, 368057),
                new Cartesian3(-4193834, 96759, -585367),
                new Cartesian3(-1781805, 817999, -894230),
                new Cartesian3(1165345, 112641, 47281)
            ]
        });

        var p0 = hs.points[0];
        var p1 = hs.points[1];
        var pT0 = hs.outTangents[0];
        var pT1 = hs.inTangents[0];
        var interpolate = createHermiteBasis(p0, pT0, p1, pT1);

        var granularity = 0.1;
        for ( var i = 0.0; i < 1.0; i = i + granularity) {
            expect(hs.evaluate(i)).toEqualEpsilon(interpolate(i), CesiumMath.EPSILON3);
        }
    });

    it('createC1 throws without points', function() {
        expect(function() {
            return HermiteSpline.createC1();
        }).toThrow();
    });

    it('createC1 throws when control points length is less than 2', function() {
        expect(function() {
            return HermiteSpline.createC1({
                points : [Cartesian3.ZERO]
            });
        }).toThrow();
    });

    it('createC1 throws without times', function() {
        expect(function() {
            return HermiteSpline.createC1({
                points : points
            });
        }).toThrow();
    });

    it('createC1 throws when times.length is not equal to points.length', function() {
        expect(function() {
            return HermiteSpline.createC1({
                points : points,
                times : [0.0, 1.0]
            });
        }).toThrow();
    });

    it('createC1 throws without tangents', function() {
        expect(function() {
            return HermiteSpline.createC1({
                points : points,
                times : times
            });
        }).toThrow();
    });

    it('createC1 throws when tangents.length is not equal to times.length', function() {
        expect(function() {
            return HermiteSpline.createC1({
                points : points,
                times : times,
                tangents : [Cartesian3.ZERO]
            });
        }).toThrow();
    });

    it('C1 spline', function() {
        var times = [ 0.0, 1.0, 3.0, 4.5, 6.0 ];
        var points = [
            new Cartesian3(1235398.0, -4810983.0, 4146266.0),
            new Cartesian3(1372574.0, -5345182.0, 4606657.0),
            new Cartesian3(-757983.0, -5542796.0, 4514323.0),
            new Cartesian3(-2821260.0, -5248423.0, 4021290.0),
            new Cartesian3(-2539788.0, -4724797.0, 3620093.0)
        ];

        var tangents = new Array(points.length);
        tangents[0] = new Cartesian3(1125196, -161816, 270551);
        for (var i = 1; i < tangents.length - 1; ++i) {
            tangents[i] = Cartesian3.multiplyByScalar(Cartesian3.subtract(points[i + 1], points[i - 1]), 0.5);
        }
        tangents[tangents.length - 1] = new Cartesian3(1165345, 112641, 47281);

        var interpolate = createHermiteBasis(points[0], tangents[0], points[1], tangents[1]);
        var hs = HermiteSpline.createC1({
            times : times,
            points : points,
            tangents : tangents
        });

        var granularity = 0.1;
        for ( var j = times[0]; j < times[1]; j = j + granularity) {
            expect(hs.evaluate(j)).toEqualEpsilon(interpolate(j), CesiumMath.EPSILON3);
        }
    });

    it('createNaturalCubic throws without points', function() {
        expect(function() {
            return HermiteSpline.createNaturalCubic();
        }).toThrow();
    });

    it('createNaturalCubic throws when control points length is less than 2', function() {
        expect(function() {
            return HermiteSpline.createNaturalCubic({
                points : [Cartesian3.ZERO]
            });
        }).toThrow();
    });

    it('createNaturalCubic throws without times', function() {
        expect(function() {
            return HermiteSpline.createNaturalCubic({
                points : points
            });
        }).toThrow();
    });

    it('createNaturalCubic throws when times.length is not equal to points.length', function() {
        expect(function() {
            return HermiteSpline.createNaturalCubic({
                points : points,
                times : [0.0, 1.0]
            });
        }).toThrow();
    });

    it('natural cubic spline', function() {
        points = [
            new Cartesian3(1.0, 0.0, 0.0),
            new Cartesian3(0.0, 1.0, CesiumMath.PI_OVER_TWO),
            new Cartesian3(-1.0, 0.0, Math.PI),
            new Cartesian3(0.0, -1.0, CesiumMath.THREE_PI_OVER_TWO)
        ];

        var p0Tangent = new Cartesian3(-0.87, 1.53, 1.57);
        var p1Tangent = new Cartesian3(-1.27, -0.07, 1.57);

        var interpolate = createHermiteBasis(points[0], p0Tangent, points[1], p1Tangent);
        var hs = HermiteSpline.createNaturalCubic({
            points : points,
            times : times
        });

        var granularity = 0.1;
        for ( var i = times[0]; i < times[1]; i = i + granularity) {
            expect(hs.evaluate(i)).toEqualEpsilon(interpolate(i), CesiumMath.EPSILON3);
        }
    });

    it('createClampedCubic throws without points', function() {
        expect(function() {
            return HermiteSpline.createClampedCubic();
        }).toThrow();
    });

    it('createClampedCubic throws when control points length is less than 2', function() {
        expect(function() {
            return HermiteSpline.createClampedCubic({
                points : [Cartesian3.ZERO]
            });
        }).toThrow();
    });

    it('createClampedCubic throws without times', function() {
        expect(function() {
            return HermiteSpline.createClampedCubic({
                points : points
            });
        }).toThrow();
    });

    it('createClampedCubic throws when times.length is not equal to points.length', function() {
        expect(function() {
            return HermiteSpline.createClampedCubic({
                points : points,
                times : [0.0, 1.0]
            });
        }).toThrow();
    });

    it('createClampedCubic throws without firstTangent', function() {
        expect(function() {
            return HermiteSpline.createClampedCubic({
                points : points,
                times : times
            });
        }).toThrow();
    });

    it('createClampedCubic throws without lastTangent', function() {
        expect(function() {
            return HermiteSpline.createClampedCubic({
                points : points,
                times : times,
                firstTangent : Cartesian3.ZERO
            });
        }).toThrow();
    });

    it('clamped cubic spline', function() {
        points = [
            new Cartesian3(1.0, 0.0, 0.0),
            new Cartesian3(0.0, 1.0, CesiumMath.PI_OVER_TWO),
            new Cartesian3(-1.0, 0.0, Math.PI),
            new Cartesian3(0.0, -1.0, CesiumMath.THREE_PI_OVER_TWO)
        ];

        var firstTangent = new Cartesian3(0.0, 1.0, 0.0);
        var lastTangent = new Cartesian3(1.0, 0.0, 0.0);

        var p0Tangent = firstTangent;
        var p1Tangent = new Cartesian3(-1.53, 0.13, 1.88);

        var interpolate = createHermiteBasis(points[0], p0Tangent, points[1], p1Tangent);
        var hs = HermiteSpline.createClampedCubic({
            points : points,
            times : times,
            firstTangent : firstTangent,
            lastTangent : lastTangent
        });

        var granularity = 0.1;
        for ( var i = points[0].time; i < points[1].time; i = i + granularity) {
            expect(hs.evaluate(i)).toEqualEpsilon(interpolate(i), CesiumMath.EPSILON3);
        }
    });

    it('evaluate fails with undefined time', function() {
        var hs = HermiteSpline.createNaturalCubic({
            points : points,
            times : times
        });
        expect(function() {
            hs.evaluate();
        }).toThrow();
    });

    it('evaluate fails with time out of range', function() {
        var hs = HermiteSpline.createNaturalCubic({
            points : points,
            times : times
        });
        expect(function() {
            hs.evaluate(times[0] - 1.0);
        }).toThrow();
    });

    it('evaluate with result parameter', function() {
        var hs = HermiteSpline.createNaturalCubic({
            points : points,
            times : times
        });
        var result = new Cartesian3();
        var point = hs.evaluate(times[0], result);
        expect(point).toBe(result);
        expect(result).toEqual(points[0]);
    });

    it('createNaturalCubic with 2 control points defaults to lerp', function() {
        points = points.slice(0, 2);
        times = times.slice(0, 2);

        var hs = HermiteSpline.createNaturalCubic({
            points : points,
            times : times
        });

        var t = (times[0] + times[1]) * 0.5;
        expect(hs.evaluate(t)).toEqual(Cartesian3.lerp(points[0], points[1], t));
    });

    it('createClampedCubic with 2 control points defaults to lerp', function() {
        points = points.slice(0, 2);
        times = times.slice(0, 2);

        var hs = HermiteSpline.createNaturalCubic({
            points : points,
            times : times
        });

        var t = (times[0] + times[1]) * 0.5;
        expect(hs.evaluate(t)).toEqual(Cartesian3.lerp(points[0], points[1], t));
    });
});<|MERGE_RESOLUTION|>--- conflicted
+++ resolved
@@ -37,9 +37,6 @@
         }).toThrowDeveloperError();
     });
 
-<<<<<<< HEAD
-=======
-    it('constructor throws without times', function() {
         expect(function() {
             return new HermiteSpline({
                 points : points
@@ -47,17 +44,11 @@
         }).toThrowDeveloperError();
     });
 
->>>>>>> eebb91cf
     it('constructor throws when times.length is not equal to points.length', function() {
         expect(function() {
             return new HermiteSpline({
                 points : points,
                 times : [0.0, 1.0]
-            });
-        }).toThrowDeveloperError();
-    });
-
-<<<<<<< HEAD
     it('constructor throws when inTangents or outTangents length is not equal to points.length - 1', function() {
         expect(function() {
             return new HermiteSpline({
@@ -66,27 +57,7 @@
                 inTangents : [Cartesian3.ZERO],
                 outTangents : [Cartesian3.UNIT_X]
             });
-        }).toThrow();
-=======
-    it('evaluate fails with undefined time', function() {
-        var hs = new HermiteSpline({
-            points : points,
-            times : times
-        });
-        expect(function() {
-            hs.evaluate();
         }).toThrowDeveloperError();
-    });
-
-    it('evaluate fails with time out of range', function() {
-        var hs = new HermiteSpline({
-            points : points,
-            times : times
-        });
-        expect(function() {
-            hs.evaluate(times[0] - 1.0);
-        }).toThrowDeveloperError();
->>>>>>> eebb91cf
     });
 
     // returns a function for a hermite curve between points p and q
