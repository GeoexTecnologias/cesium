--- conflicted
+++ resolved
@@ -1,11 +1,6 @@
-<<<<<<< HEAD
-import { GeographicProjection } from '../../Source/Cesium.js';
-import { Rectangle } from '../../Source/Cesium.js';
-import { RectangleCollisionChecker } from '../../Source/Cesium.js';
-=======
+import { GeographicProjection } from "../../Source/Cesium.js";
 import { Rectangle } from "../../Source/Cesium.js";
 import { RectangleCollisionChecker } from "../../Source/Cesium.js";
->>>>>>> 2fd0e8f7
 
 describe("Core/RectangleCollisionChecker", function () {
   var testRectangle1 = new Rectangle(0.0, 0.0, 1.0, 1.0);
@@ -13,32 +8,24 @@
   var testRectangle3 = new Rectangle(1.1, 1.1, 1.2, 1.2);
 
   it("Checks for collisions with contained rectangles", function () {
-    var collisionChecker = new RectangleCollisionChecker();
+    var collisionChecker = new RectangleCollisionChecker(
+      new GeographicProjection()
+    );
     collisionChecker.insert("test1", testRectangle1);
 
-<<<<<<< HEAD
-    it('Checks for collisions with contained rectangles', function() {
-        var collisionChecker = new RectangleCollisionChecker(new GeographicProjection());
-        collisionChecker.insert('test1', testRectangle1);
-=======
     expect(collisionChecker.collides(testRectangle2)).toBe(false);
->>>>>>> 2fd0e8f7
 
     collisionChecker.insert("test3", testRectangle3);
     expect(collisionChecker.collides(testRectangle2)).toBe(true);
   });
 
   it("removes rectangles", function () {
-    var collisionChecker = new RectangleCollisionChecker();
+    var collisionChecker = new RectangleCollisionChecker(
+      new GeographicProjection()
+    );
     collisionChecker.insert("test1", testRectangle1);
 
-<<<<<<< HEAD
-    it('removes rectangles', function() {
-        var collisionChecker = new RectangleCollisionChecker(new GeographicProjection());
-        collisionChecker.insert('test1', testRectangle1);
-=======
     collisionChecker.insert("test3", testRectangle3);
->>>>>>> 2fd0e8f7
 
     expect(collisionChecker.collides(testRectangle2)).toBe(true);
 
