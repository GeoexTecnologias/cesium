/*global defineSuite*/
defineSuite([
        'DynamicScene/DynamicPathVisualizer',
        'Core/Cartesian3',
        'Core/Color',
        'Core/JulianDate',
        'Core/ReferenceFrame',
        'Core/TimeInterval',
        'DynamicScene/CompositePositionProperty',
        'DynamicScene/ConstantPositionProperty',
        'DynamicScene/ConstantProperty',
        'DynamicScene/DynamicObjectCollection',
        'DynamicScene/DynamicPath',
        'DynamicScene/PolylineGlowMaterialProperty',
        'DynamicScene/PolylineOutlineMaterialProperty',
        'DynamicScene/ReferenceProperty',
        'DynamicScene/SampledPositionProperty',
        'DynamicScene/TimeIntervalCollectionPositionProperty',
        'Specs/createScene',
        'Specs/destroyScene'
    ], function(
        DynamicPathVisualizer,
        Cartesian3,
        Color,
        JulianDate,
        ReferenceFrame,
        TimeInterval,
        CompositePositionProperty,
        ConstantPositionProperty,
        ConstantProperty,
        DynamicObjectCollection,
        DynamicPath,
        PolylineGlowMaterialProperty,
        PolylineOutlineMaterialProperty,
        ReferenceProperty,
        SampledPositionProperty,
        TimeIntervalCollectionPositionProperty,
        createScene,
        destroyScene) {
    "use strict";
    /*global jasmine,describe,xdescribe,it,xit,expect,beforeEach,afterEach,beforeAll,afterAll,spyOn,runs,waits,waitsFor*/

    var scene;
    var visualizer;

    beforeAll(function() {
        scene = createScene();
    });

    afterAll(function() {
        destroyScene(scene);
    });

    afterEach(function() {
        visualizer = visualizer && visualizer.destroy();
    });

    it('constructor throws if no scene is passed.', function() {
        expect(function() {
            return new DynamicPathVisualizer();
        }).toThrowDeveloperError();
    });

    it('update throws if no time specified.', function() {
        var dynamicObjectCollection = new DynamicObjectCollection();
        visualizer = new DynamicPathVisualizer(scene, dynamicObjectCollection);
        expect(function() {
            visualizer.update();
        }).toThrowDeveloperError();
    });

    it('isDestroy returns false until destroyed.', function() {
        var dynamicObjectCollection = new DynamicObjectCollection();
        visualizer = new DynamicPathVisualizer(scene, dynamicObjectCollection);
        expect(visualizer.isDestroyed()).toEqual(false);
        visualizer.destroy();
        expect(visualizer.isDestroyed()).toEqual(true);
        visualizer = undefined;
    });

    it('object with no path does not create one.', function() {
        var dynamicObjectCollection = new DynamicObjectCollection();
        visualizer = new DynamicPathVisualizer(scene, dynamicObjectCollection);

        var testObject = dynamicObjectCollection.getOrCreateObject('test');
        testObject.position = new ConstantProperty([new Cartesian3(1234, 5678, 9101112), new Cartesian3(5678, 1234, 1101112)]);
        visualizer.update(JulianDate.now());
        expect(scene.primitives.length).toEqual(0);
    });

    it('object with no position does not create a polyline.', function() {
        var dynamicObjectCollection = new DynamicObjectCollection();
        visualizer = new DynamicPathVisualizer(scene, dynamicObjectCollection);

        var testObject = dynamicObjectCollection.getOrCreateObject('test');
        var path = testObject.path = new DynamicPath();
        path.show = new ConstantProperty(true);

        visualizer.update(JulianDate.now());
        expect(scene.primitives.length).toEqual(0);
    });

    it('A DynamicPath causes a primtive to be created and updated.', function() {
        var times = [new JulianDate(0, 0), new JulianDate(1, 0)];
        var updateTime = new JulianDate(0.5, 0);
        var positions = [new Cartesian3(1234, 5678, 9101112), new Cartesian3(5678, 1234, 1101112)];

        var dynamicObjectCollection = new DynamicObjectCollection();
        visualizer = new DynamicPathVisualizer(scene, dynamicObjectCollection);

        expect(scene.primitives.length).toEqual(0);

        var testObject = dynamicObjectCollection.getOrCreateObject('test');
        var position = new SampledPositionProperty();
        testObject.position = position;
        position.addSamples(times, positions);

        var path = testObject.path = new DynamicPath();
        path.show = new ConstantProperty(true);
        path.material = new PolylineOutlineMaterialProperty();
        path.material.color = new ConstantProperty(new Color(0.8, 0.7, 0.6, 0.5));
        path.material.outlineColor = new ConstantProperty(new Color(0.1, 0.2, 0.3, 0.4));
        path.material.outlineWidth = new ConstantProperty(2.5);
        path.width = new ConstantProperty(12.5);
        path.leadTime = new ConstantProperty(25);
        path.trailTime = new ConstantProperty(10);

        visualizer.update(updateTime);

        expect(scene.primitives.length).toEqual(1);

        var polylineCollection = scene.primitives.get(0);
        var primitive = polylineCollection.get(0);
        expect(primitive.positions[0]).toEqual(testObject.position.getValue(JulianDate.addSeconds(updateTime, -path.trailTime.getValue(), new JulianDate())));
        expect(primitive.positions[1]).toEqual(testObject.position.getValue(updateTime));
        expect(primitive.positions[2]).toEqual(testObject.position.getValue(JulianDate.addSeconds(updateTime, path.leadTime.getValue(), new JulianDate())));
        expect(primitive.show).toEqual(testObject.path.show.getValue(updateTime));
        expect(primitive.width).toEqual(testObject.path.width.getValue(updateTime));

        var material = primitive.material;
        expect(material.uniforms.color).toEqual(testObject.path.material.color.getValue(updateTime));
        expect(material.uniforms.outlineColor).toEqual(testObject.path.material.outlineColor.getValue(updateTime));
        expect(material.uniforms.outlineWidth).toEqual(testObject.path.material.outlineWidth.getValue(updateTime));

        path.show = new ConstantProperty(false);
        visualizer.update(updateTime);
        expect(primitive.show).toEqual(testObject.path.show.getValue(updateTime));
    });

    it('A custom material can be used.', function() {
        var times = [new JulianDate(0, 0), new JulianDate(1, 0)];
        var updateTime = new JulianDate(0.5, 0);
        var positions = [new Cartesian3(1234, 5678, 9101112), new Cartesian3(5678, 1234, 1101112)];

        var dynamicObjectCollection = new DynamicObjectCollection();
        visualizer = new DynamicPathVisualizer(scene, dynamicObjectCollection);

        expect(scene.primitives.length).toEqual(0);

        var testObject = dynamicObjectCollection.getOrCreateObject('test');
        var position = new SampledPositionProperty();
        testObject.position = position;
        position.addSamples(times, positions);

        var path = testObject.path = new DynamicPath();
        path.show = new ConstantProperty(true);
        path.material = new PolylineGlowMaterialProperty();
        path.material.color = new ConstantProperty(new Color(0.8, 0.7, 0.6, 0.5));
        path.material.glowPower = new ConstantProperty(0.2);
        path.width = new ConstantProperty(12.5);
        path.leadTime = new ConstantProperty(25);
        path.trailTime = new ConstantProperty(10);

        visualizer.update(updateTime);

        expect(scene.primitives.length).toEqual(1);

        var polylineCollection = scene.primitives.get(0);
        var primitive = polylineCollection.get(0);

        var material = primitive.material;
        expect(material.uniforms.color).toEqual(testObject.path.material.color.getValue(updateTime));
        expect(material.uniforms.glowPower).toEqual(testObject.path.material.glowPower.getValue(updateTime));
    });

    it('clear hides primitives.', function() {
        var times = [new JulianDate(0, 0), new JulianDate(1, 0)];
        var updateTime = new JulianDate(0.5, 0);
        var positions = [new Cartesian3(1234, 5678, 9101112), new Cartesian3(5678, 1234, 1101112)];

        var dynamicObjectCollection = new DynamicObjectCollection();
        visualizer = new DynamicPathVisualizer(scene, dynamicObjectCollection);

        expect(scene.primitives.length).toEqual(0);

        var testObject = dynamicObjectCollection.getOrCreateObject('test');
        var position = new SampledPositionProperty();
        testObject.position = position;
        position.addSamples(times, positions);

        var path = testObject.path = new DynamicPath();
        path.show = new ConstantProperty(true);
        path.color = new ConstantProperty(new Color(0.8, 0.7, 0.6, 0.5));
        path.width = new ConstantProperty(12.5);
        path.outlineColor = new ConstantProperty(new Color(0.1, 0.2, 0.3, 0.4));
        path.outlineWidth = new ConstantProperty(2.5);
        path.leadTime = new ConstantProperty(25);
        path.trailTime = new ConstantProperty(10);

        visualizer.update(updateTime);

        expect(scene.primitives.length).toEqual(1);

        var polylineCollection = scene.primitives.get(0);
        var primitive = polylineCollection.get(0);

        visualizer.update(updateTime);
        //Clearing won't actually remove the primitive because of the
        //internal cache used by the visualizer, instead it just hides it.
        dynamicObjectCollection.removeAll();
        expect(primitive.show).toEqual(false);
    });

    it('Visualizer sets dynamicObject property.', function() {
        var times = [new JulianDate(0, 0), new JulianDate(1, 0)];
        var updateTime = new JulianDate(0.5, 0);
        var positions = [new Cartesian3(1234, 5678, 9101112), new Cartesian3(5678, 1234, 1101112)];

        var dynamicObjectCollection = new DynamicObjectCollection();
        visualizer = new DynamicPathVisualizer(scene, dynamicObjectCollection);

        expect(scene.primitives.length).toEqual(0);

        var testObject = dynamicObjectCollection.getOrCreateObject('test');
        var position = new SampledPositionProperty();
        testObject.position = position;
        position.addSamples(times, positions);

        var path = testObject.path = new DynamicPath();
        path.show = new ConstantProperty(true);
        path.color = new ConstantProperty(new Color(0.8, 0.7, 0.6, 0.5));
        path.width = new ConstantProperty(12.5);
        path.outlineColor = new ConstantProperty(new Color(0.1, 0.2, 0.3, 0.4));
        path.outlineWidth = new ConstantProperty(2.5);
        path.leadTime = new ConstantProperty(25);
        path.trailTime = new ConstantProperty(10);

        visualizer.update(updateTime);
        var polylineCollection = scene.primitives.get(0);
        var primitive = polylineCollection.get(0);
        expect(primitive.id).toEqual(testObject);
    });

    it('subSample works for constant properties', function() {
        var property = new ConstantPositionProperty(new Cartesian3(1000, 2000, 3000));
        var start = new JulianDate(0, 0);
        var stop = new JulianDate(1, 0);
        var updateTime = new JulianDate(1, 43200);
        var referenceFrame = ReferenceFrame.FIXED;
        var maximumStep = 10;
        var result = DynamicPathVisualizer._subSample(property, start, stop, updateTime, referenceFrame, maximumStep);
        expect(result).toEqual([property._value]);
    });

    it('subSample works for reference properties', function() {
        var property = new ConstantPositionProperty(new Cartesian3(1000, 2000, 3000));
        var start = new JulianDate(0, 0);
        var stop = new JulianDate(1, 0);
        var updateTime = new JulianDate(1, 43200);
        var referenceFrame = ReferenceFrame.FIXED;
        var maximumStep = 10;

        var dynamicObjects = new DynamicObjectCollection();
        var targetObject = dynamicObjects.getOrCreateObject('target');
        targetObject.position = property;

        var referenceProperty = new ReferenceProperty(dynamicObjects, 'target', ['position']);

        var result = DynamicPathVisualizer._subSample(referenceProperty, start, stop, updateTime, referenceFrame, maximumStep);
        expect(result).toEqual([property._value]);
    });

    it('subSample works for sampled properties', function() {
        var property = new SampledPositionProperty();

        var start = new JulianDate(0, 0);
        var stop = new JulianDate(1, 0);

        property.addSample(start, new Cartesian3(0, 0, 0));
        property.addSample(stop, new Cartesian3(0, 0, 100));

        var updateTime = new JulianDate(0, 43200);
        var referenceFrame = ReferenceFrame.FIXED;
        var maximumStep = 86400;
        var result = [];

        //A large maximum step causes no sub-smapling.
        DynamicPathVisualizer._subSample(property, start, stop, updateTime, referenceFrame, maximumStep, result);
        expect(result).toEqual([property.getValue(start),
                                property.getValue(updateTime),
                                property.getValue(stop)]);

        //An evenly spaced maximum step causes equal steps from start to stop
        maximumStep = 28800;
        var expectedStep = 28800;
        DynamicPathVisualizer._subSample(property, start, stop, updateTime, referenceFrame, maximumStep, result);
        expect(result).toEqual([property.getValue(start),
                                property.getValue(JulianDate.addSeconds(start, expectedStep, new JulianDate())),
                                property.getValue(updateTime),
                                property.getValue(JulianDate.addSeconds(start, expectedStep * 2, new JulianDate())),
                                property.getValue(stop)]);

        //An maximum step size that is slightly more than halfway between points causes a single step halfway between points
        maximumStep = 43201;
        expectedStep = 43200;
        updateTime = new JulianDate(0, 64800);
        DynamicPathVisualizer._subSample(property, start, stop, updateTime, referenceFrame, maximumStep, result);
        expect(result).toEqual([property.getValue(start),
                                property.getValue(JulianDate.addSeconds(start, expectedStep, new JulianDate())),
                                property.getValue(updateTime),
                                property.getValue(stop)]);

        //An maximum step size that is slightly less than halfway between points causes two steps of the eqaul size to be taken between points
        maximumStep = 43199;
        expectedStep = 28800;
        updateTime = new JulianDate(0, 21600);
        DynamicPathVisualizer._subSample(property, start, stop, updateTime, referenceFrame, maximumStep, result);
        expect(result).toEqual([property.getValue(start),
                                property.getValue(updateTime),
                                property.getValue(JulianDate.addSeconds(start, expectedStep, new JulianDate())),
                                property.getValue(JulianDate.addSeconds(start, expectedStep * 2, new JulianDate())),
                                property.getValue(stop)]);
    });

    it('subSample works for interval properties', function() {
        var t1 = new JulianDate(0, 0);
        var t2 = new JulianDate(1, 0);
        var t3 = new JulianDate(2, 0);
        var t4 = new JulianDate(3, 0);

        var property = new TimeIntervalCollectionPositionProperty();
        property.intervals.addInterval(new TimeInterval(t1, t2, true, true, new Cartesian3(0, 0, 1)));
        property.intervals.addInterval(new TimeInterval(t2, t3, false, false, new Cartesian3(0, 0, 2)));
        property.intervals.addInterval(new TimeInterval(t3, t4, true, true, new Cartesian3(0, 0, 3)));

        var updateTime = new JulianDate(1, 43200);
        var referenceFrame = ReferenceFrame.FIXED;
        var maximumStep = 10;
        var result = [];
        DynamicPathVisualizer._subSample(property, t1, t4, updateTime, referenceFrame, maximumStep, result);
        expect(result).toEqual([new Cartesian3(0, 0, 1), new Cartesian3(0, 0, 2), new Cartesian3(0, 0, 3)]);

        DynamicPathVisualizer._subSample(property, t2, t3, updateTime, referenceFrame, maximumStep, result);
        expect(result).toEqual([new Cartesian3(0, 0, 1), new Cartesian3(0, 0, 2), new Cartesian3(0, 0, 3)]);

        DynamicPathVisualizer._subSample(property, t1, t2, updateTime, referenceFrame, maximumStep, result);
        expect(result).toEqual([new Cartesian3(0, 0, 1)]);

        DynamicPathVisualizer._subSample(property, t3, t4, updateTime, referenceFrame, maximumStep, result);
        expect(result).toEqual([new Cartesian3(0, 0, 3)]);
    });

    var CustomPositionProperty = function(innerProperty) {
        this.SampledProperty = innerProperty;
        this.isConstant = innerProperty.isConstant;
        this.definitionChanged = innerProperty.definitionChanged;
        this.referenceFrame = innerProperty.referenceFrame;

        this.getValue = function(time, result) {
            return innerProperty.getValue(time, result);
        };

        this.getValueInReferenceFrame = function(time, referenceFrame, result) {
            return innerProperty.getValueInReferenceFrame(time, referenceFrame, result);
        };

        this.equals = function(other) {
            return innerProperty.equals(other);
        };
    };

    it('subSample works for custom properties', function() {
        var t1 = new JulianDate(0, 0);
        var t2 = new JulianDate(1, 0);
        var t3 = new JulianDate(2, 0);
        var t4 = new JulianDate(3, 0);
        var updateTime = new JulianDate(1, 1);

        var sampledProperty = new SampledPositionProperty();
        sampledProperty.addSample(t1, new Cartesian3(0, 0, 1));
        sampledProperty.addSample(t2, new Cartesian3(0, 0, 2));
        sampledProperty.addSample(t3, new Cartesian3(0, 0, 3));
        sampledProperty.addSample(t4, new Cartesian3(0, 0, 4));

        var property = new CustomPositionProperty(sampledProperty);

        var referenceFrame = ReferenceFrame.FIXED;
        var maximumStep = 43200;
        var result = [];
        DynamicPathVisualizer._subSample(property, t1, t4, updateTime, referenceFrame, maximumStep, result);
        expect(result).toEqual([sampledProperty.getValue(t1),
                                sampledProperty.getValue(JulianDate.addSeconds(t1, maximumStep, new JulianDate())),
                                sampledProperty.getValue(JulianDate.addSeconds(t1, maximumStep*2, new JulianDate())),
                                sampledProperty.getValue(updateTime),
                                sampledProperty.getValue(JulianDate.addSeconds(t1, maximumStep*3, new JulianDate())),
                                sampledProperty.getValue(JulianDate.addSeconds(t1, maximumStep*4, new JulianDate())),
                                sampledProperty.getValue(JulianDate.addSeconds(t1, maximumStep*5, new JulianDate())),
                                sampledProperty.getValue(JulianDate.addSeconds(t1, maximumStep*6, new JulianDate()))]);
    });

    it('subSample works for composite properties', function() {
        var t1 = new JulianDate(0, 0);
        var t2 = new JulianDate(1, 0);
        var t3 = new JulianDate(2, 0);
        var t4 = new JulianDate(3, 0);
        var t5 = new JulianDate(4, 0);

        var constantProperty = new ConstantPositionProperty(new Cartesian3(0, 0, 1));

        var intervalProperty = new TimeIntervalCollectionPositionProperty();
        intervalProperty.intervals.addInterval(new TimeInterval(t1, t2, true, true, new Cartesian3(0, 0, 1)));
        intervalProperty.intervals.addInterval(new TimeInterval(t2, t3, false, false, new Cartesian3(0, 0, 2)));
        intervalProperty.intervals.addInterval(new TimeInterval(t3, t4, true, true, new Cartesian3(0, 0, 3)));

        var sampledProperty = new SampledPositionProperty();
        sampledProperty.addSample(t1, new Cartesian3(0, 0, 1));
        sampledProperty.addSample(t2, new Cartesian3(0, 0, 2));
        sampledProperty.addSample(t3, new Cartesian3(0, 0, 3));
        sampledProperty.addSample(t4, new Cartesian3(0, 0, 4));

        var dynamicObjects = new DynamicObjectCollection();
        var targetObject = dynamicObjects.getOrCreateObject('target');
        targetObject.position = new ConstantPositionProperty(new Cartesian3(0, 0, 5));
        var referenceProperty = new ReferenceProperty(dynamicObjects, 'target', ['position']);

        var property = new CompositePositionProperty();
        property.intervals.addInterval(new TimeInterval(t1, t2, true, true, intervalProperty));
        property.intervals.addInterval(new TimeInterval(t2, t3, false, false, constantProperty));
        property.intervals.addInterval(new TimeInterval(t3, t4, true, true, sampledProperty));
        property.intervals.addInterval(new TimeInterval(t4, t5, false, true, referenceProperty));

        var updateTime = new JulianDate(0, 0);
        var referenceFrame = ReferenceFrame.FIXED;
        var maximumStep = 43200;
        var result = [];
        DynamicPathVisualizer._subSample(property, t1, t5, updateTime, referenceFrame, maximumStep, result);
        expect(result).toEqual([intervalProperty.intervals.get(0).data,
                                constantProperty.getValue(t1),
                                sampledProperty.getValue(t3),
<<<<<<< HEAD
                                sampledProperty.getValue(JulianDate.addSeconds(t3, maximumStep, new JulianDate())),
                                sampledProperty.getValue(t4)]);
=======
                                sampledProperty.getValue(JulianDate.addSeconds(t3, maximumStep)),
                                sampledProperty.getValue(t4),
                                targetObject.position.getValue(t5)]);
>>>>>>> 9d6e5e94
    });

}, 'WebGL');<|MERGE_RESOLUTION|>--- conflicted
+++ resolved
@@ -447,14 +447,9 @@
         expect(result).toEqual([intervalProperty.intervals.get(0).data,
                                 constantProperty.getValue(t1),
                                 sampledProperty.getValue(t3),
-<<<<<<< HEAD
                                 sampledProperty.getValue(JulianDate.addSeconds(t3, maximumStep, new JulianDate())),
-                                sampledProperty.getValue(t4)]);
-=======
-                                sampledProperty.getValue(JulianDate.addSeconds(t3, maximumStep)),
                                 sampledProperty.getValue(t4),
                                 targetObject.position.getValue(t5)]);
->>>>>>> 9d6e5e94
     });
 
 }, 'WebGL');