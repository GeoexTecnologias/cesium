--- conflicted
+++ resolved
@@ -137,13 +137,7 @@
 
         scene.initializeFrame();
         scene.render();
-<<<<<<< HEAD
         expect(spyListener).toHaveBeenCalledWith('argument');
-
-        destroyScene(scene);
-=======
-        expect(spyListener).toHaveBeenCalled();
->>>>>>> cf3a6695
     });
 
     it('debugCommandFilter filters commands', function() {
