--- conflicted
+++ resolved
@@ -1,21 +1,7 @@
-<<<<<<< HEAD
-import { BoundingSphere } from '../../Source/Cesium.js';
-import { Cartesian3 } from '../../Source/Cesium.js';
-import { Cartographic } from '../../Source/Cesium.js';
-import { GeographicProjection } from '../../Source/Cesium.js';
-import { GeographicTilingScheme } from '../../Source/Cesium.js';
-import { Math as CesiumMath } from '../../Source/Cesium.js';
-import { Rectangle } from '../../Source/Cesium.js';
-import { WebMercatorTilingScheme } from '../../Source/Cesium.js';
-import { QuadtreeTile } from '../../Source/Cesium.js';
-
-describe('Scene/QuadtreeTile', function() {
-
-    it('throws without a options', function() {
-        expect(function() {
-            return new QuadtreeTile();
-        }).toThrowDeveloperError();
-=======
+import { BoundingSphere } from "../../Source/Cesium.js";
+import { Cartesian3 } from "../../Source/Cesium.js";
+import { Cartographic } from "../../Source/Cesium.js";
+import { GeographicProjection } from "../../Source/Cesium.js";
 import { GeographicTilingScheme } from "../../Source/Cesium.js";
 import { Math as CesiumMath } from "../../Source/Cesium.js";
 import { Rectangle } from "../../Source/Cesium.js";
@@ -129,11 +115,75 @@
     }).toThrowDeveloperError();
   });
 
+  it("caches a 2D bounding sphere", function () {
+    var tilingScheme = new GeographicTilingScheme({
+      numberOfLevelZeroTilesX: 1,
+      numberOfLevelZeroTilesY: 1,
+    });
+    var levelZeroTile = QuadtreeTile.createLevelZeroTiles(tilingScheme)[0];
+    var mapProjection = new GeographicProjection();
+    var minimumHeight = 0.0;
+    var maximumHeight = 1000.0;
+
+    var expectedBoundingSphere = BoundingSphere.fromRectangleWithHeights2D(
+      Rectangle.MAX_VALUE,
+      mapProjection,
+      minimumHeight,
+      maximumHeight
+    );
+
+    var boundingSphere2D = levelZeroTile.getBoundingSphere2D(
+      mapProjection,
+      minimumHeight,
+      maximumHeight
+    );
+    expect(boundingSphere2D).toEqual(expectedBoundingSphere);
+
+    var boundingSphere2D2 = levelZeroTile.getBoundingSphere2D(
+      mapProjection,
+      minimumHeight,
+      maximumHeight
+    );
+    expect(boundingSphere2D2).toBe(boundingSphere2D);
+  });
+
+  it("caches projected corners", function () {
+    var tilingScheme = new GeographicTilingScheme({
+      numberOfLevelZeroTilesX: 1,
+      numberOfLevelZeroTilesY: 1,
+    });
+    var levelZeroTile = QuadtreeTile.createLevelZeroTiles(tilingScheme)[0];
+    var mapProjection = new GeographicProjection();
+
+    var southwest = new Cartesian3();
+    var northeast = new Cartesian3();
+
+    var southwestExpected = mapProjection.project(
+      Cartographic.fromDegrees(-180.0, -90.0)
+    );
+    var northeastExpected = mapProjection.project(
+      Cartographic.fromDegrees(180.0, 90.0)
+    );
+
+    spyOn(GeographicProjection.prototype, "project").and.callThrough();
+
+    levelZeroTile.getProjectedCorners(mapProjection, southwest, northeast);
+    expect(southwest).toEqual(southwestExpected);
+    expect(northeast).toEqual(northeastExpected);
+
+    expect(GeographicProjection.prototype.project.calls.count()).toEqual(2);
+
+    levelZeroTile.getProjectedCorners(mapProjection, southwest, northeast);
+    expect(southwest).toEqual(southwestExpected);
+    expect(northeast).toEqual(northeastExpected);
+
+    expect(GeographicProjection.prototype.project.calls.count()).toEqual(2);
+  });
+
   it("can get tiles around a root tile", function () {
     var tilingScheme = new GeographicTilingScheme({
       numberOfLevelZeroTilesX: 3,
       numberOfLevelZeroTilesY: 3,
->>>>>>> 2fd0e8f7
     });
     var levelZeroTiles = QuadtreeTile.createLevelZeroTiles(tilingScheme);
 
@@ -295,140 +345,9 @@
     var wsw = west.southwestChild;
     var wnw = west.northwestChild;
 
-<<<<<<< HEAD
-    it('caches a 2D bounding sphere', function() {
-        var tilingScheme = new GeographicTilingScheme({
-            numberOfLevelZeroTilesX : 1,
-            numberOfLevelZeroTilesY : 1
-        });
-        var levelZeroTile = QuadtreeTile.createLevelZeroTiles(tilingScheme)[0];
-        var mapProjection = new GeographicProjection();
-        var minimumHeight = 0.0;
-        var maximumHeight = 1000.0;
-
-        var expectedBoundingSphere = BoundingSphere.fromRectangleWithHeights2D(Rectangle.MAX_VALUE, mapProjection, minimumHeight, maximumHeight);
-
-        var boundingSphere2D = levelZeroTile.getBoundingSphere2D(mapProjection, minimumHeight, maximumHeight);
-        expect(boundingSphere2D).toEqual(expectedBoundingSphere);
-
-        var boundingSphere2D2 = levelZeroTile.getBoundingSphere2D(mapProjection, minimumHeight, maximumHeight);
-        expect(boundingSphere2D2).toBe(boundingSphere2D);
-    });
-
-    it('caches projected corners', function() {
-        var tilingScheme = new GeographicTilingScheme({
-            numberOfLevelZeroTilesX : 1,
-            numberOfLevelZeroTilesY : 1
-        });
-        var levelZeroTile = QuadtreeTile.createLevelZeroTiles(tilingScheme)[0];
-        var mapProjection = new GeographicProjection();
-
-        var southwest = new Cartesian3();
-        var northeast = new Cartesian3();
-
-        var southwestExpected = mapProjection.project(Cartographic.fromDegrees(-180.0, -90.0));
-        var northeastExpected = mapProjection.project(Cartographic.fromDegrees(180.0, 90.0));
-
-        spyOn(GeographicProjection.prototype, 'project').and.callThrough();
-
-        levelZeroTile.getProjectedCorners(mapProjection, southwest, northeast);
-        expect(southwest).toEqual(southwestExpected);
-        expect(northeast).toEqual(northeastExpected);
-
-        expect(GeographicProjection.prototype.project.calls.count()).toEqual(2);
-
-        levelZeroTile.getProjectedCorners(mapProjection, southwest, northeast);
-        expect(southwest).toEqual(southwestExpected);
-        expect(northeast).toEqual(northeastExpected);
-
-        expect(GeographicProjection.prototype.project.calls.count()).toEqual(2);
-    });
-
-    it('can get tiles around a root tile', function() {
-        var tilingScheme = new GeographicTilingScheme({
-            numberOfLevelZeroTilesX : 3,
-            numberOfLevelZeroTilesY : 3
-        });
-        var levelZeroTiles = QuadtreeTile.createLevelZeroTiles(tilingScheme);
-
-        var L0X0Y0 = levelZeroTiles.filter(function(tile) {
-            return tile.x === 0 && tile.y === 0;
-        })[0];
-        var L0X1Y0 = levelZeroTiles.filter(function(tile) {
-            return tile.x === 1 && tile.y === 0;
-        })[0];
-        var L0X2Y0 = levelZeroTiles.filter(function(tile) {
-            return tile.x === 2 && tile.y === 0;
-        })[0];
-        var L0X0Y1 = levelZeroTiles.filter(function(tile) {
-            return tile.x === 0 && tile.y === 1;
-        })[0];
-        var L0X1Y1 = levelZeroTiles.filter(function(tile) {
-            return tile.x === 1 && tile.y === 1;
-        })[0];
-        var L0X2Y1 = levelZeroTiles.filter(function(tile) {
-            return tile.x === 2 && tile.y === 1;
-        })[0];
-        var L0X0Y2 = levelZeroTiles.filter(function(tile) {
-            return tile.x === 0 && tile.y === 2;
-        })[0];
-        var L0X1Y2 = levelZeroTiles.filter(function(tile) {
-            return tile.x === 1 && tile.y === 2;
-        })[0];
-        var L0X2Y2 = levelZeroTiles.filter(function(tile) {
-            return tile.x === 2 && tile.y === 2;
-        })[0];
-
-        expect(L0X0Y0.findTileToWest(levelZeroTiles)).toBe(L0X2Y0);
-        expect(L0X0Y0.findTileToEast(levelZeroTiles)).toBe(L0X1Y0);
-        expect(L0X0Y0.findTileToNorth(levelZeroTiles)).toBeUndefined();
-        expect(L0X0Y0.findTileToSouth(levelZeroTiles)).toBe(L0X0Y1);
-
-        expect(L0X1Y0.findTileToWest(levelZeroTiles)).toBe(L0X0Y0);
-        expect(L0X1Y0.findTileToEast(levelZeroTiles)).toBe(L0X2Y0);
-        expect(L0X1Y0.findTileToNorth(levelZeroTiles)).toBeUndefined();
-        expect(L0X1Y0.findTileToSouth(levelZeroTiles)).toBe(L0X1Y1);
-
-        expect(L0X2Y0.findTileToWest(levelZeroTiles)).toBe(L0X1Y0);
-        expect(L0X2Y0.findTileToEast(levelZeroTiles)).toBe(L0X0Y0);
-        expect(L0X2Y0.findTileToNorth(levelZeroTiles)).toBeUndefined();
-        expect(L0X2Y0.findTileToSouth(levelZeroTiles)).toBe(L0X2Y1);
-
-        expect(L0X0Y1.findTileToWest(levelZeroTiles)).toBe(L0X2Y1);
-        expect(L0X0Y1.findTileToEast(levelZeroTiles)).toBe(L0X1Y1);
-        expect(L0X0Y1.findTileToNorth(levelZeroTiles)).toBe(L0X0Y0);
-        expect(L0X0Y1.findTileToSouth(levelZeroTiles)).toBe(L0X0Y2);
-
-        expect(L0X1Y1.findTileToWest(levelZeroTiles)).toBe(L0X0Y1);
-        expect(L0X1Y1.findTileToEast(levelZeroTiles)).toBe(L0X2Y1);
-        expect(L0X1Y1.findTileToNorth(levelZeroTiles)).toBe(L0X1Y0);
-        expect(L0X1Y1.findTileToSouth(levelZeroTiles)).toBe(L0X1Y2);
-
-        expect(L0X2Y1.findTileToWest(levelZeroTiles)).toBe(L0X1Y1);
-        expect(L0X2Y1.findTileToEast(levelZeroTiles)).toBe(L0X0Y1);
-        expect(L0X2Y1.findTileToNorth(levelZeroTiles)).toBe(L0X2Y0);
-        expect(L0X2Y1.findTileToSouth(levelZeroTiles)).toBe(L0X2Y2);
-
-        expect(L0X0Y2.findTileToWest(levelZeroTiles)).toBe(L0X2Y2);
-        expect(L0X0Y2.findTileToEast(levelZeroTiles)).toBe(L0X1Y2);
-        expect(L0X0Y2.findTileToNorth(levelZeroTiles)).toBe(L0X0Y1);
-        expect(L0X0Y2.findTileToSouth(levelZeroTiles)).toBeUndefined();
-
-        expect(L0X1Y2.findTileToWest(levelZeroTiles)).toBe(L0X0Y2);
-        expect(L0X1Y2.findTileToEast(levelZeroTiles)).toBe(L0X2Y2);
-        expect(L0X1Y2.findTileToNorth(levelZeroTiles)).toBe(L0X1Y1);
-        expect(L0X1Y2.findTileToSouth(levelZeroTiles)).toBeUndefined();
-
-        expect(L0X2Y2.findTileToWest(levelZeroTiles)).toBe(L0X1Y2);
-        expect(L0X2Y2.findTileToEast(levelZeroTiles)).toBe(L0X0Y2);
-        expect(L0X2Y2.findTileToNorth(levelZeroTiles)).toBe(L0X2Y1);
-        expect(L0X2Y2.findTileToSouth(levelZeroTiles)).toBeUndefined();
-    });
-=======
     var east = levelZeroTiles[1];
     var ene = east.northeastChild;
     var ese = east.southeastChild;
->>>>>>> 2fd0e8f7
 
     expect(wsw.findTileToWest(levelZeroTiles)).toBe(ese);
     expect(wnw.findTileToWest(levelZeroTiles)).toBe(ene);
