import { Cartographic } from "../../Source/Cesium.js";
import { Clock } from "../../Source/Cesium.js";
import { ClockStep } from "../../Source/Cesium.js";
import { Ellipsoid } from "../../Source/Cesium.js";
import { GeographicTilingScheme } from "../../Source/Cesium.js";
import { JulianDate } from "../../Source/Cesium.js";
import { Math as CesiumMath } from "../../Source/Cesium.js";
import { queryToObject } from "../../Source/Cesium.js";
import { Rectangle } from "../../Source/Cesium.js";
import { Request } from "../../Source/Cesium.js";
import { RequestScheduler } from "../../Source/Cesium.js";
import { RequestState } from "../../Source/Cesium.js";
import { Resource } from "../../Source/Cesium.js";
import { TimeIntervalCollection } from "../../Source/Cesium.js";
import { WebMercatorTilingScheme } from "../../Source/Cesium.js";
import { GetFeatureInfoFormat } from "../../Source/Cesium.js";
import { Imagery } from "../../Source/Cesium.js";
import { ImageryLayer } from "../../Source/Cesium.js";
import { ImageryLayerFeatureInfo } from "../../Source/Cesium.js";
import { ImageryProvider } from "../../Source/Cesium.js";
import { ImageryState } from "../../Source/Cesium.js";
import { WebMapServiceImageryProvider } from "../../Source/Cesium.js";
import pollToPromise from "../pollToPromise.js";
import { Uri } from "../../Source/Cesium.js";

describe("Scene/WebMapServiceImageryProvider", function () {
  beforeEach(function () {
    RequestScheduler.clearForSpecs();
  });

  afterEach(function () {
    Resource._Implementations.createImage =
      Resource._DefaultImplementations.createImage;
    Resource._Implementations.loadWithXhr =
      Resource._DefaultImplementations.loadWithXhr;
  });

  it("conforms to ImageryProvider interface", function () {
    expect(WebMapServiceImageryProvider).toConformToInterface(ImageryProvider);
  });

  it("requires the url to be specified", function () {
    function createWithoutUrl() {
      return new WebMapServiceImageryProvider({
        layers: "someLayer",
      });
    }
    expect(createWithoutUrl).toThrowDeveloperError();
  });

  it("requires the layers to be specified", function () {
    function createWithoutUrl() {
      return new WebMapServiceImageryProvider({
        url: "made/up/wms/server",
      });
    }
    expect(createWithoutUrl).toThrowDeveloperError();
  });

  it("resolves readyPromise", function () {
    const provider = new WebMapServiceImageryProvider({
      url: "made/up/wms/server",
      layers: "someLayer",
    });

    return provider.readyPromise.then(function (result) {
      expect(result).toBe(true);
      expect(provider.ready).toBe(true);
    });
  });

  it("resolves readyPromise with Resource", function () {
    const resource = new Resource({
      url: "made/up/wms/server",
    });

    const provider = new WebMapServiceImageryProvider({
      url: resource,
      layers: "someLayer",
    });

    return provider.readyPromise.then(function (result) {
      expect(result).toBe(true);
      expect(provider.ready).toBe(true);
    });
  });

  it("returns valid value for hasAlphaChannel", function () {
    const provider = new WebMapServiceImageryProvider({
      url: "made/up/wms/server",
      layers: "someLayer",
    });

    return provider.readyPromise.then(function () {
      expect(typeof provider.hasAlphaChannel).toBe("boolean");
    });
  });

  it("can use a custom ellipsoid", function () {
    const ellipsoid = new Ellipsoid(1, 2, 3);
    const provider = new WebMapServiceImageryProvider({
      url: "made/up/wms/server",
      layers: "someLayer",
      ellipsoid: ellipsoid,
    });

    return provider.readyPromise.then(function () {
      expect(provider.tilingScheme.ellipsoid).toEqual(ellipsoid);
    });
  });

  it("includes specified parameters in URL", function () {
    const provider = new WebMapServiceImageryProvider({
      url: "made/up/wms/server",
      layers: "someLayer",
      parameters: {
        something: "foo",
        another: false,
        version: "1.3.0",
      },
    });

    return provider.readyPromise.then(function () {
      spyOn(Resource._Implementations, "createImage").and.callFake(function (
        request,
        crossOrigin,
        deferred
      ) {
        const uri = new Uri(request.url);
        const params = queryToObject(uri.query());
        expect(params.something).toEqual("foo");
        expect(params.another).toEqual("false");
        expect(params.version).toEqual("1.3.0");

        // Don't need to actually load image, but satisfy the request.
        deferred.resolve(true);
      });

      return provider.requestImage(0, 0, 0).then(function (image) {
        expect(Resource._Implementations.createImage).toHaveBeenCalled();
      });
    });
  });

  it("includes crs parameters in URL for WMS version 1.3.0", function () {
    const provider = new WebMapServiceImageryProvider({
      url: "made/up/wms/server",
      layers: "someLayer",
      crs: "CRS:27",
      parameters: {
        version: "1.3.0",
      },
    });

    return provider.readyPromise.then(function () {
      spyOn(Resource._Implementations, "createImage").and.callFake(function (
        request,
        crossOrigin,
        deferred
      ) {
        const uri = new Uri(request.url);
        const params = queryToObject(uri.query());
        expect(params.crs).toEqual("CRS:27");
        expect(params.version).toEqual("1.3.0");

        // Don't need to actually load image, but satisfy the request.
        deferred.resolve(true);
      });

      return provider.requestImage(0, 0, 0).then(function (image) {
        expect(Resource._Implementations.createImage).toHaveBeenCalled();
      });
    });
  });

  it("includes bbox parameters in URL for WMS version 1.3.0 and CRS EPSG:4326", function () {
    const provider = new WebMapServiceImageryProvider({
      url: "made/up/wms/server",
      layers: "someLayer",
      crs: "EPSG:4326",
      parameters: {
        version: "1.3.0",
      },
    });

    return provider.readyPromise.then(function () {
      spyOn(Resource._Implementations, "createImage").and.callFake(function (
        request,
        crossOrigin,
        deferred
      ) {
        const uri = new Uri(request.url);
        const params = queryToObject(uri.query());
        expect(params.crs).toEqual("EPSG:4326");
        expect(params.version).toEqual("1.3.0");
        expect(params.bbox).toEqual("-90,-180,90,0");

        // Don't need to actually load image, but satisfy the request.
        deferred.resolve(true);
      });

      return provider.requestImage(0, 0, 0).then(function (image) {
        expect(Resource._Implementations.createImage).toHaveBeenCalled();
      });
    });
  });

  it("reverses axis order for EPSG code between 4000-5000 for WMS version 1.3.0", function () {
    const provider = new WebMapServiceImageryProvider({
      url: "made/up/wms/server",
      layers: "someLayer",
      crs: "EPSG:4321",
      parameters: {
        version: "1.3.0",
      },
    });

    return provider.readyPromise.then(function () {
      spyOn(Resource._Implementations, "createImage").and.callFake(function (
        request,
        crossOrigin,
        deferred
      ) {
        const uri = new Uri(request.url);
        const params = queryToObject(uri.query());
        expect(params.crs).toEqual("EPSG:4321");
        expect(params.version).toEqual("1.3.0");
        expect(params.bbox).toEqual("-90,-180,90,0");

        // Don't need to actually load image, but satisfy the request.
        deferred.resolve(true);
      });

      return provider.requestImage(0, 0, 0).then(function (image) {
        expect(Resource._Implementations.createImage).toHaveBeenCalled();
      });
    });
  });

  it("reverses axis order for included EPSG code for WMS version 1.3.0", function () {
    const provider = new WebMapServiceImageryProvider({
      url: "made/up/wms/server",
      layers: "someLayer",
      crs: "EPSG:3035",
      parameters: {
        version: "1.3.0",
      },
    });

    return provider.readyPromise.then(function () {
      spyOn(Resource._Implementations, "createImage").and.callFake(function (
        request,
        crossOrigin,
        deferred
      ) {
        const uri = new Uri(request.url);
        const params = queryToObject(uri.query());
        expect(params.crs).toEqual("EPSG:3035");
        expect(params.version).toEqual("1.3.0");
        expect(params.bbox).toEqual("-90,-180,90,0");

        // Don't need to actually load image, but satisfy the request.
        deferred.resolve(true);
      });

      return provider.requestImage(0, 0, 0).then(function (image) {
        expect(Resource._Implementations.createImage).toHaveBeenCalled();
      });
    });
  });

  it("does not reverse axis order for excluded EPSG code for WMS version 1.3.0", function () {
    const provider = new WebMapServiceImageryProvider({
      url: "made/up/wms/server",
      layers: "someLayer",
      crs: "EPSG:4559",
      parameters: {
        version: "1.3.0",
      },
    });

    return provider.readyPromise.then(function () {
      spyOn(Resource._Implementations, "createImage").and.callFake(function (
        request,
        crossOrigin,
        deferred
      ) {
        const uri = new Uri(request.url);
        const params = queryToObject(uri.query());
        expect(params.crs).toEqual("EPSG:4559");
        expect(params.version).toEqual("1.3.0");
        expect(params.bbox).toEqual("-180,-90,0,90");

        // Don't need to actually load image, but satisfy the request.
        deferred.resolve(true);
      });

      return provider.requestImage(0, 0, 0).then(function (image) {
        expect(Resource._Implementations.createImage).toHaveBeenCalled();
      });
    });
  });

  it("disregard crs parameters in URL for WMS version 1.1.0", function () {
    const provider = new WebMapServiceImageryProvider({
      url: "made/up/wms/server",
      layers: "someLayer",
      crs: "CRS:27",
      parameters: {
        version: "1.1.0",
      },
    });

    return provider.readyPromise.then(function () {
      spyOn(Resource._Implementations, "createImage").and.callFake(function (
        request,
        crossOrigin,
        deferred
      ) {
        const uri = new Uri(request.url);
        const params = queryToObject(uri.query());
        expect(params.srs).toEqual("EPSG:4326");
        expect(params.version).toEqual("1.1.0");

        // Don't need to actually load image, but satisfy the request.
        deferred.resolve(true);
      });

      return provider.requestImage(0, 0, 0).then(function (image) {
        expect(Resource._Implementations.createImage).toHaveBeenCalled();
      });
    });
  });

  it("includes srs parameters in URL for WMS version 1.1.0", function () {
    const provider = new WebMapServiceImageryProvider({
      url: "made/up/wms/server",
      layers: "someLayer",
      srs: "IAU2000:30118",
      parameters: {
        version: "1.1.0",
      },
    });

    return provider.readyPromise.then(function () {
      spyOn(Resource._Implementations, "createImage").and.callFake(function (
        request,
        crossOrigin,
        deferred
      ) {
        const uri = new Uri(request.url);
        const params = queryToObject(uri.query());
        expect(params.srs).toEqual("IAU2000:30118");
        expect(params.version).toEqual("1.1.0");

        // Don't need to actually load image, but satisfy the request.
        deferred.resolve(true);
      });

      return provider.requestImage(0, 0, 0).then(function (image) {
        expect(Resource._Implementations.createImage).toHaveBeenCalled();
      });
    });
  });

  it("includes bbox parameters in URL for WMS version 1.1.1", function () {
    const provider = new WebMapServiceImageryProvider({
      url: "made/up/wms/server",
      layers: "someLayer",
      crs: "CRS:27",
      parameters: {
        version: "1.1.0",
      },
    });

    return provider.readyPromise.then(function () {
      spyOn(Resource._Implementations, "createImage").and.callFake(function (
        request,
        crossOrigin,
        deferred
      ) {
        const uri = new Uri(request.url);
        const params = queryToObject(uri.query());
        expect(params.srs).toEqual("EPSG:4326");
        expect(params.version).toEqual("1.1.0");
        expect(params.bbox).toEqual("-180,-90,0,90");

        // Don't need to actually load image, but satisfy the request.
        deferred.resolve(true);
      });

      return provider.requestImage(0, 0, 0).then(function (image) {
        expect(Resource._Implementations.createImage).toHaveBeenCalled();
      });
    });
  });

  it("supports subdomains string in URL", function () {
    const provider = new WebMapServiceImageryProvider({
      url: "{s}",
      subdomains: "123",
      layers: "",
    });

    spyOn(ImageryProvider, "loadImage");

    return provider.readyPromise.then(function () {
      provider.requestImage(0, 0, 0);
      const url = ImageryProvider.loadImage.calls.mostRecent().args[1].url;
<<<<<<< HEAD
      expect("123".indexOf(url.substring(0, 1))).toBeGreaterThanOrEqualTo(0);
=======
      expect("123".indexOf(url.substring(0, 1))).toBeGreaterThanOrEqual(0);
>>>>>>> 862d73ad
    });
  });

  it("supports subdomains array in URL", function () {
    const provider = new WebMapServiceImageryProvider({
      url: "{s}",
      subdomains: ["foo", "bar"],
      layers: "",
    });

    spyOn(ImageryProvider, "loadImage");
    return provider.readyPromise.then(function () {
      provider.requestImage(0, 0, 0);
      const url = ImageryProvider.loadImage.calls.mostRecent().args[1].url;
      expect(
        ["foo", "bar"].indexOf(url.substring(0, 3))
<<<<<<< HEAD
      ).toBeGreaterThanOrEqualTo(0);
=======
      ).toBeGreaterThanOrEqual(0);
>>>>>>> 862d73ad
    });
  });

  it("supports a question mark at the end of the URL", function () {
    const provider = new WebMapServiceImageryProvider({
      url: "made/up/wms/server?",
      layers: "someLayer",
    });

    return provider.readyPromise.then(function () {
      spyOn(Resource._Implementations, "createImage").and.callFake(function (
        request,
        crossOrigin,
        deferred
      ) {
        const questionMarkCount = request.url.match(/\?/g).length;
        expect(questionMarkCount).toEqual(1);

        // Don't need to actually load image, but satisfy the request.
        deferred.resolve(true);
      });

      return provider.requestImage(0, 0, 0).then(function (image) {
        expect(Resource._Implementations.createImage).toHaveBeenCalled();
      });
    });
  });

  it("supports an ampersand at the end of the URL", function () {
    const provider = new WebMapServiceImageryProvider({
      url: "made/up/wms/server?foo=bar&",
      layers: "someLayer",
    });

    return provider.readyPromise.then(function () {
      spyOn(Resource._Implementations, "createImage").and.callFake(function (
        request,
        crossOrigin,
        deferred
      ) {
        const url = request.url;
        const questionMarkCount = url.match(/\?/g).length;
        expect(questionMarkCount).toEqual(1);
        expect(url).not.toContain("&&");

        // Don't need to actually load image, but satisfy the request.
        deferred.resolve(true);
      });

      return provider.requestImage(0, 0, 0).then(function (image) {
        expect(Resource._Implementations.createImage).toHaveBeenCalled();
      });
    });
  });

  it("supports a query parameter at the end of the URL", function () {
    const provider = new WebMapServiceImageryProvider({
      url: "made/up/wms/server?foo=bar",
      layers: "someLayer",
    });

    return provider.readyPromise.then(function () {
      spyOn(Resource._Implementations, "createImage").and.callFake(function (
        request,
        crossOrigin,
        deferred
      ) {
        const url = request.url;
        const questionMarkCount = url.match(/\?/g).length;
        expect(questionMarkCount).toEqual(1);

        const uri = new Uri(url);
        const params = queryToObject(uri.query());
        expect(params.foo).toEqual("bar");

        // Don't need to actually load image, but satisfy the request.
        deferred.resolve(true);
      });

      provider.requestImage(0, 0, 0);

      expect(Resource._Implementations.createImage).toHaveBeenCalled();
    });
  });

  it("defaults WMS version to 1.1.1", function () {
    const provider = new WebMapServiceImageryProvider({
      url: "made/up/wms/server?foo=bar",
      layers: "someLayer",
    });

    return provider.readyPromise.then(function () {
      spyOn(Resource._Implementations, "createImage").and.callFake(function (
        request,
        crossOrigin,
        deferred
      ) {
        const url = request.url;
        const uri = new Uri(url);
        const params = queryToObject(uri.query());
        expect(params.version).toEqual("1.1.1");

        // Don't need to actually load image, but satisfy the request.
        deferred.resolve(true);
      });

      provider.requestImage(0, 0, 0);

      expect(Resource._Implementations.createImage).toHaveBeenCalled();
    });
  });

  it("requestImage returns a promise for an image and loads it for cross-origin use", function () {
    const provider = new WebMapServiceImageryProvider({
      url: "made/up/wms/server",
      layers: "someLayer",
    });

    expect(provider.url).toEqual("made/up/wms/server");
    expect(provider.layers).toEqual("someLayer");

    return provider.readyPromise.then(function () {
      expect(provider.tileWidth).toEqual(256);
      expect(provider.tileHeight).toEqual(256);
      expect(provider.maximumLevel).toBeUndefined();
      expect(provider.tilingScheme).toBeInstanceOf(GeographicTilingScheme);
      expect(provider.rectangle).toEqual(
        new GeographicTilingScheme().rectangle
      );

      spyOn(Resource._Implementations, "createImage").and.callFake(function (
        request,
        crossOrigin,
        deferred
      ) {
        // Just return any old image.
        Resource._DefaultImplementations.createImage(
          new Request({ url: "Data/Images/Red16x16.png" }),
          crossOrigin,
          deferred
        );
      });

      return provider.requestImage(0, 0, 0).then(function (image) {
        expect(Resource._Implementations.createImage).toHaveBeenCalled();
        expect(image).toBeImageOrImageBitmap();
      });
    });
  });

  it("requestImage requests tiles with SRS EPSG:3857 when tiling scheme is WebMercatorTilingScheme, WMS 1.1.1", function () {
    const tilingScheme = new WebMercatorTilingScheme();
    const provider = new WebMapServiceImageryProvider({
      url: "made/up/wms/server",
      layers: "someLayer",
      tilingScheme: tilingScheme,
    });

    expect(provider.url).toEqual("made/up/wms/server");
    expect(provider.layers).toEqual("someLayer");

    return provider.readyPromise.then(function () {
      expect(provider.tileWidth).toEqual(256);
      expect(provider.tileHeight).toEqual(256);
      expect(provider.maximumLevel).toBeUndefined();
      expect(provider.tilingScheme).toBeInstanceOf(WebMercatorTilingScheme);
      expect(provider.rectangle).toEqual(
        new WebMercatorTilingScheme().rectangle
      );

      spyOn(Resource._Implementations, "createImage").and.callFake(function (
        request,
        crossOrigin,
        deferred
      ) {
        const uri = new Uri(request.url);
        const params = queryToObject(uri.query());

        expect(params.srs).toEqual("EPSG:3857");
        expect(params.version).toEqual("1.1.1");

        const rect = tilingScheme.tileXYToNativeRectangle(0, 0, 0);
        expect(params.bbox).toEqual(
          `${rect.west},${rect.south},${rect.east},${rect.north}`
        );

        Resource._DefaultImplementations.createImage(
          new Request({ url: "Data/Images/Red16x16.png" }),
          crossOrigin,
          deferred
        );
      });

      return provider.requestImage(0, 0, 0).then(function (image) {
        expect(Resource._Implementations.createImage).toHaveBeenCalled();
        expect(image).toBeImageOrImageBitmap();
      });
    });
  });

  it("requestImage requests tiles with CRS EPSG:3857 when tiling scheme is WebMercatorTilingScheme, WMS 1.3.0", function () {
    const tilingScheme = new WebMercatorTilingScheme();
    const provider = new WebMapServiceImageryProvider({
      url: "made/up/wms/server",
      layers: "someLayer",
      tilingScheme: tilingScheme,
      parameters: {
        version: "1.3.0",
      },
    });

    expect(provider.url).toEqual("made/up/wms/server");
    expect(provider.layers).toEqual("someLayer");

    return provider.readyPromise.then(function () {
      expect(provider.tileWidth).toEqual(256);
      expect(provider.tileHeight).toEqual(256);
      expect(provider.maximumLevel).toBeUndefined();
      expect(provider.tilingScheme).toBeInstanceOf(WebMercatorTilingScheme);
      expect(provider.rectangle).toEqual(
        new WebMercatorTilingScheme().rectangle
      );

      spyOn(Resource._Implementations, "createImage").and.callFake(function (
        request,
        crossOrigin,
        deferred
      ) {
        const uri = new Uri(request.url);
        const params = queryToObject(uri.query());

        expect(params.crs).toEqual("EPSG:3857");
        expect(params.version).toEqual("1.3.0");

        const rect = tilingScheme.tileXYToNativeRectangle(0, 0, 0);
        expect(params.bbox).toEqual(
          `${rect.west},${rect.south},${rect.east},${rect.north}`
        );

        Resource._DefaultImplementations.createImage(
          new Request({ url: "Data/Images/Red16x16.png" }),
          crossOrigin,
          deferred
        );
      });

      return provider.requestImage(0, 0, 0).then(function (image) {
        expect(Resource._Implementations.createImage).toHaveBeenCalled();
        expect(image).toBeImageOrImageBitmap();
      });
    });
  });

  it("requestImage requests tiles with SRS EPSG:4326 when tiling scheme is GeographicTilingScheme, WMS 1.1.1", function () {
    const tilingScheme = new GeographicTilingScheme();
    const provider = new WebMapServiceImageryProvider({
      url: "made/up/wms/server",
      layers: "someLayer",
      tilingScheme: tilingScheme,
    });

    expect(provider.url).toEqual("made/up/wms/server");
    expect(provider.layers).toEqual("someLayer");

    return provider.readyPromise.then(function () {
      expect(provider.tileWidth).toEqual(256);
      expect(provider.tileHeight).toEqual(256);
      expect(provider.maximumLevel).toBeUndefined();
      expect(provider.tilingScheme).toBeInstanceOf(GeographicTilingScheme);
      expect(provider.rectangle).toEqual(
        new GeographicTilingScheme().rectangle
      );

      spyOn(Resource._Implementations, "createImage").and.callFake(function (
        request,
        crossOrigin,
        deferred
      ) {
        const uri = new Uri(request.url);
        const params = queryToObject(uri.query());

        expect(params.srs).toEqual("EPSG:4326");
        expect(params.version).toEqual("1.1.1");

        const rect = tilingScheme.tileXYToNativeRectangle(0, 0, 0);
        expect(params.bbox).toEqual(
          `${rect.west},${rect.south},${rect.east},${rect.north}`
        );

        Resource._DefaultImplementations.createImage(
          new Request({ url: "Data/Images/Red16x16.png" }),
          crossOrigin,
          deferred
        );
      });

      return provider.requestImage(0, 0, 0).then(function (image) {
        expect(Resource._Implementations.createImage).toHaveBeenCalled();
        expect(image).toBeImageOrImageBitmap();
      });
    });
  });

  it("requestImage requests tiles with SRS EPSG:4326 when tiling scheme is GeographicTilingScheme, WMS 1.1.0", function () {
    const tilingScheme = new GeographicTilingScheme();
    const provider = new WebMapServiceImageryProvider({
      url: "made/up/wms/server",
      layers: "someLayer",
      tilingScheme: tilingScheme,
      parameters: {
        version: "1.1.0",
      },
    });

    expect(provider.url).toEqual("made/up/wms/server");
    expect(provider.layers).toEqual("someLayer");

    return provider.readyPromise.then(function () {
      expect(provider.tileWidth).toEqual(256);
      expect(provider.tileHeight).toEqual(256);
      expect(provider.maximumLevel).toBeUndefined();
      expect(provider.tilingScheme).toBeInstanceOf(GeographicTilingScheme);
      expect(provider.rectangle).toEqual(
        new GeographicTilingScheme().rectangle
      );

      spyOn(Resource._Implementations, "createImage").and.callFake(function (
        request,
        crossOrigin,
        deferred
      ) {
        const uri = new Uri(request.url);
        const params = queryToObject(uri.query());

        expect(params.srs).toEqual("EPSG:4326");
        expect(params.version).toEqual("1.1.0");

        const rect = tilingScheme.tileXYToNativeRectangle(0, 0, 0);
        expect(params.bbox).toEqual(
          `${rect.west},${rect.south},${rect.east},${rect.north}`
        );

        Resource._DefaultImplementations.createImage(
          new Request({ url: "Data/Images/Red16x16.png" }),
          crossOrigin,
          deferred
        );
      });

      return provider.requestImage(0, 0, 0).then(function (image) {
        expect(Resource._Implementations.createImage).toHaveBeenCalled();
        expect(image).toBeImageOrImageBitmap();
      });
    });
  });

  it("requestImage requests tiles with CRS CRS:84 when tiling scheme is GeographicTilingScheme, WMS 1.3.0", function () {
    const tilingScheme = new GeographicTilingScheme();
    const provider = new WebMapServiceImageryProvider({
      url: "made/up/wms/server",
      layers: "someLayer",
      tilingScheme: tilingScheme,
      parameters: {
        version: "1.3.0",
      },
    });

    expect(provider.url).toEqual("made/up/wms/server");
    expect(provider.layers).toEqual("someLayer");

    return provider.readyPromise.then(function () {
      expect(provider.tileWidth).toEqual(256);
      expect(provider.tileHeight).toEqual(256);
      expect(provider.maximumLevel).toBeUndefined();
      expect(provider.tilingScheme).toBeInstanceOf(GeographicTilingScheme);
      expect(provider.rectangle).toEqual(
        new GeographicTilingScheme().rectangle
      );

      spyOn(Resource._Implementations, "createImage").and.callFake(function (
        request,
        crossOrigin,
        deferred
      ) {
        const uri = new Uri(request.url);
        const params = queryToObject(uri.query());

        expect(params.crs).toEqual("CRS:84");
        expect(params.version).toEqual("1.3.0");

        const rect = tilingScheme.tileXYToNativeRectangle(0, 0, 0);
        expect(params.bbox).toEqual(
          `${rect.west},${rect.south},${rect.east},${rect.north}`
        );

        Resource._DefaultImplementations.createImage(
          new Request({ url: "Data/Images/Red16x16.png" }),
          crossOrigin,
          deferred
        );
      });

      return provider.requestImage(0, 0, 0).then(function (image) {
        expect(Resource._Implementations.createImage).toHaveBeenCalled();
        expect(image).toBeImageOrImageBitmap();
      });
    });
  });

  it("requestImage requests tiles with CRS CRS:84 when tiling scheme is GeographicTilingScheme, WMS 1.3.1", function () {
    const tilingScheme = new GeographicTilingScheme();
    const provider = new WebMapServiceImageryProvider({
      url: "made/up/wms/server",
      layers: "someLayer",
      tilingScheme: tilingScheme,
      parameters: {
        version: "1.3.1",
      },
    });

    expect(provider.url).toEqual("made/up/wms/server");
    expect(provider.layers).toEqual("someLayer");

    return provider.readyPromise.then(function () {
      expect(provider.tileWidth).toEqual(256);
      expect(provider.tileHeight).toEqual(256);
      expect(provider.maximumLevel).toBeUndefined();
      expect(provider.tilingScheme).toBeInstanceOf(GeographicTilingScheme);
      expect(provider.rectangle).toEqual(
        new GeographicTilingScheme().rectangle
      );

      spyOn(Resource._Implementations, "createImage").and.callFake(function (
        request,
        crossOrigin,
        deferred
      ) {
        const uri = new Uri(request.url);
        const params = queryToObject(uri.query());

        expect(params.crs).toEqual("CRS:84");
        expect(params.version).toEqual("1.3.1");

        const rect = tilingScheme.tileXYToNativeRectangle(0, 0, 0);
        expect(params.bbox).toEqual(
          `${rect.west},${rect.south},${rect.east},${rect.north}`
        );

        Resource._DefaultImplementations.createImage(
          new Request({ url: "Data/Images/Red16x16.png" }),
          crossOrigin,
          deferred
        );
      });

      return provider.requestImage(0, 0, 0).then(function (image) {
        expect(Resource._Implementations.createImage).toHaveBeenCalled();
        expect(image).toBeImageOrImageBitmap();
      });
    });
  });

  it("does not treat parameter names as case sensitive", function () {
    const provider = new WebMapServiceImageryProvider({
      url: "made/up/wms/server?foo=bar",
      layers: "someLayer",
      parameters: {
        FORMAT: "foo",
      },
    });

    return provider.readyPromise.then(function () {
      spyOn(Resource._Implementations, "createImage").and.callFake(function (
        request,
        crossOrigin,
        deferred
      ) {
        const uri = new Uri(request.url);
        const params = queryToObject(uri.query());

        expect(params.format).toEqual("foo");
        expect(params.format).not.toEqual("image/jpeg");

        // Just return any old image.
        Resource._DefaultImplementations.createImage(
          new Request({ url: "Data/Images/Red16x16.png" }),
          crossOrigin,
          deferred
        );
      });

      return provider.requestImage(0, 0, 0).then(function (image) {
        expect(Resource._Implementations.createImage).toHaveBeenCalled();
      });
    });
  });

  it("turns the supplied credit into a logo", function () {
    const provider = new WebMapServiceImageryProvider({
      url: "made/up/wms/server?foo=bar",
      layers: "someLayer",
    });
    expect(function () {
      return provider.credit;
    }).toThrowDeveloperError();

    const providerWithCredit = new WebMapServiceImageryProvider({
      url: "made/up/wms/server?foo=bar",
      layers: "someLayer",
      credit: "Thanks to our awesome made up source of this imagery!",
    });
    return provider.readyPromise.then(function () {
      expect(providerWithCredit.credit).toBeDefined();
    });
  });

  it("uses rectangle passed to constructor", function () {
    const rectangle = new Rectangle(0.1, 0.2, 0.3, 0.4);
    const provider = new WebMapServiceImageryProvider({
      url: "made/up/wms/server",
      layers: "someLayer",
      rectangle: rectangle,
    });

    return provider.readyPromise.then(function () {
      expect(provider.tileWidth).toEqual(256);
      expect(provider.tileHeight).toEqual(256);
      expect(provider.maximumLevel).toBeUndefined();
      expect(provider.tilingScheme).toBeInstanceOf(GeographicTilingScheme);
      expect(provider.rectangle).toEqualEpsilon(
        rectangle,
        CesiumMath.EPSILON14
      );
      expect(provider.tileDiscardPolicy).toBeUndefined();
    });
  });

  it("uses maximumLevel passed to constructor", function () {
    const provider = new WebMapServiceImageryProvider({
      url: "made/up/wms/server",
      layers: "someLayer",
      maximumLevel: 5,
    });
    return provider.readyPromise.then(function () {
      expect(provider.maximumLevel).toEqual(5);
    });
  });

  it("uses minimumLevel passed to constructor", function () {
    const provider = new WebMapServiceImageryProvider({
      url: "made/up/wms/server",
      layers: "someLayer",
      minimumLevel: 1,
    });
    return provider.readyPromise.then(function () {
      expect(provider.minimumLevel).toEqual(1);
    });
  });

  it("uses tilingScheme passed to constructor", function () {
    const tilingScheme = new WebMercatorTilingScheme();
    const provider = new WebMapServiceImageryProvider({
      url: "made/up/wms/server",
      layers: "someLayer",
      tilingScheme: tilingScheme,
    });
    return provider.readyPromise.then(function () {
      expect(provider.tilingScheme).toBe(tilingScheme);
    });
  });

  it("uses tileWidth passed to constructor", function () {
    const provider = new WebMapServiceImageryProvider({
      url: "made/up/wms/server",
      layers: "someLayer",
      tileWidth: 123,
    });
    return provider.readyPromise.then(function () {
      expect(provider.tileWidth).toBe(123);
    });
  });

  it("uses tileHeight passed to constructor", function () {
    const provider = new WebMapServiceImageryProvider({
      url: "made/up/wms/server",
      layers: "someLayer",
      tileWidth: 456,
    });
    return provider.readyPromise.then(function () {
      expect(provider.tileWidth).toBe(456);
    });
  });

  it("raises error event when image cannot be loaded", function () {
    const provider = new WebMapServiceImageryProvider({
      url: "made/up/wms/server",
      layers: "someLayer",
    });

    return provider.readyPromise.then(function () {
      const layer = new ImageryLayer(provider);

      let tries = 0;
      provider.errorEvent.addEventListener(function (error) {
        expect(error.timesRetried).toEqual(tries);
        ++tries;
        if (tries < 3) {
          error.retry = true;
        }
        setTimeout(function () {
          RequestScheduler.update();
        }, 1);
      });

      Resource._Implementations.createImage = function (
        request,
        crossOrigin,
        deferred
      ) {
        if (tries === 2) {
          // Succeed after 2 tries
          Resource._DefaultImplementations.createImage(
            new Request({ url: "Data/Images/Red16x16.png" }),
            crossOrigin,
            deferred
          );
        } else {
          // fail
          setTimeout(function () {
            deferred.reject();
          }, 1);
        }
      };

      const imagery = new Imagery(layer, 0, 0, 0);
      imagery.addReference();
      layer._requestImagery(imagery);
      RequestScheduler.update();

      return pollToPromise(function () {
        return imagery.state === ImageryState.RECEIVED;
      }).then(function () {
        expect(imagery.image).toBeImageOrImageBitmap();
        expect(tries).toEqual(2);
        imagery.releaseReference();
      });
    });
  });

  describe("pickFeatures", function () {
    it("works with GeoJSON responses", function () {
      const provider = new WebMapServiceImageryProvider({
        url: "made/up/wms/server",
        layers: "someLayer",
      });

      Resource._Implementations.loadWithXhr = function (
        url,
        responseType,
        method,
        data,
        headers,
        deferred,
        overrideMimeType
      ) {
        expect(url).toContain("GetFeatureInfo");
        Resource._DefaultImplementations.loadWithXhr(
          "Data/WMS/GetFeatureInfo-GeoJSON.json",
          responseType,
          method,
          data,
          headers,
          deferred,
          overrideMimeType
        );
      };

      return provider.readyPromise.then(function () {
        return provider
          .pickFeatures(0, 0, 0, 0.5, 0.5)
          .then(function (pickResult) {
            expect(pickResult.length).toBe(1);

            const firstResult = pickResult[0];
            expect(firstResult).toBeInstanceOf(ImageryLayerFeatureInfo);
            expect(firstResult.name).toBe("TOP TANK");
            expect(firstResult.description).toContain("GEOSCIENCE AUSTRALIA");
            expect(firstResult.position).toEqual(
              Cartographic.fromDegrees(145.91299, -30.19445)
            );
          });
      });
    });

    it("works with MapInfo MXP responses", function () {
      const provider = new WebMapServiceImageryProvider({
        url: "made/up/wms/server",
        layers: "someLayer",
      });

      Resource._Implementations.loadWithXhr = function (
        url,
        responseType,
        method,
        data,
        headers,
        deferred,
        overrideMimeType
      ) {
        expect(url).toContain("GetFeatureInfo");
        Resource._DefaultImplementations.loadWithXhr(
          "Data/WMS/GetFeatureInfo-MapInfoMXP.xml",
          responseType,
          method,
          data,
          headers,
          deferred,
          overrideMimeType
        );
      };

      return provider.readyPromise.then(function () {
        return provider
          .pickFeatures(0, 0, 0, 0.5, 0.5)
          .then(function (pickResult) {
            expect(pickResult.length).toBe(1);

            const firstResult = pickResult[0];
            expect(firstResult).toBeInstanceOf(ImageryLayerFeatureInfo);
            expect(firstResult.name).toBe("SPRINGWOOD");
            expect(firstResult.description).toContain("NSW");
          });
      });
    });

    it("works with Esri WMS responses", function () {
      const provider = new WebMapServiceImageryProvider({
        url: "made/up/wms/server",
        layers: "someLayer",
      });

      Resource._Implementations.loadWithXhr = function (
        url,
        responseType,
        method,
        data,
        headers,
        deferred,
        overrideMimeType
      ) {
        expect(url).toContain("GetFeatureInfo");
        Resource._DefaultImplementations.loadWithXhr(
          "Data/WMS/GetFeatureInfo-Esri.xml",
          responseType,
          method,
          data,
          headers,
          deferred,
          overrideMimeType
        );
      };

      return provider.readyPromise.then(function () {
        return provider
          .pickFeatures(0, 0, 0, 0.5, 0.5)
          .then(function (pickResult) {
            expect(pickResult.length).toBe(1);

            const firstResult = pickResult[0];
            expect(firstResult).toBeInstanceOf(ImageryLayerFeatureInfo);
            expect(firstResult.name).toBe("Kyogle (A)");
            expect(firstResult.description).toContain("New South Wales");
          });
      });
    });

    it("works with THREDDS XML format", function () {
      const provider = new WebMapServiceImageryProvider({
        url: "made/up/wms/server",
        layers: "someLayer",
      });

      Resource._Implementations.loadWithXhr = function (
        url,
        responseType,
        method,
        data,
        headers,
        deferred,
        overrideMimeType
      ) {
        expect(url).toContain("GetFeatureInfo");
        Resource._DefaultImplementations.loadWithXhr(
          "Data/WMS/GetFeatureInfo-THREDDS.xml",
          responseType,
          method,
          data,
          headers,
          deferred,
          overrideMimeType
        );
      };

      return provider.readyPromise.then(function () {
        return provider
          .pickFeatures(0, 0, 0, 0.5, 0.5)
          .then(function (pickResult) {
            expect(pickResult.length).toBe(1);

            const firstResult = pickResult[0];
            expect(firstResult).toBeInstanceOf(ImageryLayerFeatureInfo);
            expect(+firstResult.properties.value).toBe(42);
            expect(firstResult.description).toContain("42");
          });
      });
    });

    it("works with msGMLOutput format", function () {
      const provider = new WebMapServiceImageryProvider({
        url: "made/up/wms/server",
        layers: "someLayer",
      });

      Resource._Implementations.loadWithXhr = function (
        url,
        responseType,
        method,
        data,
        headers,
        deferred,
        overrideMimeType
      ) {
        expect(url).toContain("GetFeatureInfo");
        Resource._DefaultImplementations.loadWithXhr(
          "Data/WMS/GetFeatureInfo-msGMLOutput.xml",
          responseType,
          method,
          data,
          headers,
          deferred,
          overrideMimeType
        );
      };

      return provider.readyPromise.then(function () {
        return provider
          .pickFeatures(0, 0, 0, 0.5, 0.5)
          .then(function (pickResult) {
            expect(pickResult.length).toBe(1);

            const firstResult = pickResult[0];
            expect(firstResult).toBeInstanceOf(ImageryLayerFeatureInfo);
            expect(firstResult.name).toBe("Hovercraft");
            expect(firstResult.description).toContain("Hovercraft");
          });
      });
    });

    it("works with unknown XML responses", function () {
      const provider = new WebMapServiceImageryProvider({
        url: "made/up/wms/server",
        layers: "someLayer",
      });

      Resource._Implementations.loadWithXhr = function (
        url,
        responseType,
        method,
        data,
        headers,
        deferred,
        overrideMimeType
      ) {
        expect(url).toContain("GetFeatureInfo");
        Resource._DefaultImplementations.loadWithXhr(
          "Data/WMS/GetFeatureInfo-Unknown.xml",
          responseType,
          method,
          data,
          headers,
          deferred,
          overrideMimeType
        );
      };

      return provider.readyPromise.then(function () {
        return provider
          .pickFeatures(0, 0, 0, 0.5, 0.5)
          .then(function (pickResult) {
            expect(pickResult.length).toBe(1);

            const firstResult = pickResult[0];
            expect(firstResult).toBeInstanceOf(ImageryLayerFeatureInfo);
            expect(firstResult.name).toBeUndefined();
            expect(firstResult.description).toContain("&lt;FooFeature&gt;");
          });
      });
    });

    it("resolves to undefined on a ServiceException", function () {
      const provider = new WebMapServiceImageryProvider({
        url: "made/up/wms/server",
        layers: "someLayer",
      });

      Resource._Implementations.loadWithXhr = function (
        url,
        responseType,
        method,
        data,
        headers,
        deferred,
        overrideMimeType
      ) {
        expect(url).toContain("GetFeatureInfo");
        Resource._DefaultImplementations.loadWithXhr(
          "Data/WMS/GetFeatureInfo-ServiceException.xml",
          responseType,
          method,
          data,
          headers,
          deferred,
          overrideMimeType
        );
      };

      return provider.readyPromise.then(function () {
        return provider
          .pickFeatures(0, 0, 0, 0.5, 0.5)
          .then(function (pickResult) {
            expect(pickResult).toBeUndefined();
          });
      });
    });

    it("returns undefined if list of feature info formats is empty", function () {
      const provider = new WebMapServiceImageryProvider({
        url: "made/up/wms/server",
        layers: "someLayer",
        getFeatureInfoFormats: [],
      });

      return provider.readyPromise.then(function () {
        expect(provider.pickFeatures(0, 0, 0, 0.5, 0.5)).toBeUndefined();
      });
    });

    it("returns undefined if enablePickFeatures is false", function () {
      const provider = new WebMapServiceImageryProvider({
        url: "made/up/wms/server",
        layers: "someLayer",
        enablePickFeatures: false,
      });

      return provider.readyPromise.then(function () {
        expect(provider.enablePickFeatures).toBe(false);
        expect(provider.pickFeatures(0, 0, 0, 0.5, 0.5)).toBeUndefined();
      });
    });

    it("returns undefined if enablePickFeatures is set to false after initialization", function () {
      const provider = new WebMapServiceImageryProvider({
        url: "made/up/wms/server",
        layers: "someLayer",
        enablePickFeatures: true,
      });

      return provider.readyPromise.then(function () {
        provider.enablePickFeatures = false;
        expect(provider.enablePickFeatures).toBe(false);
        expect(provider.pickFeatures(0, 0, 0, 0.5, 0.5)).toBeUndefined();
      });
    });

    it("does not return undefined if enablePickFeatures is set to true after initialization as false", function () {
      const provider = new WebMapServiceImageryProvider({
        url: "made/up/wms/server",
        layers: "someLayer",
        enablePickFeatures: false,
      });

      return provider.readyPromise.then(function () {
        provider.enablePickFeatures = true;
        expect(provider.enablePickFeatures).toBe(true);
        expect(provider.pickFeatures(0, 0, 0, 0.5, 0.5)).not.toBeUndefined();
      });
    });

    it("requests XML exclusively if specified in getFeatureInfoFormats", function () {
      const provider = new WebMapServiceImageryProvider({
        url: "made/up/wms/server",
        layers: "someLayer",
        getFeatureInfoFormats: [new GetFeatureInfoFormat("xml")],
      });

      Resource._Implementations.loadWithXhr = function (
        url,
        responseType,
        method,
        data,
        headers,
        deferred,
        overrideMimeType
      ) {
        expect(url).toContain("GetFeatureInfo");
        expect(url).not.toContain("json");
        Resource._DefaultImplementations.loadWithXhr(
          "Data/WMS/GetFeatureInfo-MapInfoMXP.xml",
          responseType,
          method,
          data,
          headers,
          deferred,
          overrideMimeType
        );
      };

      return provider.readyPromise.then(function () {
        return provider
          .pickFeatures(0, 0, 0, 0.5, 0.5)
          .then(function (pickResult) {
            expect(pickResult.length).toBe(1);

            const firstResult = pickResult[0];
            expect(firstResult).toBeInstanceOf(ImageryLayerFeatureInfo);
            expect(firstResult.name).toBe("SPRINGWOOD");
            expect(firstResult.description).toContain("NSW");
          });
      });
    });

    it("requests GeoJSON exclusively if specified in getFeatureInfoFormats", function () {
      const provider = new WebMapServiceImageryProvider({
        url: "made/up/wms/server",
        layers: "someLayer",
        getFeatureInfoFormats: [new GetFeatureInfoFormat("json")],
      });

      return provider.readyPromise.then(function () {
        Resource._Implementations.loadWithXhr = function (
          url,
          responseType,
          method,
          data,
          headers,
          deferred,
          overrideMimeType
        ) {
          expect(url).toContain("GetFeatureInfo");

          if (url.indexOf("json") >= 0) {
            deferred.reject();
          } else {
            // this should not happen
            Resource._DefaultImplementations.loadWithXhr(
              "Data/WMS/GetFeatureInfo-MapInfoMXP.xml",
              responseType,
              method,
              data,
              headers,
              deferred,
              overrideMimeType
            );
          }
        };

        return provider
          .pickFeatures(0, 0, 0, 0.5, 0.5)
          .then(function (features) {
            expect(features.length).toBe(0);
          })
          .catch(function () {});
      });
    });

    it("generates correct getFeatureInfo link, WMS 1.1.1, version in getFeatureInfoParameters", function () {
      const provider = new WebMapServiceImageryProvider({
        url: "made/up/wms/server",
        layers: "someLayer",
        getFeatureInfoParameters: {
          version: "1.1.1",
        },
      });

      Resource._Implementations.loadWithXhr = function (
        url,
        responseType,
        method,
        data,
        headers,
        deferred,
        overrideMimeType
      ) {
        expect(url).toContain("GetFeatureInfo");
        expect(url).toContain("1.1.1");
        expect(url).not.toContain("1.3.0");
        expect(url).toContain("&x=");
        expect(url).toContain("&y=");
        expect(url).not.toContain("&i=");
        expect(url).not.toContain("&j=");
        Resource._DefaultImplementations.loadWithXhr(
          "Data/WMS/GetFeatureInfo-MapInfoMXP.xml",
          responseType,
          method,
          data,
          headers,
          deferred,
          overrideMimeType
        );
      };

      return provider.readyPromise.then(function () {
        return provider.pickFeatures(0, 0, 0, 0.5, 0.5);
      });
    });

    it("generates correct getFeatureInfo link, WMS 1.3.0, version in getFeatureInfoParameters", function () {
      const provider = new WebMapServiceImageryProvider({
        url: "made/up/wms/server",
        layers: "someLayer",
        getFeatureInfoParameters: {
          version: "1.3.0",
        },
      });

      Resource._Implementations.loadWithXhr = function (
        url,
        responseType,
        method,
        data,
        headers,
        deferred,
        overrideMimeType
      ) {
        expect(url).toContain("GetFeatureInfo");
        expect(url).not.toContain("1.1.1");
        expect(url).toContain("1.3.0");
        expect(url).not.toContain("&x=");
        expect(url).not.toContain("&y=");
        expect(url).toContain("&i=");
        expect(url).toContain("&j=");
        Resource._DefaultImplementations.loadWithXhr(
          "Data/WMS/GetFeatureInfo-MapInfoMXP.xml",
          responseType,
          method,
          data,
          headers,
          deferred,
          overrideMimeType
        );
      };

      return provider.readyPromise.then(function () {
        return provider.pickFeatures(0, 0, 0, 0.5, 0.5);
      });
    });

    it("generates correct getFeatureInfo link, WMS 1.1.1, default version", function () {
      const provider = new WebMapServiceImageryProvider({
        url: "made/up/wms/server",
        layers: "someLayer",
      });

      Resource._Implementations.loadWithXhr = function (
        url,
        responseType,
        method,
        data,
        headers,
        deferred,
        overrideMimeType
      ) {
        expect(url).toContain("GetFeatureInfo");
        expect(url).toContain("1.1.1");
        expect(url).not.toContain("1.3.0");
        expect(url).toContain("&x=");
        expect(url).toContain("&y=");
        expect(url).not.toContain("&i=");
        expect(url).not.toContain("&j=");
        Resource._DefaultImplementations.loadWithXhr(
          "Data/WMS/GetFeatureInfo-MapInfoMXP.xml",
          responseType,
          method,
          data,
          headers,
          deferred,
          overrideMimeType
        );
      };
      return provider.readyPromise.then(function () {
        return provider.pickFeatures(0, 0, 0, 0.5, 0.5);
      });
    });

    it("uses custom GetFeatureInfo handling function if specified", function () {
      function fooProcessor(response) {
        const json = JSON.parse(response);
        expect(json.custom).toBe(true);
        const feature = new ImageryLayerFeatureInfo();
        feature.name = "Foo processed!";
        return [feature];
      }

      const provider = new WebMapServiceImageryProvider({
        url: "made/up/wms/server",
        layers: "someLayer",
        getFeatureInfoFormats: [
          new GetFeatureInfoFormat("foo", "application/foo", fooProcessor),
        ],
      });

      return provider.readyPromise.then(function () {
        Resource._Implementations.loadWithXhr = function (
          url,
          responseType,
          method,
          data,
          headers,
          deferred,
          overrideMimeType
        ) {
          expect(url).toContain("GetFeatureInfo");

          if (url.indexOf(encodeURIComponent("application/foo")) < 0) {
            deferred.reject();
          }

          return Resource._DefaultImplementations.loadWithXhr(
            "Data/WMS/GetFeatureInfo-Custom.json",
            responseType,
            method,
            data,
            headers,
            deferred,
            overrideMimeType
          );
        };

        return provider
          .pickFeatures(0, 0, 0, 0.5, 0.5)
          .then(function (features) {
            expect(features.length).toBe(1);
            expect(features[0].name).toEqual("Foo processed!");
          });
      });
    });

    it("works with HTML response", function () {
      const provider = new WebMapServiceImageryProvider({
        url: "made/up/wms/server",
        layers: "someLayer",
      });

      Resource._Implementations.loadWithXhr = function (
        url,
        responseType,
        method,
        data,
        headers,
        deferred,
        overrideMimeType
      ) {
        expect(url).toContain("GetFeatureInfo");
        if (url.indexOf(encodeURIComponent("text/html")) < 0) {
          deferred.reject();
        }
        Resource._DefaultImplementations.loadWithXhr(
          "Data/WMS/GetFeatureInfo.html",
          responseType,
          method,
          data,
          headers,
          deferred,
          overrideMimeType
        );
      };

      return provider.readyPromise.then(function () {
        return provider
          .pickFeatures(0, 0, 0, 0.5, 0.5)
          .then(function (pickResult) {
            expect(pickResult.length).toBe(1);

            const firstResult = pickResult[0];
            expect(firstResult).toBeInstanceOf(ImageryLayerFeatureInfo);
            expect(firstResult.name).toBe("HTML yeah!");
            expect(firstResult.description).toContain("great information");
          });
      });
    });
  });

  describe("verifyClockTimes", function () {
    it("requires clock if times is specified", function () {
      function createWithoutClock() {
        return new WebMapServiceImageryProvider({
          layers: "someLayer",
          url: "http://wms.invalid/",
          times: new TimeIntervalCollection(),
        });
      }

      expect(createWithoutClock).toThrowDeveloperError();
    });

    it("tiles preload on requestImage as we approach the next time interval", function () {
      const times = TimeIntervalCollection.fromIso8601({
        iso8601: "2017-04-26/2017-04-30/P1D",
        dataCallback: function (interval, index) {
          return {
            Time: JulianDate.toIso8601(interval.start),
          };
        },
      });
      const clock = new Clock({
        currentTime: JulianDate.fromIso8601("2017-04-26"),
        shouldAnimate: true,
      });

      const provider = new WebMapServiceImageryProvider({
        layers: "someLayer",
        style: "someStyle",
        url: "http://wms.invalid/",
        clock: clock,
        times: times,
      });

      Resource._Implementations.createImage = function (
        request,
        crossOrigin,
        deferred
      ) {
        Resource._DefaultImplementations.createImage(
          new Request({ url: "Data/Images/Red16x16.png" }),
          crossOrigin,
          deferred
        );
      };

      let entry;
      return provider.readyPromise
        .then(function () {
          clock.currentTime = JulianDate.fromIso8601("2017-04-26T23:59:56Z");
          return provider.requestImage(0, 0, 0, new Request());
        })
        .then(function () {
          RequestScheduler.update();

          // Test tile 0,0,0 was prefetched
          const cache = provider._timeDynamicImagery._tileCache;
          expect(cache["1"]).toBeDefined();
          entry = cache["1"]["0-0-0"];
          expect(entry).toBeDefined();
          expect(entry.promise).toBeDefined();
          return entry.promise;
        })
        .then(function () {
          expect(entry.request).toBeDefined();
          expect(entry.request.state).toEqual(RequestState.RECEIVED);
        });
    });

    it("tiles preload onTick event as we approach the next time interval", function () {
      const times = TimeIntervalCollection.fromIso8601({
        iso8601: "2017-04-26/2017-04-30/P1D",
        dataCallback: function (interval, index) {
          return {
            Time: JulianDate.toIso8601(interval.start),
          };
        },
      });
      const clock = new Clock({
        currentTime: JulianDate.fromIso8601("2017-04-26"),
        shouldAnimate: true,
      });

      const provider = new WebMapServiceImageryProvider({
        layers: "someLayer",
        style: "someStyle",
        url: "http://wms.invalid/",
        clock: clock,
        times: times,
      });

      Resource._Implementations.createImage = function (
        request,
        crossOrigin,
        deferred
      ) {
        Resource._DefaultImplementations.createImage(
          new Request({ url: "Data/Images/Red16x16.png" }),
          crossOrigin,
          deferred
        );
      };

      let entry;
      return provider.readyPromise
        .then(function () {
          return provider.requestImage(0, 0, 0, new Request());
        })
        .then(function () {
          // Test tile 0,0,0 wasn't prefetched
          const cache = provider._timeDynamicImagery._tileCache;
          expect(cache["1"]).toBeUndefined();

          // Update the clock and process any requests
          clock.currentTime = JulianDate.fromIso8601("2017-04-26T23:59:55Z");
          clock.tick();
          RequestScheduler.update();

          // Test tile 0,0,0 was prefetched
          expect(cache["1"]).toBeDefined();
          entry = cache["1"]["0-0-0"];
          expect(entry).toBeDefined();
          expect(entry.promise).toBeDefined();
          return entry.promise;
        })
        .then(function () {
          expect(entry.request).toBeDefined();
          expect(entry.request.state).toEqual(RequestState.RECEIVED);
        });
    });

    it("reload is called once we cross into next interval", function () {
      const times = TimeIntervalCollection.fromIso8601({
        iso8601: "2017-04-26/2017-04-30/P1D",
        dataCallback: function (interval, index) {
          return {
            Time: JulianDate.toIso8601(interval.start),
          };
        },
      });
      const clock = new Clock({
        currentTime: JulianDate.fromIso8601("2017-04-26"),
        clockStep: ClockStep.TICK_DEPENDENT,
        shouldAnimate: true,
      });

      Resource._Implementations.createImage = function (
        request,
        crossOrigin,
        deferred
      ) {
        Resource._DefaultImplementations.createImage(
          new Request({ url: "Data/Images/Red16x16.png" }),
          crossOrigin,
          deferred
        );
      };

      const provider = new WebMapServiceImageryProvider({
        layers: "someLayer",
        style: "someStyle",
        url: "http://wms.invalid/",
        clock: clock,
        times: times,
      });

      provider._reload = jasmine.createSpy();
      spyOn(provider._timeDynamicImagery, "getFromCache").and.callThrough();

      return provider.readyPromise
        .then(function () {
          clock.currentTime = JulianDate.fromIso8601("2017-04-26T23:59:59Z");
          return provider.requestImage(0, 0, 0, new Request());
        })
        .then(function () {
          RequestScheduler.update();
          clock.tick();

          return provider.requestImage(0, 0, 0, new Request());
        })
        .then(function () {
          expect(provider._reload.calls.count()).toEqual(1);

          const calls = provider._timeDynamicImagery.getFromCache.calls.all();
          expect(calls.length).toBe(2);
          expect(calls[0].returnValue).toBeUndefined();
          expect(calls[1].returnValue).toBeDefined();
        });
    });

    it("Data in request comes from the time interval collection", function () {
      const times = TimeIntervalCollection.fromIso8601({
        iso8601: "2017-04-26/2017-04-30/P1D",
        dataCallback: function (interval, index) {
          return {
            Time: JulianDate.toIso8601(interval.start),
            Test: "testValue",
          };
        },
      });
      const clock = new Clock({
        currentTime: JulianDate.fromIso8601("2017-04-26"),
        clockStep: ClockStep.TICK_DEPENDENT,
        shouldAnimate: false,
      });

      Resource._Implementations.createImage = function (
        request,
        crossOrigin,
        deferred
      ) {
        Resource._DefaultImplementations.createImage(
          new Request({ url: "Data/Images/Red16x16.png" }),
          crossOrigin,
          deferred
        );
      };

      const provider = new WebMapServiceImageryProvider({
        layers: "someLayer",
        style: "someStyle",
        url: "http://wms.invalid/",
        clock: clock,
        times: times,
      });

      provider._reload = jasmine.createSpy();
      spyOn(provider._timeDynamicImagery, "getFromCache").and.callThrough();

      return provider.readyPromise
        .then(function () {
          return provider.requestImage(0, 0, 0, new Request());
        })
        .then(function () {
          const queryParameters =
            provider._tileProvider._resource.queryParameters;
          expect(queryParameters.Time).toEqual("2017-04-26T00:00:00Z");
          expect(queryParameters.Test).toEqual("testValue");
        });
    });
  });

  it("uses getFeatureInfoUrl in options for getting the getFeatureInfo URL", function () {
    const featureUrl = "made/up/wms/feature/server";
    const provider = new WebMapServiceImageryProvider({
      url: "made/up/wms/server",
      layers: "someLayer",
      getFeatureInfoUrl: featureUrl,
    });

    return provider.readyPromise.then(function () {
      expect(provider._pickFeaturesResource.url).toContain(featureUrl);
    });
  });

  it("uses url in options if getFeatureInfoUrl is absent for pickResources", function () {
    const featureUrl = "made/up/wms/feature/server";
    const getCapabilitiesUrl = "made/up/wms/server";
    const provider = new WebMapServiceImageryProvider({
      url: getCapabilitiesUrl,
      layers: "someLayer",
    });

    return provider.readyPromise.then(function () {
      expect(provider._pickFeaturesResource.url).not.toContain(featureUrl);
      expect(provider._pickFeaturesResource.url).toContain(getCapabilitiesUrl);
    });
  });
});<|MERGE_RESOLUTION|>--- conflicted
+++ resolved
@@ -407,11 +407,7 @@
     return provider.readyPromise.then(function () {
       provider.requestImage(0, 0, 0);
       const url = ImageryProvider.loadImage.calls.mostRecent().args[1].url;
-<<<<<<< HEAD
-      expect("123".indexOf(url.substring(0, 1))).toBeGreaterThanOrEqualTo(0);
-=======
       expect("123".indexOf(url.substring(0, 1))).toBeGreaterThanOrEqual(0);
->>>>>>> 862d73ad
     });
   });
 
@@ -428,11 +424,7 @@
       const url = ImageryProvider.loadImage.calls.mostRecent().args[1].url;
       expect(
         ["foo", "bar"].indexOf(url.substring(0, 3))
-<<<<<<< HEAD
-      ).toBeGreaterThanOrEqualTo(0);
-=======
       ).toBeGreaterThanOrEqual(0);
->>>>>>> 862d73ad
     });
   });
 
