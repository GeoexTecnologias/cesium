--- conflicted
+++ resolved
@@ -14,147 +14,39 @@
 import ShaderBuilderTester from "../../ShaderBuilderTester.js";
 import waitForLoaderProcess from "../../waitForLoaderProcess.js";
 
-<<<<<<< HEAD
 describe(
   "Scene/ModelExperimental/FeatureIdPipelineStage",
   function () {
-    var boxInstanced =
+    const boxInstanced =
       "./Data/Models/GltfLoader/BoxInstanced/glTF/box-instanced.gltf";
-    var boxTexturedBinary =
+    const boxTexturedBinary =
       "./Data/Models/GltfLoader/BoxTextured/glTF-Binary/BoxTextured.glb";
-    var buildingsMetadata =
+    const buildingsMetadata =
       "./Data/Models/GltfLoader/BuildingsMetadata/glTF/buildings-metadata.gltf";
-    var microcosm = "./Data/Models/GltfLoader/Microcosm/glTF/microcosm.gltf";
-    var weather = "./Data/Models/GltfLoader/Weather/glTF/weather.gltf";
-
-    var scene;
-    var gltfLoaders = [];
-    var resources = [];
+    const microcosm = "./Data/Models/GltfLoader/Microcosm/glTF/microcosm.gltf";
+    const weather = "./Data/Models/GltfLoader/Weather/glTF/weather.gltf";
+
+    let scene;
+    const gltfLoaders = [];
+    const resources = [];
 
     beforeAll(function () {
       scene = createScene();
-=======
-describe("Scene/ModelExperimental/FeatureIdPipelineStage", function () {
-  const buildingsMetadata =
-    "./Data/Models/GltfLoader/BuildingsMetadata/glTF/buildings-metadata.gltf";
-  const microcosm = "./Data/Models/GltfLoader/Microcosm/glTF/microcosm.gltf";
-  const boxInstanced =
-    "./Data/Models/GltfLoader/BoxInstanced/glTF/box-instanced.gltf";
-
-  let scene;
-  const gltfLoaders = [];
-
-  let defaultShaderBuilder;
-
-  beforeAll(function () {
-    scene = createScene();
-    defaultShaderBuilder = createDefaultShaderBuilder();
-  });
-
-  afterAll(function () {
-    scene.destroyForSpecs();
-  });
-
-  afterEach(function () {
-    const gltfLoadersLength = gltfLoaders.length;
-    for (let i = 0; i < gltfLoadersLength; ++i) {
-      const gltfLoader = gltfLoaders[i];
-      if (!gltfLoader.isDestroyed()) {
-        gltfLoader.destroy();
-      }
-    }
-    gltfLoaders.length = 0;
-    ResourceCache.clearForSpecs();
-  });
-
-  function createDefaultShaderBuilder() {
-    const shaderBuilder = new ShaderBuilder();
-    shaderBuilder.addStruct(
-      FeatureIdPipelineStage.STRUCT_ID_FEATURE,
-      FeatureIdPipelineStage.STRUCT_NAME_FEATURE,
-      ShaderDestination.BOTH
-    );
-    return shaderBuilder;
-  }
-
-  function verifyFeatureStruct(shaderBuilder) {
-    ShaderBuilderTester.expectHasVertexStruct(
-      shaderBuilder,
-      FeatureIdPipelineStage.STRUCT_ID_FEATURE,
-      FeatureIdPipelineStage.STRUCT_NAME_FEATURE,
-      ["    int id;", "    vec2 st;", "    vec4 color;"]
-    );
-    ShaderBuilderTester.expectHasFragmentStruct(
-      shaderBuilder,
-      FeatureIdPipelineStage.STRUCT_ID_FEATURE,
-      FeatureIdPipelineStage.STRUCT_NAME_FEATURE,
-      ["    int id;", "    vec2 st;", "    vec4 color;"]
-    );
-  }
-
-  function verifyFeatureStructFunctions(shaderBuilder) {
-    ShaderBuilderTester.expectHasVertexFunction(
-      shaderBuilder,
-      FeatureIdPipelineStage.FUNCTION_ID_FEATURE_VARYINGS_VS,
-      FeatureIdPipelineStage.FUNCTION_SIGNATURE_UPDATE_FEATURE,
-      [
-        "    v_activeFeatureId = float(feature.id);",
-        "    v_activeFeatureSt = feature.st;",
-        "    v_activeFeatureColor = feature.color;",
-      ]
-    );
-    ShaderBuilderTester.expectHasFragmentFunction(
-      shaderBuilder,
-      FeatureIdPipelineStage.FUNCTION_ID_FEATURE_VARYINGS_FS,
-      FeatureIdPipelineStage.FUNCTION_SIGNATURE_UPDATE_FEATURE,
-      [
-        "    feature.id = int(v_activeFeatureId);",
-        "    feature.st = v_activeFeatureSt;",
-        "    feature.color = v_activeFeatureColor;",
-      ]
-    );
-  }
-
-  function getOptions(gltfPath, options) {
-    const resource = new Resource({
-      url: gltfPath,
->>>>>>> dc725e67
     });
 
     afterAll(function () {
       scene.destroyForSpecs();
     });
-<<<<<<< HEAD
 
     function cleanup(resourcesArray) {
-      for (var i = 0; i < resourcesArray.length; i++) {
-        var resource = resourcesArray[i];
+      for (let i = 0; i < resourcesArray.length; i++) {
+        const resource = resourcesArray[i];
         if (!resource.isDestroyed()) {
           resource.destroy();
         }
-=======
-  }
-
-  function loadGltf(gltfPath, options) {
-    const gltfLoader = new GltfLoader(getOptions(gltfPath, options));
-    gltfLoaders.push(gltfLoader);
-    gltfLoader.load();
-
-    return waitForLoaderProcess(gltfLoader, scene);
-  }
-
-  function expectUniformMap(uniformMap, expected) {
-    for (const key in expected) {
-      if (expected.hasOwnProperty(key)) {
-        const expectedValue = expected[key];
-        const uniformFunction = uniformMap[key];
-        expect(uniformFunction).toBeDefined();
-        expect(uniformFunction()).toEqual(expectedValue);
->>>>>>> dc725e67
       }
       resourcesArray.length = 0;
     }
-<<<<<<< HEAD
 
     afterEach(function () {
       cleanup(resources);
@@ -163,7 +55,7 @@
     });
 
     function getOptions(gltfPath, options) {
-      var resource = new Resource({
+      const resource = new Resource({
         url: gltfPath,
       });
 
@@ -174,7 +66,7 @@
     }
 
     function loadGltf(gltfPath, options) {
-      var gltfLoader = new GltfLoader(getOptions(gltfPath, options));
+      const gltfLoader = new GltfLoader(getOptions(gltfPath, options));
       gltfLoaders.push(gltfLoader);
       gltfLoader.load();
 
@@ -204,15 +96,15 @@
 
     it("handles primitives without feature IDs gracefully", function () {
       return loadGltf(boxTexturedBinary).then(function (gltfLoader) {
-        var components = gltfLoader.components;
-        var node = components.nodes[1];
-        var primitive = node.primitives[0];
-        var frameState = scene.frameState;
-        var renderResources = mockRenderResources(node);
+        const components = gltfLoader.components;
+        const node = components.nodes[1];
+        const primitive = node.primitives[0];
+        const frameState = scene.frameState;
+        const renderResources = mockRenderResources(node);
 
         FeatureIdPipelineStage.process(renderResources, primitive, frameState);
 
-        var shaderBuilder = renderResources.shaderBuilder;
+        const shaderBuilder = renderResources.shaderBuilder;
         ShaderBuilderTester.expectHasVertexStruct(
           shaderBuilder,
           FeatureIdPipelineStage.STRUCT_ID_FEATURE_IDS_VS,
@@ -260,22 +152,22 @@
 
         expect(renderResources.attributes.length).toBe(1);
 
-        var uniformMap = renderResources.uniformMap;
+        const uniformMap = renderResources.uniformMap;
         expect(uniformMap).toEqual({});
       });
     });
 
     it("processes feature ID attributes", function () {
       return loadGltf(weather).then(function (gltfLoader) {
-        var components = gltfLoader.components;
-        var node = components.nodes[0];
-        var primitive = node.primitives[0];
-        var frameState = scene.frameState;
-        var renderResources = mockRenderResources(node);
+        const components = gltfLoader.components;
+        const node = components.nodes[0];
+        const primitive = node.primitives[0];
+        const frameState = scene.frameState;
+        const renderResources = mockRenderResources(node);
 
         FeatureIdPipelineStage.process(renderResources, primitive, frameState);
 
-        var shaderBuilder = renderResources.shaderBuilder;
+        const shaderBuilder = renderResources.shaderBuilder;
         ShaderBuilderTester.expectHasVertexStruct(
           shaderBuilder,
           FeatureIdPipelineStage.STRUCT_ID_FEATURE_IDS_VS,
@@ -330,12 +222,12 @@
         ]);
 
         expect(resources.length).toBe(1);
-        var vertexBuffer = resources[0];
+        const vertexBuffer = resources[0];
         expect(vertexBuffer).toBeDefined();
         expect(vertexBuffer.vertexArrayDestroyable).toBe(false);
 
         expect(renderResources.attributes.length).toBe(2);
-        var implicitAttribute = renderResources.attributes[1];
+        const implicitAttribute = renderResources.attributes[1];
         expect(implicitAttribute.index).toBe(1);
         expect(implicitAttribute.instanceDivisor).toBeUndefined();
         expect(implicitAttribute.value).toBeUndefined();
@@ -348,22 +240,22 @@
         expect(implicitAttribute.strideInBytes).toBe(4);
         expect(implicitAttribute.offsetInBytes).toBe(0);
 
-        var uniformMap = renderResources.uniformMap;
+        const uniformMap = renderResources.uniformMap;
         expect(uniformMap).toEqual({});
       });
     });
 
     it("processes implicit feature ID attribute with constant feature IDs", function () {
       return loadGltf(buildingsMetadata).then(function (gltfLoader) {
-        var components = gltfLoader.components;
-        var node = components.nodes[1];
-        var primitive = node.primitives[0];
-        var frameState = scene.frameState;
-        var renderResources = mockRenderResources(node);
+        const components = gltfLoader.components;
+        const node = components.nodes[1];
+        const primitive = node.primitives[0];
+        const frameState = scene.frameState;
+        const renderResources = mockRenderResources(node);
 
         FeatureIdPipelineStage.process(renderResources, primitive, frameState);
 
-        var shaderBuilder = renderResources.shaderBuilder;
+        const shaderBuilder = renderResources.shaderBuilder;
         ShaderBuilderTester.expectHasVertexStruct(
           shaderBuilder,
           FeatureIdPipelineStage.STRUCT_ID_FEATURE_IDS_VS,
@@ -433,12 +325,12 @@
         ]);
 
         expect(resources.length).toBe(1);
-        var vertexBuffer = resources[0];
+        const vertexBuffer = resources[0];
         expect(vertexBuffer).toBeDefined();
         expect(vertexBuffer.vertexArrayDestroyable).toBe(false);
 
         expect(renderResources.attributes.length).toBe(3);
-        var implicitAttribute = renderResources.attributes[1];
+        const implicitAttribute = renderResources.attributes[1];
         expect(implicitAttribute.index).toBe(1);
         expect(implicitAttribute.instanceDivisor).toBeUndefined();
         expect(implicitAttribute.value).toBeUndefined();
@@ -451,7 +343,7 @@
         expect(implicitAttribute.strideInBytes).toBe(4);
         expect(implicitAttribute.offsetInBytes).toBe(0);
 
-        var constantAttribute = renderResources.attributes[2];
+        const constantAttribute = renderResources.attributes[2];
         expect(constantAttribute.index).toBe(2);
         expect(constantAttribute.instanceDivisor).toBeUndefined();
         expect(constantAttribute.value).toEqual([3]);
@@ -464,22 +356,22 @@
         expect(constantAttribute.strideInBytes).toBe(4);
         expect(constantAttribute.offsetInBytes).toBe(0);
 
-        var uniformMap = renderResources.uniformMap;
+        const uniformMap = renderResources.uniformMap;
         expect(uniformMap).toEqual({});
       });
     });
 
     it("processes feature ID texture", function () {
       return loadGltf(microcosm).then(function (gltfLoader) {
-        var components = gltfLoader.components;
-        var node = components.nodes[0];
-        var primitive = node.primitives[0];
-        var frameState = scene.frameState;
-        var renderResources = mockRenderResources(node);
+        const components = gltfLoader.components;
+        const node = components.nodes[0];
+        const primitive = node.primitives[0];
+        const frameState = scene.frameState;
+        const renderResources = mockRenderResources(node);
 
         FeatureIdPipelineStage.process(renderResources, primitive, frameState);
 
-        var shaderBuilder = renderResources.shaderBuilder;
+        const shaderBuilder = renderResources.shaderBuilder;
         ShaderBuilderTester.expectHasVertexStruct(
           shaderBuilder,
           FeatureIdPipelineStage.STRUCT_ID_FEATURE_IDS_VS,
@@ -530,404 +422,26 @@
         expect(resources).toEqual([]);
         expect(renderResources.attributes.length).toBe(1);
 
-        var uniformMap = renderResources.uniformMap;
+        const uniformMap = renderResources.uniformMap;
         expect(uniformMap.u_featureIdTexture_0).toBeDefined();
-        var featureIdTexture = primitive.featureIds[0];
+        const featureIdTexture = primitive.featureIds[0];
         expect(uniformMap.u_featureIdTexture_0()).toBe(
           featureIdTexture.textureReader.texture
         );
       });
     });
-=======
-  }
-
-  it("processes primitive feature IDs from vertex attribute", function () {
-    const renderResources = {
-      shaderBuilder: defaultShaderBuilder.clone(),
-      model: {
-        featureIdAttributeIndex: 0,
-      },
-      runtimeNode: { node: {} },
-      hasFeatureIds: false,
-      featureTableId: undefined,
-    };
-
-    return loadGltf(buildingsMetadata).then(function (gltfLoader) {
-      const components = gltfLoader.components;
-      const primitive = components.nodes[1].primitives[0];
-
-      const frameState = scene.frameState;
-      const context = frameState.context;
-      // Reset pick objects.
-      context._pickObjects = [];
-
-      FeatureIdPipelineStage.process(renderResources, primitive, frameState);
-
-      expect(renderResources.hasFeatureIds).toBe(true);
-
-      const shaderBuilder = renderResources.shaderBuilder;
-
-      ShaderBuilderTester.expectHasVertexDefines(shaderBuilder, [
-        "HAS_FEATURES",
-        "FEATURE_ID_ATTRIBUTE a_featureId_0",
-      ]);
-
-      ShaderBuilderTester.expectHasFragmentDefines(shaderBuilder, [
-        "HAS_FEATURES",
-      ]);
-      ShaderBuilderTester.expectHasVaryings(shaderBuilder, [
-        "varying float v_activeFeatureId;",
-        "varying vec2 v_activeFeatureSt;",
-        "varying vec4 v_activeFeatureColor;",
-      ]);
-
-      verifyFeatureStruct(shaderBuilder);
-      verifyFeatureStructFunctions(shaderBuilder);
-
-      ShaderBuilderTester.expectVertexLinesEqual(shaderBuilder, [
-        _shadersFeatureStageCommon,
-        _shadersFeatureStageVS,
-      ]);
-
-      ShaderBuilderTester.expectFragmentLinesEqual(shaderBuilder, [
-        _shadersFeatureStageCommon,
-        _shadersFeatureStageFS,
-      ]);
-    });
-  });
-
-  it("processes primitive implicit feature IDs", function () {
-    const renderResources = {
-      shaderBuilder: defaultShaderBuilder.clone(),
-      model: {
-        featureIdAttributeIndex: 1,
-        _resources: [],
-      },
-      attributeIndex: 4,
-      attributes: [],
-      runtimeNode: { node: {} },
-      hasFeatureIds: false,
-      propertyTableId: undefined,
-      featureIdVertexAttributeSetIndex: 1,
-    };
-
-    return loadGltf(buildingsMetadata).then(function (gltfLoader) {
-      const components = gltfLoader.components;
-      const primitive = components.nodes[1].primitives[0];
-
-      const frameState = scene.frameState;
-      const context = frameState.context;
-      // Reset pick objects.
-      context._pickObjects = [];
-
-      FeatureIdPipelineStage.process(renderResources, primitive, frameState);
-
-      expect(renderResources.hasFeatureIds).toBe(true);
-
-      const shaderBuilder = renderResources.shaderBuilder;
-
-      ShaderBuilderTester.expectHasVertexDefines(shaderBuilder, [
-        "HAS_FEATURES",
-        "FEATURE_ID_ATTRIBUTE a_featureId_1",
-      ]);
-
-      ShaderBuilderTester.expectHasFragmentDefines(shaderBuilder, [
-        "HAS_FEATURES",
-      ]);
-
-      ShaderBuilderTester.expectHasAttributes(shaderBuilder, undefined, [
-        "attribute float a_featureId_1;",
-      ]);
-      ShaderBuilderTester.expectHasVaryings(shaderBuilder, [
-        "varying float v_activeFeatureId;",
-        "varying vec2 v_activeFeatureSt;",
-        "varying vec4 v_activeFeatureColor;",
-      ]);
-
-      ShaderBuilderTester.expectVertexLinesEqual(shaderBuilder, [
-        _shadersFeatureStageCommon,
-        _shadersFeatureStageVS,
-      ]);
-
-      ShaderBuilderTester.expectFragmentLinesEqual(shaderBuilder, [
-        _shadersFeatureStageCommon,
-        _shadersFeatureStageFS,
-      ]);
-
-      verifyFeatureStruct(shaderBuilder);
-      verifyFeatureStructFunctions(shaderBuilder);
-
-      expect(renderResources.featureIdVertexAttributeSetIndex).toEqual(2);
-
-      const vertexBuffer = renderResources.model._resources[0];
-      expect(vertexBuffer.vertexArrayDestroyable).toBe(false);
-
-      const vertexAttribute = renderResources.attributes[0];
-      expect(vertexAttribute.instanceDivisor).toEqual(0);
-      expect(vertexAttribute.vertexBuffer).toBe(vertexBuffer);
-    });
-  });
-
-  it("processes primitive implicit feature ID constant only", function () {
-    const renderResources = {
-      shaderBuilder: defaultShaderBuilder.clone(),
-      model: {
-        featureIdAttributeIndex: 2,
-        _resources: [],
-      },
-      attributeIndex: 4,
-      attributes: [],
-      runtimeNode: { node: {} },
-      hasFeatureIds: false,
-      propertyTableId: undefined,
-      featureIdVertexAttributeSetIndex: 1,
-    };
-
-    return loadGltf(buildingsMetadata).then(function (gltfLoader) {
-      const components = gltfLoader.components;
-      const primitive = components.nodes[1].primitives[0];
-
-      const frameState = scene.frameState;
-      const context = frameState.context;
-      // Reset pick objects.
-      context._pickObjects = [];
-
-      FeatureIdPipelineStage.process(renderResources, primitive, frameState);
-
-      expect(renderResources.hasFeatureIds).toBe(true);
-
-      const shaderBuilder = renderResources.shaderBuilder;
-
-      ShaderBuilderTester.expectHasVertexDefines(shaderBuilder, [
-        "HAS_FEATURES",
-        "FEATURE_ID_ATTRIBUTE a_featureId_1",
-      ]);
-
-      ShaderBuilderTester.expectHasFragmentDefines(shaderBuilder, [
-        "HAS_FEATURES",
-      ]);
-
-      ShaderBuilderTester.expectHasAttributes(shaderBuilder, undefined, [
-        "attribute float a_featureId_1;",
-      ]);
-      ShaderBuilderTester.expectHasVaryings(shaderBuilder, [
-        "varying float v_activeFeatureId;",
-        "varying vec2 v_activeFeatureSt;",
-        "varying vec4 v_activeFeatureColor;",
-      ]);
-
-      ShaderBuilderTester.expectVertexLinesEqual(shaderBuilder, [
-        _shadersFeatureStageCommon,
-        _shadersFeatureStageVS,
-      ]);
-
-      ShaderBuilderTester.expectFragmentLinesEqual(shaderBuilder, [
-        _shadersFeatureStageCommon,
-        _shadersFeatureStageFS,
-      ]);
-
-      verifyFeatureStruct(shaderBuilder);
-      verifyFeatureStructFunctions(shaderBuilder);
-
-      expect(renderResources.featureIdVertexAttributeSetIndex).toEqual(2);
-
-      expect(renderResources.model._resources).toEqual([]);
-
-      const vertexAttribute = renderResources.attributes[0];
-      expect(vertexAttribute.instanceDivisor).toEqual(0);
-      expect(vertexAttribute.buffer).not.toBeDefined();
-      expect(vertexAttribute.value).toBe(3);
-    });
-  });
-
-  it("processes instances feature IDs from vertex attribute", function () {
-    const renderResources = {
-      shaderBuilder: defaultShaderBuilder.clone(),
-      model: {
-        featureIdAttributeIndex: 1,
-      },
-      runtimeNode: {},
-      hasFeatureIds: false,
-      propertyTableId: undefined,
-    };
-
-    return loadGltf(boxInstanced).then(function (gltfLoader) {
-      const components = gltfLoader.components;
-      const node = components.nodes[0];
-      renderResources.runtimeNode.node = node;
-      const primitive = node.primitives[0];
-
-      const frameState = scene.frameState;
-      const context = frameState.context;
-      // Reset pick objects.
-      context._pickObjects = [];
-
-      FeatureIdPipelineStage.process(renderResources, primitive, frameState);
-
-      expect(renderResources.hasFeatureIds).toBe(true);
-
-      const shaderBuilder = renderResources.shaderBuilder;
-
-      ShaderBuilderTester.expectHasVertexDefines(shaderBuilder, [
-        "HAS_FEATURES",
-        "FEATURE_ID_ATTRIBUTE a_instanceFeatureId_0",
-      ]);
-
-      ShaderBuilderTester.expectHasFragmentDefines(shaderBuilder, [
-        "HAS_FEATURES",
-      ]);
-
-      ShaderBuilderTester.expectHasVaryings(shaderBuilder, [
-        "varying float v_activeFeatureId;",
-        "varying vec2 v_activeFeatureSt;",
-        "varying vec4 v_activeFeatureColor;",
-      ]);
-
-      verifyFeatureStruct(shaderBuilder);
-      verifyFeatureStructFunctions(shaderBuilder);
-
-      ShaderBuilderTester.expectVertexLinesEqual(shaderBuilder, [
-        _shadersFeatureStageCommon,
-        _shadersFeatureStageVS,
-      ]);
-
-      ShaderBuilderTester.expectFragmentLinesEqual(shaderBuilder, [
-        _shadersFeatureStageCommon,
-        _shadersFeatureStageFS,
-      ]);
-    });
-  });
-
-  it("processes instance implicit feature IDs", function () {
-    const renderResources = {
-      shaderBuilder: defaultShaderBuilder.clone(),
-      model: {
-        featureIdAttributeIndex: 0,
-        _resources: [],
-      },
-      attributeIndex: 4,
-      attributes: [],
-      runtimeNode: { node: {} },
-      hasFeatureIds: false,
-      propertyTableId: undefined,
-      featureIdVertexAttributeSetIndex: 1,
-    };
-
-    return loadGltf(boxInstanced).then(function (gltfLoader) {
-      const components = gltfLoader.components;
-      const node = components.nodes[0];
-      renderResources.runtimeNode.node = node;
-      const primitive = node.primitives[0];
-
-      const frameState = scene.frameState;
-      const context = frameState.context;
-      // Reset pick objects.
-      context._pickObjects = [];
-
-      FeatureIdPipelineStage.process(renderResources, primitive, frameState);
-
-      expect(renderResources.hasFeatureIds).toBe(true);
-
-      const shaderBuilder = renderResources.shaderBuilder;
-
-      ShaderBuilderTester.expectHasVertexDefines(shaderBuilder, [
-        "HAS_FEATURES",
-        "FEATURE_ID_ATTRIBUTE a_instanceFeatureId_1",
-      ]);
-
-      ShaderBuilderTester.expectHasFragmentDefines(shaderBuilder, [
-        "HAS_FEATURES",
-      ]);
-
-      ShaderBuilderTester.expectHasAttributes(shaderBuilder, undefined, [
-        "attribute float a_instanceFeatureId_1;",
-      ]);
-      ShaderBuilderTester.expectHasVaryings(shaderBuilder, [
-        "varying float v_activeFeatureId;",
-        "varying vec2 v_activeFeatureSt;",
-        "varying vec4 v_activeFeatureColor;",
-      ]);
-
-      verifyFeatureStruct(shaderBuilder);
-      verifyFeatureStructFunctions(shaderBuilder);
-
-      ShaderBuilderTester.expectVertexLinesEqual(shaderBuilder, [
-        _shadersFeatureStageCommon,
-        _shadersFeatureStageVS,
-      ]);
-
-      ShaderBuilderTester.expectFragmentLinesEqual(shaderBuilder, [
-        _shadersFeatureStageCommon,
-        _shadersFeatureStageFS,
-      ]);
-
-      expect(renderResources.featureIdVertexAttributeSetIndex).toEqual(2);
-
-      const vertexBuffer = renderResources.model._resources[0];
-      expect(vertexBuffer.vertexArrayDestroyable).toBe(false);
-
-      const vertexAttribute = renderResources.attributes[0];
-      expect(vertexAttribute.instanceDivisor).toEqual(1);
-      expect(vertexAttribute.vertexBuffer).toBe(vertexBuffer);
-    });
-  });
-
-  it("processes feature IDs from texture", function () {
-    const renderResources = {
-      attributeIndex: 1,
-      hasFeatureIds: false,
-      shaderBuilder: defaultShaderBuilder.clone(),
-      model: {
-        featureIdTextureIndex: 0,
-      },
-      uniformMap: {},
-    };
-
-    return loadGltf(microcosm).then(function (gltfLoader) {
-      const components = gltfLoader.components;
-      const primitive = components.nodes[0].primitives[0];
-
-      const frameState = scene.frameState;
-      const context = frameState.context;
-      // Reset pick objects.
-      context._pickObjects = [];
-
-      FeatureIdPipelineStage.process(renderResources, primitive, frameState);
-      expect(renderResources.hasFeatureIds).toBe(true);
-
-      const shaderBuilder = renderResources.shaderBuilder;
-      ShaderBuilderTester.expectHasVertexDefines(shaderBuilder, [
-        "HAS_FEATURES",
-      ]);
-
-      ShaderBuilderTester.expectHasFragmentDefines(shaderBuilder, [
-        "HAS_FEATURES",
-        "FEATURE_ID_TEXTURE u_featureIdTexture_0",
-        "FEATURE_ID_TEXCOORD v_texCoord_0",
-        "FEATURE_ID_CHANNEL r",
-      ]);
-
-      ShaderBuilderTester.expectHasFragmentUniforms(shaderBuilder, [
-        "uniform sampler2D u_featureIdTexture_0;",
-      ]);
-
-      const expectedUniforms = {
-        u_featureIdTexture_0:
-          primitive.featureIdTextures[0].textureReader.texture,
-      };
->>>>>>> dc725e67
 
     it("processes instance feature IDs", function () {
       return loadGltf(boxInstanced).then(function (gltfLoader) {
-        var components = gltfLoader.components;
-        var node = components.nodes[0];
-        var primitive = node.primitives[0];
-        var frameState = scene.frameState;
-        var renderResources = mockRenderResources(node);
+        const components = gltfLoader.components;
+        const node = components.nodes[0];
+        const primitive = node.primitives[0];
+        const frameState = scene.frameState;
+        const renderResources = mockRenderResources(node);
 
         FeatureIdPipelineStage.process(renderResources, primitive, frameState);
 
-        var shaderBuilder = renderResources.shaderBuilder;
+        const shaderBuilder = renderResources.shaderBuilder;
         ShaderBuilderTester.expectHasVertexStruct(
           shaderBuilder,
           FeatureIdPipelineStage.STRUCT_ID_FEATURE_IDS_VS,
@@ -986,12 +500,12 @@
         ]);
 
         expect(resources.length).toBe(1);
-        var vertexBuffer = resources[0];
+        const vertexBuffer = resources[0];
         expect(vertexBuffer).toBeDefined();
         expect(vertexBuffer.vertexArrayDestroyable).toBe(false);
 
         expect(renderResources.attributes.length).toBe(2);
-        var implicitAttribute = renderResources.attributes[1];
+        const implicitAttribute = renderResources.attributes[1];
         expect(implicitAttribute.index).toBe(1);
         expect(implicitAttribute.instanceDivisor).toBe(1);
         expect(implicitAttribute.value).toBeUndefined();
@@ -1004,7 +518,7 @@
         expect(implicitAttribute.strideInBytes).toBe(4);
         expect(implicitAttribute.offsetInBytes).toBe(0);
 
-        var uniformMap = renderResources.uniformMap;
+        const uniformMap = renderResources.uniformMap;
         expect(uniformMap).toEqual({});
       });
     });
