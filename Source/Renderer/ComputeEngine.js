--- conflicted
+++ resolved
@@ -98,10 +98,12 @@
   var renderState = createRenderState(width, height);
   var uniformMap = computeCommand.uniformMap;
 
-  var clearCommand = clearCommandScratch;
-  clearCommand.framebuffer = framebuffer;
-  clearCommand.renderState = renderState;
-  clearCommand.execute(context);
+  if (computeCommand.clear) {
+    var clearCommand = clearCommandScratch;
+    clearCommand.framebuffer = framebuffer;
+    clearCommand.renderState = renderState;
+    clearCommand.execute(context);
+  }
 
   var drawCommand = drawCommandScratch;
   drawCommand.vertexArray = vertexArray;
@@ -129,75 +131,7 @@
   return false;
 };
 
-<<<<<<< HEAD
-    ComputeEngine.prototype.execute = function(computeCommand) {
-        //>>includeStart('debug', pragmas.debug);
-        Check.defined('computeCommand', computeCommand);
-        //>>includeEnd('debug');
-
-        // This may modify the command's resources, so do error checking afterwards
-        if (defined(computeCommand.preExecute)) {
-            computeCommand.preExecute(computeCommand);
-        }
-
-        //>>includeStart('debug', pragmas.debug);
-        if (!defined(computeCommand.fragmentShaderSource) && !defined(computeCommand.shaderProgram)) {
-            throw new DeveloperError('computeCommand.fragmentShaderSource or computeCommand.shaderProgram is required.');
-        }
-
-        Check.defined('computeCommand.outputTexture', computeCommand.outputTexture);
-        //>>includeEnd('debug');
-
-        var outputTexture = computeCommand.outputTexture;
-        var width = outputTexture.width;
-        var height = outputTexture.height;
-
-        var context = this._context;
-        var vertexArray = defined(computeCommand.vertexArray) ? computeCommand.vertexArray : context.getViewportQuadVertexArray();
-        var shaderProgram = defined(computeCommand.shaderProgram) ? computeCommand.shaderProgram : createViewportQuadShader(context, computeCommand.fragmentShaderSource);
-        var framebuffer = createFramebuffer(context, outputTexture);
-        var renderState = createRenderState(width, height);
-        var uniformMap = computeCommand.uniformMap;
-
-        if (computeCommand.clear) {
-            var clearCommand = clearCommandScratch;
-            clearCommand.framebuffer = framebuffer;
-            clearCommand.renderState = renderState;
-            clearCommand.execute(context);
-        }
-
-        var drawCommand = drawCommandScratch;
-        drawCommand.vertexArray = vertexArray;
-        drawCommand.renderState = renderState;
-        drawCommand.shaderProgram = shaderProgram;
-        drawCommand.uniformMap = uniformMap;
-        drawCommand.framebuffer = framebuffer;
-        drawCommand.execute(context);
-
-        framebuffer.destroy();
-
-        if (!computeCommand.persists) {
-            shaderProgram.destroy();
-            if (defined(computeCommand.vertexArray)) {
-                vertexArray.destroy();
-            }
-        }
-
-        if (defined(computeCommand.postExecute)) {
-            computeCommand.postExecute(outputTexture);
-        }
-    };
-
-    ComputeEngine.prototype.isDestroyed = function() {
-        return false;
-    };
-
-    ComputeEngine.prototype.destroy = function() {
-        return destroyObject(this);
-    };
-=======
 ComputeEngine.prototype.destroy = function () {
   return destroyObject(this);
 };
->>>>>>> 2fd0e8f7
 export default ComputeEngine;