import decodeGoogleEarthEnterpriseData from "../Core/decodeGoogleEarthEnterpriseData.js";
import GoogleEarthEnterpriseTileInformation from "../Core/GoogleEarthEnterpriseTileInformation.js";
import RuntimeError from "../Core/RuntimeError.js";
import pako from "../ThirdParty/pako_inflate.js";
import createTaskProcessorWorker from "./createTaskProcessorWorker.js";

// Datatype sizes
var sizeOfUint16 = Uint16Array.BYTES_PER_ELEMENT;
var sizeOfInt32 = Int32Array.BYTES_PER_ELEMENT;
var sizeOfUint32 = Uint32Array.BYTES_PER_ELEMENT;

var Types = {
  METADATA: 0,
  TERRAIN: 1,
  DBROOT: 2,
};

Types.fromString = function (s) {
  if (s === "Metadata") {
    return Types.METADATA;
  } else if (s === "Terrain") {
    return Types.TERRAIN;
  } else if (s === "DbRoot") {
    return Types.DBROOT;
  }
};

function decodeGoogleEarthEnterprisePacket(parameters, transferableObjects) {
  var type = Types.fromString(parameters.type);
  var buffer = parameters.buffer;
  decodeGoogleEarthEnterpriseData(parameters.key, buffer);

  var uncompressedTerrain = uncompressPacket(buffer);
  buffer = uncompressedTerrain.buffer;
  var length = uncompressedTerrain.length;

  switch (type) {
    case Types.METADATA:
      return processMetadata(buffer, length, parameters.quadKey);
    case Types.TERRAIN:
      return processTerrain(buffer, length, transferableObjects);
    case Types.DBROOT:
      transferableObjects.push(buffer);
      return {
        buffer: buffer,
      };
  }
}

var qtMagic = 32301;

function processMetadata(buffer, totalSize, quadKey) {
  var dv = new DataView(buffer);
  var offset = 0;
  var magic = dv.getUint32(offset, true);
  offset += sizeOfUint32;
  if (magic !== qtMagic) {
    throw new RuntimeError("Invalid magic");
  }

  var dataTypeId = dv.getUint32(offset, true);
  offset += sizeOfUint32;
  if (dataTypeId !== 1) {
    throw new RuntimeError("Invalid data type. Must be 1 for QuadTreePacket");
  }

  // Tile format version
  var quadVersion = dv.getUint32(offset, true);
  offset += sizeOfUint32;
  if (quadVersion !== 2) {
    throw new RuntimeError(
      "Invalid QuadTreePacket version. Only version 2 is supported."
    );
  }

  var numInstances = dv.getInt32(offset, true);
  offset += sizeOfInt32;

  var dataInstanceSize = dv.getInt32(offset, true);
  offset += sizeOfInt32;
  if (dataInstanceSize !== 32) {
    throw new RuntimeError("Invalid instance size.");
  }

  var dataBufferOffset = dv.getInt32(offset, true);
  offset += sizeOfInt32;

  var dataBufferSize = dv.getInt32(offset, true);
  offset += sizeOfInt32;

  var metaBufferSize = dv.getInt32(offset, true);
  offset += sizeOfInt32;

  // Offset from beginning of packet (instances + current offset)
  if (dataBufferOffset !== numInstances * dataInstanceSize + offset) {
    throw new RuntimeError("Invalid dataBufferOffset");
  }

  // Verify the packets is all there header + instances + dataBuffer + metaBuffer
  if (dataBufferOffset + dataBufferSize + metaBufferSize !== totalSize) {
    throw new RuntimeError("Invalid packet offsets");
  }

  // Read all the instances
  var instances = [];
  for (var i = 0; i < numInstances; ++i) {
    var bitfield = dv.getUint8(offset);
    ++offset;

    ++offset; // 2 byte align

    var cnodeVersion = dv.getUint16(offset, true);
    offset += sizeOfUint16;

    var imageVersion = dv.getUint16(offset, true);
    offset += sizeOfUint16;

    var terrainVersion = dv.getUint16(offset, true);
    offset += sizeOfUint16;

    // Number of channels stored in the dataBuffer
    offset += sizeOfUint16;

    offset += sizeOfUint16; // 4 byte align

    // Channel type offset into dataBuffer
    offset += sizeOfInt32;

    // Channel version offset into dataBuffer
    offset += sizeOfInt32;

    offset += 8; // Ignore image neighbors for now

    // Data providers
    var imageProvider = dv.getUint8(offset++);
    var terrainProvider = dv.getUint8(offset++);
    offset += sizeOfUint16; // 4 byte align

    instances.push(
      new GoogleEarthEnterpriseTileInformation(
        bitfield,
        cnodeVersion,
        imageVersion,
        terrainVersion,
        imageProvider,
        terrainProvider
      )
    );
  }

  var tileInfo = [];
  var index = 0;

  function populateTiles(parentKey, parent, level) {
    var isLeaf = false;
    if (level === 4) {
      if (parent.hasSubtree()) {
        return; // We have a subtree, so just return
      }

      isLeaf = true; // No subtree, so set all children to null
    }
    for (var i = 0; i < 4; ++i) {
      var childKey = parentKey + i.toString();
      if (isLeaf) {
        // No subtree so set all children to null
        tileInfo[childKey] = null;
      } else if (level < 4) {
        // We are still in the middle of the subtree, so add child
        //  only if their bits are set, otherwise set child to null.
        if (!parent.hasChild(i)) {
          tileInfo[childKey] = null;
        } else {
          if (index === numInstances) {
            console.log("Incorrect number of instances");
            return;
          }

          var instance = instances[index++];
          tileInfo[childKey] = instance;
          populateTiles(childKey, instance, level + 1);
        }
      }
    }
  }

  var level = 0;
  var root = instances[index++];
  if (quadKey === "") {
    // Root tile has data at its root and one less level
    ++level;
  } else {
    tileInfo[quadKey] = root; // This will only contain the child bitmask
  }

  populateTiles(quadKey, root, level);

  return tileInfo;
}

function processTerrain(buffer, totalSize, transferableObjects) {
  var dv = new DataView(buffer);

  // Each tile is split into 4 parts.
<<<<<<< HEAD
  var advanceTile = function (pos, len) {
    for (var quad = 0; quad < 4; ++quad) {
      // Guard against reading past the end of buffer. Partial tiles are not
      // allowed.
      var size = dv.getUint32(pos, true);
      if (size > totalSize) {
        return -1;
      }
=======
  var advanceTile = function (pos) {
    for (var quad = 0; quad < 4; ++quad) {
      // Guard against reading past the end of buffer.
      if (pos > totalSize) {
        return -1;
      }
      var size = dv.getUint32(pos, true);
>>>>>>> 377abc4e
      pos += sizeOfUint32;
      pos += size;
    }
    return pos;
  };

  var offset = 0;
  var terrainTiles = [];
  while (offset < totalSize) {
    var tileStart = offset;
<<<<<<< HEAD
    offset = advanceTile(offset, terrainTiles.length);
    // Abort when the remaining bytes no longer contain any valid tiles.
=======
    offset = advanceTile(offset);
>>>>>>> 377abc4e
    if (offset === -1) {
      break;
    }
    var tile = buffer.slice(tileStart, offset);
    transferableObjects.push(tile);
    terrainTiles.push(tile);
  }

  return terrainTiles;
}

var compressedMagic = 0x7468dead;
var compressedMagicSwap = 0xadde6874;

function uncompressPacket(data) {
  // The layout of this decoded data is
  // Magic Uint32
  // Size Uint32
  // [GZipped chunk of Size bytes]

  // Pullout magic and verify we have the correct data
  var dv = new DataView(data);
  var offset = 0;
  var magic = dv.getUint32(offset, true);
  offset += sizeOfUint32;
  if (magic !== compressedMagic && magic !== compressedMagicSwap) {
    throw new RuntimeError("Invalid magic");
  }

  // Get the size of the compressed buffer - the endianness depends on which magic was used
  var size = dv.getUint32(offset, magic === compressedMagic);
  offset += sizeOfUint32;

  var compressedPacket = new Uint8Array(data, offset);
  var uncompressedPacket = pako.inflate(compressedPacket);

  if (uncompressedPacket.length !== size) {
    throw new RuntimeError("Size of packet doesn't match header");
  }

  return uncompressedPacket;
}
export default createTaskProcessorWorker(decodeGoogleEarthEnterprisePacket);<|MERGE_RESOLUTION|>--- conflicted
+++ resolved
@@ -202,8 +202,7 @@
   var dv = new DataView(buffer);
 
   // Each tile is split into 4 parts.
-<<<<<<< HEAD
-  var advanceTile = function (pos, len) {
+  var advanceTile = function (pos) {
     for (var quad = 0; quad < 4; ++quad) {
       // Guard against reading past the end of buffer. Partial tiles are not
       // allowed.
@@ -211,15 +210,6 @@
       if (size > totalSize) {
         return -1;
       }
-=======
-  var advanceTile = function (pos) {
-    for (var quad = 0; quad < 4; ++quad) {
-      // Guard against reading past the end of buffer.
-      if (pos > totalSize) {
-        return -1;
-      }
-      var size = dv.getUint32(pos, true);
->>>>>>> 377abc4e
       pos += sizeOfUint32;
       pos += size;
     }
@@ -230,12 +220,8 @@
   var terrainTiles = [];
   while (offset < totalSize) {
     var tileStart = offset;
-<<<<<<< HEAD
-    offset = advanceTile(offset, terrainTiles.length);
+    offset = advanceTile(offset);
     // Abort when the remaining bytes no longer contain any valid tiles.
-=======
-    offset = advanceTile(offset);
->>>>>>> 377abc4e
     if (offset === -1) {
       break;
     }
