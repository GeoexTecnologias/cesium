--- conflicted
+++ resolved
@@ -124,14 +124,9 @@
                     geometryInstances : this._geometryUpdater.createFillGeometryInstance(time),
                     appearance : appearance,
                     asynchronous : false,
-<<<<<<< HEAD
                     shadows : shadows,
                     classificationType : this._geometryUpdater.classificationTypeProperty.getValue(time)
-                }));
-=======
-                    shadows : shadows
                 }), Property.getValueOrUndefined(this._geometryUpdater.zIndex, time));
->>>>>>> 87cc8b04
             } else {
                 options.vertexFormat = appearance.vertexFormat;
 
