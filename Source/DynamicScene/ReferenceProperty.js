/*global define*/
define([
        '../Core/defined',
        '../Core/defineProperties',
        '../Core/DeveloperError',
        '../Core/RuntimeError',
        '../Core/Event',
        './Property'
    ], function(
        defined,
        defineProperties,
        DeveloperError,
        RuntimeError,
        Event,
        Property) {
    "use strict";

    function resolve(that) {
        var targetProperty = that._targetProperty;
        if (!defined(targetProperty)) {
            var targetObject = that._targetObject;

            if (!defined(targetObject)) {
                var targetCollection = that._targetCollection;

                targetObject = targetCollection.getById(that._targetId);
                if (!defined(targetObject)) {
                    throw new RuntimeError('target object could not be resolved.');
                }
                targetObject.definitionChanged.addEventListener(ReferenceProperty.prototype._onTargetObjectDefinitionChanged, that);
                that._targetObject = targetObject;
            }

            var names = that._targetPropertyNames;

            targetProperty = targetObject[names[0]];
            if (!defined(targetProperty)) {
                throw new RuntimeError('targetProperty could not be resolved.');
            }

            var length = names.length;
            for (var i = 1; i < length; i++) {
                targetProperty = targetProperty[names[i]];
                if (!defined(targetProperty)) {
                    throw new RuntimeError('targetProperty could not be resolved.');
                }
            }

            that._targetProperty = targetProperty;
        }
        return targetProperty;
    }

    function findUnescaped(value, start, delimiter) {
        var index;
        do {
            index = value.indexOf(delimiter, start);
            if (index === -1) {
                break;
            }

            var count = 0;
            var place = index - 1;
            while (place !== -1 && value[place--] === '\\') {
                count++;
            }
            if (count % 2 === 0) {
                return index;
            }
            start = index + 1;
        } while (index !== -1);
        return -1;
    }

    function trySplit(value, delimiter) {
        var indices = [];
        var start = 0;
        var index;
        do {
            index = findUnescaped(value, start, delimiter);
            if (index !== -1) {
                indices.push(index);
                start = index + 1;
            }
        } while (index !== -1);

        var lastIndex = 0;
        var result = new Array(indices.length + 1);
        for (var i = 0; i < indices.length; i++) {
            index = indices[i];
            result[i] = value.substring(lastIndex, index).replace('\\#', '#').replace('\\\\', '\\').replace('\\.', '.');
            lastIndex = index + 1;
        }
        result[indices.length] = value.substring(lastIndex).replace('\\#', '#').replace('\\\\', '\\').replace('\\.', '.');
        return result;
    }

    /**
     * A {@link Property} which transparently links to another property on a provided object.
     *
     * @alias ReferenceProperty
     * @constructor
     *
     * @param {targetCollection} targetCollection The object collection which will be used to resolve the reference.
     * @param {String} targetId The id of the object which is being referenced.
     * @param {String} targetPropertyNames The name of the property on the target object which we will use.
     *
     * @example
     * var collection = new Cesium.DynamicObjectCollection();
     *
     * //Create a new object and assign a billboard scale.
     * var object1 = new Cesium.DynamicObject('object1');
     * object1.billboard = new Cesium.DynamicBillboard();
     * object1.billboard.scale = new ConstantProperty(2.0);
     * collection.add(object1);
     *
     * //Create a second object and reference the scale from the first one.
     * var object2 = new Cesium.DynamicObject('object2');
     * object2.model = new Cesium.DynamicModel();
     * object2.model.scale = new Cesium.ReferenceProperty(collection, 'object1', ['billboard', 'scale']);
     * collection.add(object2);
     *
     * //Create a third object, but use the fromString helper function.
     * var object3 = new Cesium.DynamicObject('object3');
     * object3.billboard = new Cesium.DynamicBillboard();
     * object3.billboard.scale = Cesium.ReferenceProperty.fromString(collection, 'object1#billboard.scale']);
     * collection.add(object3);
     *
     * //You can refer to an object with a # or . in id and property names by escaping them.
     * var object4 = new Cesium.DynamicObject('#object.4');
     * object4.billboard = new Cesium.DynamicBillboard();
     * object4.billboard.scale = new ConstantProperty(2.0);
     * collection.add(object4);
     *
     * var object5 = new Cesium.DynamicObject('object5');
     * object5.billboard = new Cesium.DynamicBillboard();
     * object5.billboard.scale = new Cesium.ReferenceProperty.fromString(collection, '\#object\.4#billboard.scale']);
     * collection.add(object5);
     */
    var ReferenceProperty = function(targetCollection, targetId, targetPropertyNames) {
        //>>includeStart('debug', pragmas.debug);
        if (!defined(targetCollection)) {
            throw new DeveloperError('targetCollection is required.');
        }
        if (!defined(targetId)) {
            throw new DeveloperError('targetId is required.');
        }
        if (!defined(targetPropertyNames)) {
            throw new DeveloperError('targetPropertyName is required.');
        }
        //>>includeEnd('debug');

        this._targetCollection = targetCollection;
        this._targetId = targetId;
        this._targetPropertyNames = targetPropertyNames;
        this._targetProperty = undefined;
        this._targetObject = undefined;
        this._definitionChanged = new Event();

        targetCollection.collectionChanged.addEventListener(ReferenceProperty.prototype._onCollectionChanged, this);
    };

    defineProperties(ReferenceProperty.prototype, {
        /**
         * Gets a value indicating if this property is constant.
<<<<<<< HEAD
         * @memberof ReferenceProperty.prototype
=======
         * This property always returns <code>true</code>.
         * @memberof ConstantProperty.prototype
         *
>>>>>>> ad9959e4
         * @type {Boolean}
         * @readonly
         */
        isConstant : {
            get : function() {
                return Property.isConstant(resolve(this));
            }
        },
        /**
         * Gets the event that is raised whenever the definition of this property changes.
<<<<<<< HEAD
         * The definition is changed whenever the referenced property's definition is changed.
         * @memberof ReferenceProperty.prototype
=======
         * The definition is changed whenever setValue is called with data different
         * than the current value.
         * @memberof ConstantProperty.prototype
         *
>>>>>>> ad9959e4
         * @type {Event}
         * @readonly
         */
        definitionChanged : {
            get : function() {
                return this._definitionChanged;
            }
        },
        /**
         * Gets the reference frame that the position is defined in.
         * This property is only valid if the referenced property is a {@link PositionProperty}.
         * @memberof ReferenceProperty.prototype
         * @Type {ReferenceFrame}
         */
        referenceFrame : {
            get : function() {
                return resolve(this).referenceFrame;
            }
        },
        /**
         * Gets the id of the object being referenced.
         * @memberof ReferenceProperty.prototype
         * @Type {String}
         */
        targetId : {
            get : function() {
                return this._targetId;
            }
        },
        /**
         * Gets the collection containing the object being referenced.
         * @memberof ReferenceProperty.prototype
         * @Type {DynamicObjectCollection}
         */
        targetCollection : {
            get : function() {
                return this._targetCollection;
            }
        },
        /**
         * Gets the array of property names used to retrieve the referenced property.
         * @memberof ReferenceProperty.prototype
         * @Type {String[]}
         */
        targetPropertyNames : {
            get : function() {
                return this._targetPropertyNames;
            }
        }
    });

    /**
     * Creates a new reference property given the dynamic object collection that will
     * be used to resolve it and a string indicating the target object id and property.
     * The format of the string is "objectId#foo.bar", where # separates the id from
     * property path and . separates sub-properties.
     *
     * @param {DynamicObject} targetCollection
     * @param {String} referenceString
     *
     * @returns A new instance of ReferenceProperty.
     *
     * @exception {DeveloperError} invalid referenceString.
     */
    ReferenceProperty.fromString = function(targetCollection, referenceString) {
        //>>includeStart('debug', pragmas.debug);
        if (!defined(targetCollection)) {
            throw new DeveloperError('targetCollection is required.');
        }
        if (!defined(referenceString)) {
            throw new DeveloperError('referenceString is required.');
        }
        //>>includeEnd('debug');

        var tmp = trySplit(referenceString, '#');
        var identifier = tmp[0];

        //>>includeStart('debug', pragmas.debug);
        if (tmp.length !== 2 || !defined(identifier) || identifier === '') {
            throw new DeveloperError('invalid referenceString.');
        }
        //>>includeEnd('debug');

        var index = findUnescaped(referenceString, 0, '#') + 1;
        var values = trySplit(referenceString.substring(index), '.');

        //>>includeStart('debug', pragmas.debug);
        for (var i = 0; i < values.length; i++) {
            var item = values[i];
            if (!defined(item) || item === '') {
                throw new DeveloperError('invalid referenceString.');
            }
        }
        //>>includeEnd('debug');

        return new ReferenceProperty(targetCollection, identifier, values);
    };

    /**
     * Gets the value of the property at the provided time.
     *
     * @param {JulianDate} time The time for which to retrieve the value.
     * @param {Object} [result] The object to store the value into, if omitted, a new instance is created and returned.
     *
     * @returns {Object} The modified result parameter or a new instance if the result parameter was not supplied.
     */
    ReferenceProperty.prototype.getValue = function(time, result) {
        return resolve(this).getValue(time, result);
    };

    /**
     * Gets the value of the property at the provided time and in the provided reference frame.
     * This method is only valid if the property being referenced is a {@link PositionProperty}.
     *
     * @param {JulianDate} time The time for which to retrieve the value.
     * @param {ReferenceFrame} referenceFrame The desired referenceFrame of the result.
     * @param {Cartesian3} [result] The object to store the value into, if omitted, a new instance is created and returned.
     * @returns {Cartesian3} The modified result parameter or a new instance if the result parameter was not supplied.
     */
    ReferenceProperty.prototype.getValueInReferenceFrame = function(time, referenceFrame, result) {
        return resolve(this).getValueInReferenceFrame(time, referenceFrame, result);
    };

    /**
     * Gets the {@link Material} type at the provided time.
     * This method is only valid if the property being referenced is a {@link MaterialProperty}.
     * @memberof ReferenceProperty
     *
     * @param {JulianDate} time The time for which to retrieve the type.
     * @returns {String} The type of material.
     */
    ReferenceProperty.prototype.getType = function(time) {
        return resolve(this).getType(time);
    };

    /**
     * Compares this property to the provided property and returns
     * <code>true</code> if they are equal, <code>false</code> otherwise.
     *
     * @param {Property} [other] The other property.
     * @returns {Boolean} <code>true</code> if left and right are equal, <code>false</code> otherwise.
     */
    ReferenceProperty.prototype.equals = function(other) {
        if (this === other) {
            return true;
        }

        if (this._targetCollection !== other._targetCollection || //
            this._targetId !== other._targetId || //
            defined(this._targetPropertyNames) !== defined(other._targetPropertyNames) || //
            this._targetPropertyNames.length !== other._targetPropertyNames.length) {
            return false;
        }

        var names = this._targetPropertyNames;
        var otherNames = other._targetPropertyNames;

        var length = this._targetPropertyNames.length;
        for (var i = 0; i < length; i++) {
            if (names[i] !== otherNames[i]) {
                return false;
            }
        }

        return true;
    };

    ReferenceProperty.prototype._onTargetObjectDefinitionChanged = function(targetObject, name, value, oldValue) {
        if (this._targetPropertyNames[0] === name) {
            this._targetProperty = undefined;
            this._definitionChanged.raiseEvent(this);
        }
    };

    ReferenceProperty.prototype._onCollectionChanged = function(collection, added, removed) {
        var targetObject = this._targetObject;
        if (defined(targetObject)) {
            if (removed.indexOf(targetObject) === -1) {
                targetObject.definitionChanged.removeEventListener(ReferenceProperty.prototype._onTargetObjectDefinitionChanged, this);
                this._targetProperty = undefined;
                this._targetObject = undefined;
                this._definitionChanged.raiseEvent(this);
            }
        }
    };

    return ReferenceProperty;
});<|MERGE_RESOLUTION|>--- conflicted
+++ resolved
@@ -163,13 +163,7 @@
     defineProperties(ReferenceProperty.prototype, {
         /**
          * Gets a value indicating if this property is constant.
-<<<<<<< HEAD
-         * @memberof ReferenceProperty.prototype
-=======
-         * This property always returns <code>true</code>.
-         * @memberof ConstantProperty.prototype
-         *
->>>>>>> ad9959e4
+         * @memberof ReferenceProperty.prototype
          * @type {Boolean}
          * @readonly
          */
@@ -180,15 +174,8 @@
         },
         /**
          * Gets the event that is raised whenever the definition of this property changes.
-<<<<<<< HEAD
          * The definition is changed whenever the referenced property's definition is changed.
          * @memberof ReferenceProperty.prototype
-=======
-         * The definition is changed whenever setValue is called with data different
-         * than the current value.
-         * @memberof ConstantProperty.prototype
-         *
->>>>>>> ad9959e4
          * @type {Event}
          * @readonly
          */
@@ -315,7 +302,6 @@
     /**
      * Gets the {@link Material} type at the provided time.
      * This method is only valid if the property being referenced is a {@link MaterialProperty}.
-     * @memberof ReferenceProperty
      *
      * @param {JulianDate} time The time for which to retrieve the type.
      * @returns {String} The type of material.
