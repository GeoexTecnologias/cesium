--- conflicted
+++ resolved
@@ -297,11 +297,6 @@
         case Array:
             return czmlInterval.array;
         case Quaternion:
-<<<<<<< HEAD
-            return czmlInterval.unitQuaternion;
-        case Uri:
-            return unwrapUriInterval(czmlInterval, sourceUri);
-=======
             //TODO: Currently Quaternion convention in CZML is the opposite of what Cesium expects.
             //To avoid unecessary CZML churn, we conjugate manually for now.  During the next big CZML
             //update, we should remove this code and change the convention.
@@ -319,7 +314,8 @@
                 }
             }
             return unitQuaternion;
->>>>>>> 7142a39f
+        case Uri:
+            return unwrapUriInterval(czmlInterval, sourceUri);
         case VerticalOrigin:
             return VerticalOrigin[defaultValue(czmlInterval.verticalOrigin, czmlInterval)];
         default:
