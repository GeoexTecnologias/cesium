--- conflicted
+++ resolved
@@ -1,24 +1,15 @@
 precision highp float;
 
-<<<<<<< HEAD
 void main() {
-  vec3 position = vec3(0.0);  
+    vec3 position = vec3(0.0);  
 
-  position = processGeometry(position);
-
-  #ifdef HAS_INSTANCING
-  position = instancingStage(position);
-  #endif
-
-  gl_Position = czm_modelViewProjection * vec4(position, 1.0);
-=======
-void main() 
-{
-    vec3 position = vec3(0.0);  
     position = processGeometry(position);
 
+    #ifdef HAS_INSTANCING
+    position = instancingStage(position);
+    #endif
+
     gl_Position = czm_modelViewProjection * vec4(position, 1.0);
->>>>>>> 06a0274d
 
     #ifdef PRIMITIVE_TYPE_POINTS
     processPoints();
