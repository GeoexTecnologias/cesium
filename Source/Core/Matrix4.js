/*global define*/
define([
        './Cartesian3',
        './Cartesian4',
        './defaultValue',
        './DeveloperError',
        './freezeObject',
        './Math',
        './Matrix3',
        './RuntimeError'
    ], function(
        Cartesian3,
        Cartesian4,
        defaultValue,
        DeveloperError,
        freezeObject,
        CesiumMath,
        Matrix3,
        RuntimeError) {
    "use strict";

    /**
     * A 4x4 matrix, indexable as a column-major order array.
     * Constructor parameters are in row-major order for code readability.
     * @alias Matrix4
     * @constructor
     *
     * @param {Number} [column0Row0=0.0] The value for column 0, row 0.
     * @param {Number} [column1Row0=0.0] The value for column 1, row 0.
     * @param {Number} [column2Row0=0.0] The value for column 2, row 0.
     * @param {Number} [column3Row0=0.0] The value for column 3, row 0.
     * @param {Number} [column0Row1=0.0] The value for column 0, row 1.
     * @param {Number} [column1Row1=0.0] The value for column 1, row 1.
     * @param {Number} [column2Row1=0.0] The value for column 2, row 1.
     * @param {Number} [column3Row1=0.0] The value for column 3, row 1.
     * @param {Number} [column0Row2=0.0] The value for column 0, row 2.
     * @param {Number} [column1Row2=0.0] The value for column 1, row 2.
     * @param {Number} [column2Row2=0.0] The value for column 2, row 2.
     * @param {Number} [column3Row2=0.0] The value for column 3, row 2.
     * @param {Number} [column0Row3=0.0] The value for column 0, row 3.
     * @param {Number} [column1Row3=0.0] The value for column 1, row 3.
     * @param {Number} [column2Row3=0.0] The value for column 2, row 3.
     * @param {Number} [column3Row3=0.0] The value for column 3, row 3.
     *
     * @see Matrix4.fromColumnMajorArray
     * @see Matrix4.fromRowMajorArray
     * @see Matrix4.fromRotationTranslation
     * @see Matrix4.fromTranslation
     * @see Matrix4.fromScale
     * @see Matrix4.fromUniformScale
     * @see Matrix4.fromCamera
     * @see Matrix4.computePerspectiveFieldOfView
     * @see Matrix4.computeOrthographicOffCenter
     * @see Matrix4.computePerspectiveOffCenter
     * @see Matrix4.computeInfinitePerspectiveOffCenter
     * @see Matrix4.computeViewportTransformation
     * @see Matrix2
     * @see Matrix3
     */
    var Matrix4 = function(column0Row0, column1Row0, column2Row0, column3Row0,
                           column0Row1, column1Row1, column2Row1, column3Row1,
                           column0Row2, column1Row2, column2Row2, column3Row2,
                           column0Row3, column1Row3, column2Row3, column3Row3) {
        this[0] = defaultValue(column0Row0, 0.0);
        this[1] = defaultValue(column0Row1, 0.0);
        this[2] = defaultValue(column0Row2, 0.0);
        this[3] = defaultValue(column0Row3, 0.0);
        this[4] = defaultValue(column1Row0, 0.0);
        this[5] = defaultValue(column1Row1, 0.0);
        this[6] = defaultValue(column1Row2, 0.0);
        this[7] = defaultValue(column1Row3, 0.0);
        this[8] = defaultValue(column2Row0, 0.0);
        this[9] = defaultValue(column2Row1, 0.0);
        this[10] = defaultValue(column2Row2, 0.0);
        this[11] = defaultValue(column2Row3, 0.0);
        this[12] = defaultValue(column3Row0, 0.0);
        this[13] = defaultValue(column3Row1, 0.0);
        this[14] = defaultValue(column3Row2, 0.0);
        this[15] = defaultValue(column3Row3, 0.0);
    };

    /**
     * Duplicates a Matrix4 instance.
     * @memberof Matrix4
     *
     * @param {Matrix4} matrix The matrix to duplicate.
     * @param {Matrix4} [result] The object onto which to store the result.
     * @return {Matrix4} The modified result parameter or a new Matrix4 instance if one was not provided. (Returns undefined if matrix is undefined)
     */
<<<<<<< HEAD
    Matrix4.clone = function(matrix, result) {
        if (typeof matrix === 'undefined') {
            throw new DeveloperError('matrix is required');
=======
    Matrix4.clone = function(values, result) {
        if (typeof values === 'undefined') {
            return undefined;
>>>>>>> 9e866781
        }
        if (typeof result === 'undefined') {
            return new Matrix4(matrix[0], matrix[4], matrix[8], matrix[12],
                               matrix[1], matrix[5], matrix[9], matrix[13],
                               matrix[2], matrix[6], matrix[10], matrix[14],
                               matrix[3], matrix[7], matrix[11], matrix[15]);
        }
        result[0] = matrix[0];
        result[1] = matrix[1];
        result[2] = matrix[2];
        result[3] = matrix[3];
        result[4] = matrix[4];
        result[5] = matrix[5];
        result[6] = matrix[6];
        result[7] = matrix[7];
        result[8] = matrix[8];
        result[9] = matrix[9];
        result[10] = matrix[10];
        result[11] = matrix[11];
        result[12] = matrix[12];
        result[13] = matrix[13];
        result[14] = matrix[14];
        result[15] = matrix[15];
        return result;
    };

    /**
     * Computes a Matrix4 instance from a column-major order array.
     * @memberof Matrix4
     * @function
     *
     * @param {Array} values The column-major order array.
     * @param {Matrix4} [result] The object in which the result will be stored, if undefined a new instance will be created.
     * @returns The modified result parameter, or a new Matrix4 instance if one was not provided.
     *
     * @exception {DeveloperError} values is required.
     */
    Matrix4.fromColumnMajorArray = function(values, result) {
        if (typeof values === 'undefined') {
            throw new DeveloperError('values parameter is required');
        }
        return Matrix4.clone(values, result);
    };

    /**
     * Computes a Matrix4 instance from a row-major order array.
     * The resulting matrix will be in column-major order.
     * @memberof Matrix4
     *
     * @param {Array} values The row-major order array.
     * @param {Matrix4} [result] The object in which the result will be stored, if undefined a new instance will be created.
     * @returns The modified result parameter, or a new Matrix4 instance if one was not provided.
     *
     * @exception {DeveloperError} values is required.
     */
    Matrix4.fromRowMajorArray = function(values, result) {
        if (typeof values === 'undefined') {
            throw new DeveloperError('values is required.');
        }
        if (typeof result === 'undefined') {
            return new Matrix4(values[0], values[1], values[2], values[3],
                               values[4], values[5], values[6], values[7],
                               values[8], values[9], values[10], values[11],
                               values[12], values[13], values[14], values[15]);
        }
        result[0] = values[0];
        result[1] = values[4];
        result[2] = values[8];
        result[3] = values[12];
        result[4] = values[1];
        result[5] = values[5];
        result[6] = values[9];
        result[7] = values[13];
        result[8] = values[2];
        result[9] = values[6];
        result[10] = values[10];
        result[11] = values[14];
        result[12] = values[3];
        result[13] = values[7];
        result[14] = values[11];
        result[15] = values[15];
        return result;
    };

    /**
     * Computes a Matrix4 instance from a Matrix3 representing the rotation
     * and a Cartesian3 representing the translation.
     * @memberof Matrix4
     *
     * @param {Matrix3} rotation The upper left portion of the matrix representing the rotation.
     * @param {Cartesian3} translation The upper right portion of the matrix representing the translation.
     * @param {Matrix4} [result] The object in which the result will be stored, if undefined a new instance will be created.
     * @returns The modified result parameter, or a new Matrix4 instance if one was not provided.
     *
     * @exception {DeveloperError} rotation is required.
     * @exception {DeveloperError} translation is required.
     */
    Matrix4.fromRotationTranslation = function(rotation, translation, result) {
        if (typeof rotation === 'undefined') {
            throw new DeveloperError('rotation is required.');
        }
        if (typeof translation === 'undefined') {
            throw new DeveloperError('translation is required.');
        }
        if (typeof result === 'undefined') {
            return new Matrix4(rotation[0], rotation[3], rotation[6], translation.x,
                               rotation[1], rotation[4], rotation[7], translation.y,
                               rotation[2], rotation[5], rotation[8], translation.z,
                                       0.0,         0.0,         0.0,           1.0);
        }

        result[0] = rotation[0];
        result[1] = rotation[1];
        result[2] = rotation[2];
        result[3] = 0.0;
        result[4] = rotation[3];
        result[5] = rotation[4];
        result[6] = rotation[5];
        result[7] = 0.0;
        result[8] = rotation[6];
        result[9] = rotation[7];
        result[10] = rotation[8];
        result[11] = 0.0;
        result[12] = translation.x;
        result[13] = translation.y;
        result[14] = translation.z;
        result[15] = 1.0;
        return result;
    };

    /**
     * Creates a Matrix4 instance from a Cartesian3 representing the translation.
     * @memberof Matrix4
     *
     * @param {Cartesian3} translation The upper right portion of the matrix representing the translation.
     * @param {Matrix4} [result] The object in which the result will be stored, if undefined a new instance will be created.
     * @returns The modified result parameter, or a new Matrix4 instance if one was not provided.
     *
     * @see Matrix4.multiplyByTranslation
     *
     * @exception {DeveloperError} translation is required.
     */
    Matrix4.fromTranslation = function(translation, result) {
        return Matrix4.fromRotationTranslation(Matrix3.IDENTITY, translation, result);
    };

    /**
     * Computes a Matrix4 instance representing a non-uniform scale.
     * @memberof Matrix4
     *
     * @param {Cartesian3} scale The x, y, and z scale factors.
     * @param {Matrix4} [result] The object in which the result will be stored, if undefined a new instance will be created.
     * @returns The modified result parameter, or a new Matrix4 instance if one was not provided.
     *
     * @exception {DeveloperError} scale is required.
     *
     * @example
     * // Creates
     * //   [7.0, 0.0, 0.0, 0.0]
     * //   [0.0, 8.0, 0.0, 0.0]
     * //   [0.0, 0.0, 9.0, 0.0]
     * //   [0.0, 0.0, 0.0, 1.0]
     * var m = Matrix4.fromScale(new Cartesian3(7.0, 8.0, 9.0));
     */
    Matrix4.fromScale = function(scale, result) {
        if (typeof scale === 'undefined') {
            throw new DeveloperError('scale is required.');
        }
        if (typeof result === 'undefined') {
            return new Matrix4(
                scale.x, 0.0,     0.0,     0.0,
                0.0,     scale.y, 0.0,     0.0,
                0.0,     0.0,     scale.z, 0.0,
                0.0,     0.0,     0.0,     1.0);
        }

        result[0] = scale.x;
        result[1] = 0.0;
        result[2] = 0.0;
        result[3] = 0.0;
        result[4] = 0.0;
        result[5] = scale.y;
        result[6] = 0.0;
        result[7] = 0.0;
        result[8] = 0.0;
        result[9] = 0.0;
        result[10] = scale.z;
        result[11] = 0.0;
        result[12] = 0.0;
        result[13] = 0.0;
        result[14] = 0.0;
        result[15] = 1.0;
        return result;
    };

    /**
     * Computes a Matrix4 instance representing a uniform scale.
     * @memberof Matrix4
     *
     * @param {Number} scale The uniform scale factor.
     * @param {Matrix4} [result] The object in which the result will be stored, if undefined a new instance will be created.
     * @returns The modified result parameter, or a new Matrix4 instance if one was not provided.
     *
     * @exception {DeveloperError} scale is required.
     *
     * @example
     * // Creates
     * //   [2.0, 0.0, 0.0, 0.0]
     * //   [0.0, 2.0, 0.0, 0.0]
     * //   [0.0, 0.0, 2.0, 0.0]
     * //   [0.0, 0.0, 0.0, 1.0]
     * var m = Matrix4.fromScale(2.0);
     */
    Matrix4.fromUniformScale = function(scale, result) {
        if (typeof scale !== 'number') {
            throw new DeveloperError('scale is required.');
        }
        if (typeof result === 'undefined') {
            return new Matrix4(scale, 0.0,   0.0,   0.0,
                               0.0,   scale, 0.0,   0.0,
                               0.0,   0.0,   scale, 0.0,
                               0.0,   0.0,   0.0,   1.0);
        }

        result[0] = scale;
        result[1] = 0.0;
        result[2] = 0.0;
        result[3] = 0.0;
        result[4] = 0.0;
        result[5] = scale;
        result[6] = 0.0;
        result[7] = 0.0;
        result[8] = 0.0;
        result[9] = 0.0;
        result[10] = scale;
        result[11] = 0.0;
        result[12] = 0.0;
        result[13] = 0.0;
        result[14] = 0.0;
        result[15] = 1.0;
        return result;
    };

    var fromCameraF = new Cartesian3();
    var fromCameraS = new Cartesian3();
    var fromCameraU = new Cartesian3();

    /**
     * Computes a Matrix4 instance from a Camera.
     * @memberof Matrix4
     *
     * @param {Camera} camera The camera to use.
     * @param {Matrix4} [result] The object in which the result will be stored, if undefined a new instance will be created.
     * @returns The modified result parameter, or a new Matrix4 instance if one was not provided.
     *
     * @exception {DeveloperError} camera is required.
     * @exception {DeveloperError} camera.eye is required.
     * @exception {DeveloperError} camera.target is required.
     * @exception {DeveloperError} camera.up is required.
     */
    Matrix4.fromCamera = function(camera, result) {
        if (typeof camera === 'undefined') {
            throw new DeveloperError('camera is required.');
        }

        var eye = camera.eye;
        var target = camera.target;
        var up = camera.up;

        if (typeof eye === 'undefined') {
            throw new DeveloperError('camera.eye is required.');
        }
        if (typeof target === 'undefined') {
            throw new DeveloperError('camera.target is required.');
        }
        if (typeof up === 'undefined') {
            throw new DeveloperError('camera.up is required.');
        }

        Cartesian3.subtract(target, eye, fromCameraF).normalize(fromCameraF);
        Cartesian3.cross(fromCameraF, up, fromCameraS).normalize(fromCameraS);
        Cartesian3.cross(fromCameraS, fromCameraF, fromCameraU).normalize(fromCameraU);

        var sX = fromCameraS.x;
        var sY = fromCameraS.y;
        var sZ = fromCameraS.z;
        var fX = fromCameraF.x;
        var fY = fromCameraF.y;
        var fZ = fromCameraF.z;
        var uX = fromCameraU.x;
        var uY = fromCameraU.y;
        var uZ = fromCameraU.z;
        var eyeX = eye.x;
        var eyeY = eye.y;
        var eyeZ = eye.z;
        var t0 = sX * -eyeX + sY * -eyeY+ sZ * -eyeZ;
        var t1 = uX * -eyeX + uY * -eyeY+ uZ * -eyeZ;
        var t2 = fX * eyeX + fY * eyeY + fZ * eyeZ;

        //The code below this comment is an optimized
        //version of the commented lines.
        //Rather that create two matrices and then multiply,
        //we just bake in the multiplcation as part of creation.
        //var rotation = new Matrix4(
        //                sX,  sY,  sZ, 0.0,
        //                uX,  uY,  uZ, 0.0,
        //               -fX, -fY, -fZ, 0.0,
        //                0.0,  0.0,  0.0, 1.0);
        //var translation = new Matrix4(
        //                1.0, 0.0, 0.0, -eye.x,
        //                0.0, 1.0, 0.0, -eye.y,
        //                0.0, 0.0, 1.0, -eye.z,
        //                0.0, 0.0, 0.0, 1.0);
        //return rotation.multiply(translation);
        if (typeof result === 'undefined') {
            return new Matrix4(
                    sX,   sY,  sZ, t0,
                    uX,   uY,  uZ, t1,
                   -fX,  -fY, -fZ, t2,
                    0.0, 0.0, 0.0, 1.0);
        }
        result[0] = sX;
        result[1] = uX;
        result[2] = -fX;
        result[3] = 0.0;
        result[4] = sY;
        result[5] = uY;
        result[6] = -fY;
        result[7] = 0.0;
        result[8] = sZ;
        result[9] = uZ;
        result[10] = -fZ;
        result[11] = 0.0;
        result[12] = t0;
        result[13] = t1;
        result[14] = t2;
        result[15] = 1.0;
        return result;

    };

     /**
      * Computes a Matrix4 instance representing a perspective transformation matrix.
      * @memberof Matrix4
      *
      * @param {Number} fovY The field of view along the Y axis in radians.
      * @param {Number} aspectRatio The aspect ratio.
      * @param {Number} near The distance to the near plane in meters.
      * @param {Number} far The distance to the far plane in meters.
      * @param {Matrix4} [result] The object in which the result will be stored, if undefined a new instance will be created.
      * @returns The modified result parameter, or a new Matrix4 instance if one was not provided.
      *
      * @exception {DeveloperError} fovY must be in [0, PI).
      * @exception {DeveloperError} aspectRatio must be greater than zero.
      * @exception {DeveloperError} near must be greater than zero.
      * @exception {DeveloperError} far must be greater than zero.
      */
    Matrix4.computePerspectiveFieldOfView = function(fovY, aspectRatio, near, far, result) {
        if (fovY <= 0.0 || fovY > Math.PI) {
            throw new DeveloperError('fovY must be in [0, PI).');
        }

        if (aspectRatio <= 0.0) {
            throw new DeveloperError('aspectRatio must be greater than zero.');
        }

        if (near <= 0.0) {
            throw new DeveloperError('near must be greater than zero.');
        }

        if (far <= 0.0) {
            throw new DeveloperError('far must be greater than zero.');
        }

        var bottom = Math.tan(fovY * 0.5);

        var column1Row1 = 1.0 / bottom;
        var column0Row0 = column1Row1 / aspectRatio;
        var column2Row2 = (far + near) / (near - far);
        var column3Row2 = (2.0 * far * near) / (near - far);

        if (typeof result === 'undefined') {
            return new Matrix4(column0Row0,         0.0,         0.0,         0.0,
                                       0.0, column1Row1,         0.0,         0.0,
                                       0.0,         0.0, column2Row2, column3Row2,
                                       0.0,         0.0,        -1.0,         0.0);
         }

        result[0] = column0Row0;
        result[1] = 0.0;
        result[2] = 0.0;
        result[3] = 0.0;
        result[4] = 0.0;
        result[5] = column1Row1;
        result[6] = 0.0;
        result[7] = 0.0;
        result[8] = 0.0;
        result[9] = 0.0;
        result[10] = column2Row2;
        result[11] = -1.0;
        result[12] = 0.0;
        result[13] = 0.0;
        result[14] = column3Row2;
        result[15] = 0.0;
        return result;
    };

    /**
    * Computes a Matrix4 instance representing an orthographic transformation matrix.
    * @memberof Matrix4
    *
    * @param {Number} left The number of meters to the left of the camera that will be in view.
    * @param {Number} right The number of meters to the right of the camera that will be in view.
    * @param {Number} bottom The number of meters below of the camera that will be in view.
    * @param {Number} top The number of meters above of the camera that will be in view.
    * @param {Number} near The distance to the near plane in meters.
    * @param {Number} far The distance to the far plane in meters.
    * @param {Matrix4} [result] The object in which the result will be stored, if undefined a new instance will be created.
    * @returns The modified result parameter, or a new Matrix4 instance if one was not provided.
    *
    * @exception {DeveloperError} left is required.
    * @exception {DeveloperError} right is required.
    * @exception {DeveloperError} bottom is required.
    * @exception {DeveloperError} top is required.
    * @exception {DeveloperError} near is required.
    * @exception {DeveloperError} far is required.
    */
    Matrix4.computeOrthographicOffCenter = function(left, right, bottom, top, near, far, result) {
        if (typeof left === 'undefined') {
            throw new DeveloperError('left is required.');
        }
        if (typeof right === 'undefined') {
            throw new DeveloperError('right is required.');
        }
        if (typeof bottom === 'undefined') {
            throw new DeveloperError('bottom is required.');
        }
        if (typeof top === 'undefined') {
            throw new DeveloperError('top is required.');
        }
        if (typeof near === 'undefined') {
            throw new DeveloperError('near is required.');
        }
        if (typeof far === 'undefined') {
            throw new DeveloperError('far is required.');
        }

        var a = 1.0 / (right - left);
        var b = 1.0 / (top - bottom);
        var c = 1.0 / (far - near);

        var tx = -(right + left) * a;
        var ty = -(top + bottom) * b;
        var tz = -(far + near) * c;
        a *= 2.0;
        b *= 2.0;
        c *= -2.0;

        if (typeof result === 'undefined') {
            return new Matrix4(  a, 0.0, 0.0, tx,
                               0.0,   b, 0.0, ty,
                               0.0, 0.0,   c, tz,
                               0.0, 0.0, 0.0, 1.0);
        }

        result[0] = a;
        result[1] = 0.0;
        result[2] = 0.0;
        result[3] = 0.0;
        result[4] = 0.0;
        result[5] = b;
        result[6] = 0.0;
        result[7] = 0.0;
        result[8] = 0.0;
        result[9] = 0.0;
        result[10] = c;
        result[11] = 0.0;
        result[12] = tx;
        result[13] = ty;
        result[14] = tz;
        result[15] = 1.0;
        return result;
    };

    /**
     * Computes a Matrix4 instance representing an off center perspective transformation.
     * @memberof Matrix4
     *
     * @param {Number} left The number of meters to the left of the camera that will be in view.
     * @param {Number} right The number of meters to the right of the camera that will be in view.
     * @param {Number} bottom The number of meters below of the camera that will be in view.
     * @param {Number} top The number of meters above of the camera that will be in view.
     * @param {Number} near The distance to the near plane in meters.
     * @param {Number} far The distance to the far plane in meters.
     * @param {Matrix4} [result] The object in which the result will be stored, if undefined a new instance will be created.
     * @returns The modified result parameter, or a new Matrix4 instance if one was not provided.
     *
     * @exception {DeveloperError} left is required.
     * @exception {DeveloperError} right is required.
     * @exception {DeveloperError} bottom is required.
     * @exception {DeveloperError} top is required.
     * @exception {DeveloperError} near is required.
     * @exception {DeveloperError} far is required.
     */
    Matrix4.computePerspectiveOffCenter = function(left, right, bottom, top, near, far, result) {
        if (typeof left === 'undefined') {
            throw new DeveloperError('left is required.');
        }
        if (typeof right === 'undefined') {
            throw new DeveloperError('right is required.');
        }
        if (typeof bottom === 'undefined') {
            throw new DeveloperError('bottom is required.');
        }
        if (typeof top === 'undefined') {
            throw new DeveloperError('top is required.');
        }
        if (typeof near === 'undefined') {
            throw new DeveloperError('near is required.');
        }
        if (typeof far === 'undefined') {
            throw new DeveloperError('far is required.');
        }

        var column0Row0 = 2.0 * near / (right - left);
        var column1Row1 = 2.0 * near / (top - bottom);
        var column2Row0 = (right + left) / (right - left);
        var column2Row1 = (top + bottom) / (top - bottom);
        var column2Row2 = -(far + near) / (far - near);
        var column2Row3 = -1.0;
        var column3Row2 = -2.0 * far * near / (far - near);

        if (typeof result === 'undefined') {
            return new Matrix4(column0Row0, 0.0,         column2Row0, 0.0,
                                       0.0, column1Row1, column2Row1, 0.0,
                                       0.0, 0.0,         column2Row2, column3Row2,
                                       0.0, 0.0,         column2Row3, 0.0);
        }

        result[0] = column0Row0;
        result[1] = 0.0;
        result[2] = 0.0;
        result[3] = 0.0;
        result[4] = 0.0;
        result[5] = column1Row1;
        result[6] = 0.0;
        result[7] = 0.0;
        result[8] = column2Row0;
        result[9] = column2Row1;
        result[10] = column2Row2;
        result[11] = column2Row3;
        result[12] = 0.0;
        result[13] = 0.0;
        result[14] = column3Row2;
        result[15] = 0.0;
        return result;
    };

    /**
     * Computes a Matrix4 instance representing an infinite off center perspective transformation.
     * @memberof Matrix4
     *
     * @param {Number} left The number of meters to the left of the camera that will be in view.
     * @param {Number} right The number of meters to the right of the camera that will be in view.
     * @param {Number} bottom The number of meters below of the camera that will be in view.
     * @param {Number} top The number of meters above of the camera that will be in view.
     * @param {Number} near The distance to the near plane in meters.
     * @param {Number} far The distance to the far plane in meters.
     * @param {Matrix4} [result] The object in which the result will be stored, if undefined a new instance will be created.
     * @returns The modified result parameter, or a new Matrix4 instance if one was not provided.
     *
     * @exception {DeveloperError} left is required.
     * @exception {DeveloperError} right is required.
     * @exception {DeveloperError} bottom is required.
     * @exception {DeveloperError} top is required.
     * @exception {DeveloperError} near is required.
     */
    Matrix4.computeInfinitePerspectiveOffCenter = function(left, right, bottom, top, near, result) {
        if (typeof left === 'undefined') {
            throw new DeveloperError('left is required.');
        }
        if (typeof right === 'undefined') {
            throw new DeveloperError('right is required.');
        }
        if (typeof bottom === 'undefined') {
            throw new DeveloperError('bottom is required.');
        }
        if (typeof top === 'undefined') {
            throw new DeveloperError('top is required.');
        }
        if (typeof near === 'undefined') {
            throw new DeveloperError('near is required.');
        }

        var column0Row0 = 2.0 * near / (right - left);
        var column1Row1 = 2.0 * near / (top - bottom);
        var column2Row0 = (right + left) / (right - left);
        var column2Row1 = (top + bottom) / (top - bottom);
        var column2Row2 = -1.0;
        var column2Row3 = -1.0;
        var column3Row2 = -2.0 * near;

        if (typeof result === 'undefined') {
            return new Matrix4(column0Row0, 0.0,         column2Row0, 0.0,
                                       0.0, column1Row1, column2Row1, 0.0,
                                       0.0, 0.0,         column2Row2, column3Row2,
                                       0.0, 0.0,         column2Row3, 0.0);
        }

        result[0] = column0Row0;
        result[1] = 0.0;
        result[2] = 0.0;
        result[3] = 0.0;
        result[4] = 0.0;
        result[5] = column1Row1;
        result[6] = 0.0;
        result[7] = 0.0;
        result[8] = column2Row0;
        result[9] = column2Row1;
        result[10] = column2Row2;
        result[11] = column2Row3;
        result[12] = 0.0;
        result[13] = 0.0;
        result[14] = column3Row2;
        result[15] = 0.0;
        return result;
    };

    /**
     * Computes a Matrix4 instance that transforms from normalized device coordinates to window coordinates.
     * @memberof Matrix4
     *
     * @param {Object}[viewport = { x : 0.0, y : 0.0, width : 0.0, height : 0.0 }] The viewport's corners as shown in Example 1.
     * @param {Number}[nearDepthRange = 0.0] The near plane distance in window coordinates.
     * @param {Number}[farDepthRange = 1.0] The far plane distance in window coordinates.
     * @param {Matrix4} [result] The object in which the result will be stored, if undefined a new instance will be created.
     * @returns The modified result parameter, or a new Matrix4 instance if one was not provided.
     *
     * @see czm_viewportTransformation
     * @see Context#getViewport
     *
     * @example
     * // Example 1.  Create viewport transformation using an explicit viewport and depth range.
     * var m = Matrix4.computeViewportTransformation({
     *     x : 0.0,
     *     y : 0.0,
     *     width : 1024.0,
     *     height : 768.0
     * }, 0.0, 1.0);
     *
     * // Example 2.  Create viewport transformation using the context's viewport.
     * var m = Matrix4.computeViewportTransformation(context.getViewport());
     */
    Matrix4.computeViewportTransformation = function(viewport, nearDepthRange, farDepthRange, result) {
        viewport = defaultValue(viewport, defaultValue.EMPTY_OBJECT);
        var x = defaultValue(viewport.x, 0.0);
        var y = defaultValue(viewport.y, 0.0);
        var width = defaultValue(viewport.width, 0.0);
        var height = defaultValue(viewport.height, 0.0);
        nearDepthRange = defaultValue(nearDepthRange, 0.0);
        farDepthRange = defaultValue(farDepthRange, 1.0);

        var halfWidth = width * 0.5;
        var halfHeight = height * 0.5;
        var halfDepth = (farDepthRange - nearDepthRange) * 0.5;

        var column0Row0 = halfWidth;
        var column1Row1 = halfHeight;
        var column2Row2 = halfDepth;
        var column3Row0 = x + halfWidth;
        var column3Row1 = y + halfHeight;
        var column3Row2 = nearDepthRange + halfDepth;
        var column3Row3 = 1.0;

        if (typeof result === 'undefined') {
            return new Matrix4(column0Row0, 0.0,         0.0,         column3Row0,
                               0.0,         column1Row1, 0.0,         column3Row1,
                               0.0,         0.0,         column2Row2, column3Row2,
                               0.0,         0.0,         0.0,         column3Row3);
        }
        result[0] = column0Row0;
        result[1] = 0.0;
        result[2] = 0.0;
        result[3] = 0.0;
        result[4] = 0.0;
        result[5] = column1Row1;
        result[6] = 0.0;
        result[7] = 0.0;
        result[8] = 0.0;
        result[9] = 0.0;
        result[10] = column2Row2;
        result[11] = 0.0;
        result[12] = column3Row0;
        result[13] = column3Row1;
        result[14] = column3Row2;
        result[15] = column3Row3;
        return result;
    };

    /**
     * Computes an Array from the provided Matrix4 instance.
     * The array will be in column-major order.
     * @memberof Matrix4
     *
     * @param {Matrix4} matrix The matrix to use..
     * @param {Array} [result] The Array onto which to store the result.
     * @return {Array} The modified Array parameter or a new Array instance if one was not provided.
     *
     * @exception {DeveloperError} matrix is required.
     *
     * @example
     * //create an array from an instance of Matrix4
     * // m = [10.0, 14.0, 18.0, 22.0]
     * //     [11.0, 15.0, 19.0, 23.0]
     * //     [12.0, 16.0, 20.0, 24.0]
     * //     [13.0, 17.0, 21.0, 25.0]
     * var a = Matrix4.toArray(m);
     *
     * // m remains the same
     * //creates a = [10.0, 11.0, 12.0, 13.0, 14.0, 15.0, 16.0, 17.0, 18.0, 19.0, 20.0, 21.0, 22.0, 23.0, 24.0, 25.0]
     *
     */
    Matrix4.toArray = function(matrix, result) {
        if (typeof matrix === 'undefined') {
            throw new DeveloperError('matrix is required');
        }
        if (typeof result === 'undefined') {
            return [matrix[0], matrix[1], matrix[2], matrix[3],
                    matrix[4], matrix[5], matrix[6], matrix[7],
                    matrix[8], matrix[9], matrix[10], matrix[11],
                    matrix[12], matrix[13], matrix[14], matrix[15]];
        }
        result[0] = matrix[0];
        result[1] = matrix[1];
        result[2] = matrix[2];
        result[3] = matrix[3];
        result[4] = matrix[4];
        result[5] = matrix[5];
        result[6] = matrix[6];
        result[7] = matrix[7];
        result[8] = matrix[8];
        result[9] = matrix[9];
        result[10] = matrix[10];
        result[11] = matrix[11];
        result[12] = matrix[12];
        result[13] = matrix[13];
        result[14] = matrix[14];
        result[15] = matrix[15];
        return result;
    };

    /**
     * Computes the array index of the element at the provided row and column.
     * @memberof Matrix4
     *
     * @param {Number} row The zero-based index of the row.
     * @param {Number} column The zero-based index of the column.
     * @return {Number} The index of the element at the provided row and column.
     *
     * @exception {DeveloperError} row is required and must be 0, 1, 2, or 3.
     * @exception {DeveloperError} column is required and must be 0, 1, 2, or 3.
     *
     * @example
     * var myMatrix = new Matrix4();
     * var column1Row0Index = Matrix4.getElementIndex(1, 0);
     * var column1Row0 = myMatrix[column1Row0Index]
     * myMatrix[column1Row0Index] = 10.0;
     */
    Matrix4.getElementIndex = function(column, row) {
        if (typeof row !== 'number' || row < 0 || row > 3) {
            throw new DeveloperError('row is required and must be 0, 1, 2, or 3.');
        }
        if (typeof column !== 'number' || column < 0 || column > 3) {
            throw new DeveloperError('column is required and must be 0, 1, 2, or 3.');
        }
        return column * 4 + row;
    };

    /**
     * Retrieves a copy of the matrix column at the provided index as a Cartesian4 instance.
     * @memberof Matrix4
     *
     * @param {Matrix4} matrix The matrix to use.
     * @param {Number} index The zero-based index of the column to retrieve.
     * @param {Cartesian4} [result] The object onto which to store the result.
     * @return {Cartesian4} The modified result parameter or a new Cartesian4 instance if one was not provided.
     *
     * @exception {DeveloperError} matrix is required.
     * @exception {DeveloperError} index is required and must be 0, 1, 2, or 3.
     *
     * @see Cartesian4
     *
     * @example
     * //returns a Cartesian4 instance with values from the specified column
     * // m = [10.0, 11.0, 12.0, 13.0]
     * //     [14.0, 15.0, 16.0, 17.0]
     * //     [18.0, 19.0, 20.0, 21.0]
     * //     [22.0, 23.0, 24.0, 25.0]
     *
     * //Example 1: Creates an instance of Cartesian
     * var a = Matrix4.getColumn(m, 2);
     *
     * //Example 2: Sets values for Cartesian instance
     * var a = new Cartesian4();
     * Matrix4.getColumn(m, 2, a);
     *
     * // a.x = 12.0; a.y = 16.0; a.z = 20.0; a.w = 24.0;
     *
     */
    Matrix4.getColumn = function(matrix, index, result) {
        if (typeof matrix === 'undefined') {
            throw new DeveloperError('matrix is required.');
        }

        if (typeof index !== 'number' || index < 0 || index > 3) {
            throw new DeveloperError('index is required and must be 0, 1, 2, or 3.');
        }

        var startIndex = index * 4;
        var x = matrix[startIndex];
        var y = matrix[startIndex + 1];
        var z = matrix[startIndex + 2];
        var w = matrix[startIndex + 3];

        if (typeof result === 'undefined') {
            return new Cartesian4(x, y, z, w);
        }
        result.x = x;
        result.y = y;
        result.z = z;
        result.w = w;
        return result;
    };

    /**
     * Computes a new matrix that replaces the specified column in the provided matrix with the provided Cartesian4 instance.
     * @memberof Matrix4
     *
     * @param {Matrix4} matrix The matrix to use.
     * @param {Number} index The zero-based index of the column to set.
     * @param {Cartesian4} cartesian The Cartesian whose values will be assigned to the specified column.
     * @param {Cartesian4} [result] The object onto which to store the result.
     * @return {Matrix4} The modified result parameter or a new Matrix4 instance if one was not provided.
     *
     * @exception {DeveloperError} matrix is required.
     * @exception {DeveloperError} cartesian is required.
     * @exception {DeveloperError} index is required and must be 0, 1, 2, or 3.
     *
     * @see Cartesian4
     *
     * @example
     * //creates a new Matrix4 instance with new column values from the Cartesian4 instance
     * // m = [10.0, 11.0, 12.0, 13.0]
     * //     [14.0, 15.0, 16.0, 17.0]
     * //     [18.0, 19.0, 20.0, 21.0]
     * //     [22.0, 23.0, 24.0, 25.0]
     *
     * var a = Matrix4.setColumn(m, 2, new Cartesian4(99.0, 98.0, 97.0, 96.0));
     *
     * // m remains the same
     * // a = [10.0, 11.0, 99.0, 13.0]
     * //     [14.0, 15.0, 98.0, 17.0]
     * //     [18.0, 19.0, 97.0, 21.0]
     * //     [22.0, 23.0, 96.0, 25.0]
     *
     */
    Matrix4.setColumn = function(matrix, index, cartesian, result) {
        if (typeof matrix === 'undefined') {
            throw new DeveloperError('matrix is required');
        }
        if (typeof cartesian === 'undefined') {
            throw new DeveloperError('cartesian is required');
        }
        if (typeof index !== 'number' || index < 0 || index > 3) {
            throw new DeveloperError('index is required and must be 0, 1, 2, or 3.');
        }
        result = Matrix4.clone(matrix, result);
        var startIndex = index * 4;
        result[startIndex] = cartesian.x;
        result[startIndex + 1] = cartesian.y;
        result[startIndex + 2] = cartesian.z;
        result[startIndex + 3] = cartesian.w;
        return result;
    };

    /**
     * Retrieves a copy of the matrix row at the provided index as a Cartesian4 instance.
     * @memberof Matrix4
     *
     * @param {Matrix4} matrix The matrix to use.
     * @param {Number} index The zero-based index of the row to retrieve.
     * @param {Cartesian4} [result] The object onto which to store the result.
     * @return {Cartesian4} The modified result parameter or a new Cartesian4 instance if one was not provided.
     *
     * @exception {DeveloperError} matrix is required.
     * @exception {DeveloperError} index is required and must be 0, 1, 2, or 3.
     *
     * @see Cartesian4
     *
     * @example
     * //returns a Cartesian4 instance with values from the specified column
     * // m = [10.0, 11.0, 12.0, 13.0]
     * //     [14.0, 15.0, 16.0, 17.0]
     * //     [18.0, 19.0, 20.0, 21.0]
     * //     [22.0, 23.0, 24.0, 25.0]
     *
     * //Example 1: Returns an instance of Cartesian
     * var a = Matrix4.getRow(m, 2);
     *
     * //Example 1: Sets values for a Cartesian instance
     * var a = new Cartesian4();
     * Matrix4.getRow(m, 2, a);
     *
     * // a.x = 18.0; a.y = 19.0; a.z = 20.0; a.w = 21.0;
     */
    Matrix4.getRow = function(matrix, index, result) {
        if (typeof matrix === 'undefined') {
            throw new DeveloperError('matrix is required.');
        }

        if (typeof index !== 'number' || index < 0 || index > 3) {
            throw new DeveloperError('index is required and must be 0, 1, 2, or 3.');
        }

        var x = matrix[index];
        var y = matrix[index + 4];
        var z = matrix[index + 8];
        var w = matrix[index + 12];

        if (typeof result === 'undefined') {
            return new Cartesian4(x, y, z, w);
        }
        result.x = x;
        result.y = y;
        result.z = z;
        result.w = w;
        return result;
    };

    /**
     * Computes a new matrix that replaces the specified row in the provided matrix with the provided Cartesian4 instance.
     * @memberof Matrix4
     *
     * @param {Matrix4} matrix The matrix to use.
     * @param {Number} index The zero-based index of the row to set.
     * @param {Cartesian4} cartesian The Cartesian whose values will be assigned to the specified row.
     * @param {Cartesian4} [result] The object onto which to store the result.
     * @return {Matrix4} The modified result parameter or a new Matrix4 instance if one was not provided.
     *
     * @exception {DeveloperError} matrix is required.
     * @exception {DeveloperError} cartesian is required.
     * @exception {DeveloperError} index is required and must be 0, 1, 2, or 3.
     *
     * @see Cartesian4
     *
     * @example
     * //create a new Matrix4 instance with new row values from the Cartesian4 instance
     * // m = [10.0, 11.0, 12.0, 13.0]
     * //     [14.0, 15.0, 16.0, 17.0]
     * //     [18.0, 19.0, 20.0, 21.0]
     * //     [22.0, 23.0, 24.0, 25.0]
     *
     * var a = Matrix4.setRow(m, 2, new Cartesian4(99.0, 98.0, 97.0, 96.0));
     *
     * // m remains the same
     * // a = [10.0, 11.0, 12.0, 13.0]
     * //     [14.0, 15.0, 16.0, 17.0]
     * //     [99.0, 98.0, 97.0, 96.0]
     * //     [22.0, 23.0, 24.0, 25.0]
     *
     */
    Matrix4.setRow = function(matrix, index, cartesian, result) {
        if (typeof matrix === 'undefined') {
            throw new DeveloperError('matrix is required');
        }
        if (typeof cartesian === 'undefined') {
            throw new DeveloperError('cartesian is required');
        }
        if (typeof index !== 'number' || index < 0 || index > 3) {
            throw new DeveloperError('index is required and must be 0, 1, 2, or 3.');
        }

        result = Matrix4.clone(matrix, result);
        result[index] = cartesian.x;
        result[index + 4] = cartesian.y;
        result[index + 8] = cartesian.z;
        result[index + 12] = cartesian.w;
        return result;
    };

    /**
     * Computes the product of two matrices.
     * @memberof Matrix4
     *
     * @param {Matrix4} left The first matrix.
     * @param {Matrix4} right The second matrix.
     * @param {Matrix4} [result] The object onto which to store the result.
     * @return {Matrix4} The modified result parameter or a new Matrix4 instance if one was not provided.
     *
     * @exception {DeveloperError} left is required.
     * @exception {DeveloperError} right is required.
     */
    Matrix4.multiply = function(left, right, result) {
        if (typeof left === 'undefined') {
            throw new DeveloperError('left is required');
        }
        if (typeof right === 'undefined') {
            throw new DeveloperError('right is required');
        }

        var left0 = left[0];
        var left1 = left[1];
        var left2 = left[2];
        var left3 = left[3];
        var left4 = left[4];
        var left5 = left[5];
        var left6 = left[6];
        var left7 = left[7];
        var left8 = left[8];
        var left9 = left[9];
        var left10 = left[10];
        var left11 = left[11];
        var left12 = left[12];
        var left13 = left[13];
        var left14 = left[14];
        var left15 = left[15];

        var right0 = right[0];
        var right1 = right[1];
        var right2 = right[2];
        var right3 = right[3];
        var right4 = right[4];
        var right5 = right[5];
        var right6 = right[6];
        var right7 = right[7];
        var right8 = right[8];
        var right9 = right[9];
        var right10 = right[10];
        var right11 = right[11];
        var right12 = right[12];
        var right13 = right[13];
        var right14 = right[14];
        var right15 = right[15];

        var column0Row0 = left0 * right0 + left4 * right1 + left8 * right2 + left12 * right3;
        var column0Row1 = left1 * right0 + left5 * right1 + left9 * right2 + left13 * right3;
        var column0Row2 = left2 * right0 + left6 * right1 + left10 * right2 + left14 * right3;
        var column0Row3 = left3 * right0 + left7 * right1 + left11 * right2 + left15 * right3;

        var column1Row0 = left0 * right4 + left4 * right5 + left8 * right6 + left12 * right7;
        var column1Row1 = left1 * right4 + left5 * right5 + left9 * right6 + left13 * right7;
        var column1Row2 = left2 * right4 + left6 * right5 + left10 * right6 + left14 * right7;
        var column1Row3 = left3 * right4 + left7 * right5 + left11 * right6 + left15 * right7;

        var column2Row0 = left0 * right8 + left4 * right9 + left8 * right10 + left12 * right11;
        var column2Row1 = left1 * right8 + left5 * right9 + left9 * right10 + left13 * right11;
        var column2Row2 = left2 * right8 + left6 * right9 + left10 * right10 + left14 * right11;
        var column2Row3 = left3 * right8 + left7 * right9 + left11 * right10 + left15 * right11;

        var column3Row0 = left0 * right12 + left4 * right13 + left8 * right14 + left12 * right15;
        var column3Row1 = left1 * right12 + left5 * right13 + left9 * right14 + left13 * right15;
        var column3Row2 = left2 * right12 + left6 * right13 + left10 * right14 + left14 * right15;
        var column3Row3 = left3 * right12 + left7 * right13 + left11 * right14 + left15 * right15;

        if (typeof result === 'undefined') {
            return new Matrix4(column0Row0, column1Row0, column2Row0, column3Row0,
                               column0Row1, column1Row1, column2Row1, column3Row1,
                               column0Row2, column1Row2, column2Row2, column3Row2,
                               column0Row3, column1Row3, column2Row3, column3Row3);
        }
        result[0] = column0Row0;
        result[1] = column0Row1;
        result[2] = column0Row2;
        result[3] = column0Row3;
        result[4] = column1Row0;
        result[5] = column1Row1;
        result[6] = column1Row2;
        result[7] = column1Row3;
        result[8] = column2Row0;
        result[9] = column2Row1;
        result[10] = column2Row2;
        result[11] = column2Row3;
        result[12] = column3Row0;
        result[13] = column3Row1;
        result[14] = column3Row2;
        result[15] = column3Row3;
        return result;
    };

    /**
     * Multiplies a transformation matrix (with a bottom row of <code>[0.0, 0.0, 0.0, 1.0]</code>)
     * by an implicit translation matrix defined by a {@link Cartesian3}.  This is an optimization
     * for <code>Matrix4.multiply(m, Matrix4.fromTranslation(position), m);</code> with less allocations and arithmetic operations.
     *
     * @memberof Matrix4
     *
     * @param {Matrix4} matrix The matrix on the left-hand side.
     * @param {Cartesian3} translation The translation on the right-hand side.
     * @param {Matrix4} [result] The object onto which to store the result.
     *
     * @return {Matrix4} The modified result parameter or a new Matrix4 instance if one was not provided.
     *
     * @exception {DeveloperError} matrix is required.
     * @exception {DeveloperError} translation is required.
     *
     * @see Matrix4#fromTranslation
     *
     * @example
     * // Instead of Matrix4.multiply(m, Matrix4.fromTranslation(position), m);
     * Matrix4.multiplyByTranslation(m, position, m);
     */
    Matrix4.multiplyByTranslation = function(matrix, translation, result) {
        if (typeof matrix === 'undefined') {
            throw new DeveloperError('matrix is required');
        }
        if (typeof translation === 'undefined') {
            throw new DeveloperError('translation is required');
        }

        var x = translation.x;
        var y = translation.y;
        var z = translation.z;

        var tx = (x * matrix[0]) + (y * matrix[4]) + (z * matrix[8]) + matrix[12];
        var ty = (x * matrix[1]) + (y * matrix[5]) + (z * matrix[9]) + matrix[13];
        var tz = (x * matrix[2]) + (y * matrix[6]) + (z * matrix[10]) + matrix[14];

        if (typeof result === 'undefined') {
            return new Matrix4(matrix[0], matrix[4], matrix[8], tx,
                               matrix[1], matrix[5], matrix[9], ty,
                               matrix[2], matrix[6], matrix[10], tz,
                               matrix[3], matrix[7], matrix[11], matrix[15]);
        }

        result[0] = matrix[0];
        result[1] = matrix[1];
        result[2] = matrix[2];
        result[3] = matrix[3];
        result[4] = matrix[4];
        result[5] = matrix[5];
        result[6] = matrix[6];
        result[7] = matrix[7];
        result[8] = matrix[8];
        result[9] = matrix[9];
        result[10] = matrix[10];
        result[11] = matrix[11];
        result[12] = tx;
        result[13] = ty;
        result[14] = tz;
        result[15] = matrix[15];
        return result;
    };

    /**
     * Multiplies a transformation matrix (with a bottom row of <code>[0.0, 0.0, 0.0, 1.0]</code>)
     * by an implicit uniform scale matrix.  This is an optimization
     * for <code>Matrix4.multiply(m, Matrix4.fromScale(scale), m);</code> with less allocations and arithmetic operations.
     *
     * @memberof Matrix4
     *
     * @param {Matrix4} matrix The matrix on the left-hand side.
     * @param {Number} scale The uniform scale on the right-hand side.
     * @param {Matrix4} [result] The object onto which to store the result.
     *
     * @return {Matrix4} The modified result parameter or a new Matrix4 instance if one was not provided.
     *
     * @exception {DeveloperError} matrix is required.
     * @exception {DeveloperError} scale is required.
     *
     * @see Matrix4#fromUniformScale
     *
     * @example
     * // Instead of Matrix4.multiply(m, Matrix4.fromUniformScale(scale), m);
     * Matrix4.multiplyByUniformScale(m, scale, m);
     */
    Matrix4.multiplyByUniformScale = function(matrix, scale, result) {
        if (typeof matrix === 'undefined') {
            throw new DeveloperError('matrix is required');
        }
        if (typeof scale !== 'number') {
            throw new DeveloperError('scale is required');
        }

        if (scale === 1.0) {
            return Matrix4.clone(matrix, result);
        }

        if (typeof result === 'undefined') {
            return new Matrix4(
                scale * matrix[0], scale * matrix[4], scale * matrix[8],  matrix[12],
                scale * matrix[1], scale * matrix[5], scale * matrix[9],  matrix[13],
                scale * matrix[2], scale * matrix[6], scale * matrix[10], matrix[14],
                0.0,               0.0,               0.0,                1.0);
        }

        result[0] = scale * matrix[0];
        result[1] = scale * matrix[1];
        result[2] = scale * matrix[2];
        result[3] = 0.0;
        result[4] = scale * matrix[4];
        result[5] = scale * matrix[5];
        result[6] = scale * matrix[6];
        result[7] = 0.0;
        result[8] = scale * matrix[8];
        result[9] = scale * matrix[9];
        result[10] = scale * matrix[10];
        result[11] = 0.0;
        result[12] = matrix[12];
        result[13] = matrix[13];
        result[14] = matrix[14];
        result[15] = 1.0;
        return result;
    };

    /**
     * Computes the product of a matrix and a column vector.
     * @memberof Matrix4
     *
     * @param {Matrix4} matrix The matrix.
     * @param {Cartesian4} cartesian The vector.
     * @param {Cartesian4} [result] The object onto which to store the result.
     * @return {Cartesian4} The modified result parameter or a new Cartesian4 instance if one was not provided.
     *
     * @exception {DeveloperError} matrix is required.
     * @exception {DeveloperError} cartesian is required.
     */
    Matrix4.multiplyByVector = function(matrix, cartesian, result) {
        if (typeof matrix === 'undefined') {
            throw new DeveloperError('matrix is required');
        }
        if (typeof cartesian === 'undefined') {
            throw new DeveloperError('cartesian is required');
        }

        var vX = cartesian.x;
        var vY = cartesian.y;
        var vZ = cartesian.z;
        var vW = cartesian.w;

        var x = matrix[0] * vX + matrix[4] * vY + matrix[8] * vZ + matrix[12] * vW;
        var y = matrix[1] * vX + matrix[5] * vY + matrix[9] * vZ + matrix[13] * vW;
        var z = matrix[2] * vX + matrix[6] * vY + matrix[10] * vZ + matrix[14] * vW;
        var w = matrix[3] * vX + matrix[7] * vY + matrix[11] * vZ + matrix[15] * vW;

        if (typeof result === 'undefined') {
            return new Cartesian4(x, y, z, w);
        }
        result.x = x;
        result.y = y;
        result.z = z;
        result.w = w;
        return result;
    };

    var scratchPoint = new Cartesian4(0.0, 0.0, 0.0, 1.0);

    /**
     * Computes the product of a matrix and a {@link Cartesian3}.  This is equivalent to calling {@link Matrix4.multiplyByVector}
     * with a {@link Cartesian4} with a <code>w</code> component of one.
     * @memberof Matrix4
     *
     * @param {Matrix4} matrix The matrix.
     * @param {Cartesian3} cartesian The point.
     * @param {Cartesian4} [result] The object onto which to store the result.
     * @return {Cartesian4} The modified result parameter or a new Cartesian4 instance if one was not provided.
     *
     * @exception {DeveloperError} cartesian is required.
     * @exception {DeveloperError} matrix is required.
     *
     * @example
     * Cartesian3 p = new Cartesian3(1.0, 2.0, 3.0);
     * Matrix4.multiplyByPoint(matrix, p, result);
     * // A shortcut for
     * //   Cartesian3 p = ...
     * //   Matrix4.multiplyByVector(matrix, new Cartesian4(p.x, p.y, p.z, 1.0), result);
     */
    Matrix4.multiplyByPoint = function(matrix, cartesian, result) {
        if (typeof cartesian === 'undefined') {
            throw new DeveloperError('cartesian is required');
        }

        scratchPoint.x = cartesian.x;
        scratchPoint.y = cartesian.y;
        scratchPoint.z = cartesian.z;
        // scratchPoint.w is one.  See above.

        return Matrix4.multiplyByVector(matrix, scratchPoint, result);
    };

    /**
     * Computes the product of a matrix and a scalar.
     * @memberof Matrix4
     *
     * @param {Matrix4} matrix The matrix.
     * @param {Number} scalar The number to multiply by.
     * @param {Matrix4} [result] The object onto which to store the result.
     * @return {Matrix4} The modified result parameter or a new Cartesian4 instance if one was not provided.
     *
     * @exception {DeveloperError} matrix is required.
     * @exception {DeveloperError} scalar is required and must be a number.
     *
     * @example
     * //create a Matrix4 instance which is a scaled version of the supplied Matrix4
     * // m = [10.0, 11.0, 12.0, 13.0]
     * //     [14.0, 15.0, 16.0, 17.0]
     * //     [18.0, 19.0, 20.0, 21.0]
     * //     [22.0, 23.0, 24.0, 25.0]
     *
     * var a = Matrix4.multiplyByScalar(m, -2);
     *
     * // m remains the same
     * // a = [-20.0, -22.0, -24.0, -26.0]
     * //     [-28.0, -30.0, -32.0, -34.0]
     * //     [-36.0, -38.0, -40.0, -42.0]
     * //     [-44.0, -46.0, -48.0, -50.0]
     *
     */
    Matrix4.multiplyByScalar = function(matrix, scalar, result) {
        if (typeof matrix === 'undefined') {
            throw new DeveloperError('matrix is required');
        }
        if (typeof scalar !== 'number') {
            throw new DeveloperError('scalar is required and must be a number');
        }

        if (typeof result === 'undefined') {
            return new Matrix4(matrix[0] * scalar, matrix[4] * scalar, matrix[8] * scalar, matrix[12] * scalar,
                               matrix[1] * scalar, matrix[5] * scalar, matrix[9] * scalar, matrix[13] * scalar,
                               matrix[2] * scalar, matrix[6] * scalar, matrix[10] * scalar, matrix[14] * scalar,
                               matrix[3] * scalar, matrix[7] * scalar, matrix[11] * scalar, matrix[15] * scalar);
        }
        result[0] = matrix[0] * scalar;
        result[1] = matrix[1] * scalar;
        result[2] = matrix[2] * scalar;
        result[3] = matrix[3] * scalar;
        result[4] = matrix[4] * scalar;
        result[5] = matrix[5] * scalar;
        result[6] = matrix[6] * scalar;
        result[7] = matrix[7] * scalar;
        result[8] = matrix[8] * scalar;
        result[9] = matrix[9] * scalar;
        result[10] = matrix[10] * scalar;
        result[11] = matrix[11] * scalar;
        result[12] = matrix[12] * scalar;
        result[13] = matrix[13] * scalar;
        result[14] = matrix[14] * scalar;
        result[15] = matrix[15] * scalar;
        return result;
    };

    /**
     * Computes a negated copy of the provided matrix.
     * @memberof Matrix4
     *
     * @param {Matrix4} matrix The matrix to negate.
     * @param {Matrix4} [result] The object onto which to store the result.
     * @return {Matrix4} The modified result parameter or a new Matrix4 instance if one was not provided.
     *
     * @exception {DeveloperError} matrix is required.
     *
     * @example
     * //create a new Matrix4 instance which is a negation of a Matrix4
     * // m = [10.0, 11.0, 12.0, 13.0]
     * //     [14.0, 15.0, 16.0, 17.0]
     * //     [18.0, 19.0, 20.0, 21.0]
     * //     [22.0, 23.0, 24.0, 25.0]
     *
     * var a = Matrix4.negate(m);
     *
     * // m remains the same
     * // a = [-10.0, -11.0, -12.0, -13.0]
     * //     [-14.0, -15.0, -16.0, -17.0]
     * //     [-18.0, -19.0, -20.0, -21.0]
     * //     [-22.0, -23.0, -24.0, -25.0]
     *
     */
    Matrix4.negate = function(matrix, result) {
        if (typeof matrix === 'undefined') {
            throw new DeveloperError('matrix is required');
        }

        if (typeof result === 'undefined') {
            return new Matrix4(-matrix[0], -matrix[4], -matrix[8], -matrix[12],
                               -matrix[1], -matrix[5], -matrix[9], -matrix[13],
                               -matrix[2], -matrix[6], -matrix[10], -matrix[14],
                               -matrix[3], -matrix[7], -matrix[11], -matrix[15]);
        }
        result[0] = -matrix[0];
        result[1] = -matrix[1];
        result[2] = -matrix[2];
        result[3] = -matrix[3];
        result[4] = -matrix[4];
        result[5] = -matrix[5];
        result[6] = -matrix[6];
        result[7] = -matrix[7];
        result[8] = -matrix[8];
        result[9] = -matrix[9];
        result[10] = -matrix[10];
        result[11] = -matrix[11];
        result[12] = -matrix[12];
        result[13] = -matrix[13];
        result[14] = -matrix[14];
        result[15] = -matrix[15];
        return result;
    };

    /**
     * Computes the transpose of the provided matrix.
     * @memberof Matrix4
     *
     * @param {Matrix4} matrix The matrix to transpose.
     * @param {Matrix4} [result] The object onto which to store the result.
     * @return {Matrix4} The modified result parameter or a new Matrix4 instance if one was not provided.
     *
     * @exception {DeveloperError} matrix is required.
     *
     * @example
     * //returns transpose of a Matrix4
     * // m = [10.0, 11.0, 12.0, 13.0]
     * //     [14.0, 15.0, 16.0, 17.0]
     * //     [18.0, 19.0, 20.0, 21.0]
     * //     [22.0, 23.0, 24.0, 25.0]
     *
     * var a = Matrix4.negate(m);
     *
     * // m remains the same
     * // a = [10.0, 14.0, 18.0, 22.0]
     * //     [11.0, 15.0, 19.0, 23.0]
     * //     [12.0, 16.0, 20.0, 24.0]
     * //     [13.0, 17.0, 21.0, 25.0]
     *
     */
    Matrix4.transpose = function(matrix, result) {
        if (typeof matrix === 'undefined') {
            throw new DeveloperError('matrix is required');
        }
        if (typeof result === 'undefined') {
            return new Matrix4(matrix[0], matrix[1], matrix[2], matrix[3],
                               matrix[4], matrix[5], matrix[6], matrix[7],
                               matrix[8], matrix[9], matrix[10], matrix[11],
                               matrix[12], matrix[13], matrix[14], matrix[15]);
        }

        var matrix1 = matrix[1];
        var matrix2 = matrix[2];
        var matrix3 = matrix[3];
        var matrix6 = matrix[6];
        var matrix7 = matrix[7];
        var matrix11 = matrix[11];

        result[0] = matrix[0];
        result[1] = matrix[4];
        result[2] = matrix[8];
        result[3] = matrix[12];
        result[4] = matrix1;
        result[5] = matrix[5];
        result[6] = matrix[9];
        result[7] = matrix[13];
        result[8] = matrix2;
        result[9] = matrix6;
        result[10] = matrix[10];
        result[11] = matrix[14];
        result[12] = matrix3;
        result[13] = matrix7;
        result[14] = matrix11;
        result[15] = matrix[15];
        return result;
    };

    /**
     * Compares the provided matrices componentwise and returns
     * <code>true</code> if they are equal, <code>false</code> otherwise.
     * @memberof Matrix4
     *
     * @param {Matrix4} [left] The first matrix.
     * @param {Matrix4} [right] The second matrix.
     * @return {Boolean} <code>true</code> if left and right are equal, <code>false</code> otherwise.
     *
     * @example
     * //compares two Matrix4 instances
     *
     * // a = [10.0, 14.0, 18.0, 22.0]
     * //     [11.0, 15.0, 19.0, 23.0]
     * //     [12.0, 16.0, 20.0, 24.0]
     * //     [13.0, 17.0, 21.0, 25.0]
     *
     * // b = [10.0, 14.0, 18.0, 22.0]
     * //     [11.0, 15.0, 19.0, 23.0]
     * //     [12.0, 16.0, 20.0, 24.0]
     * //     [13.0, 17.0, 21.0, 25.0]
     *
     * if(Matrix4.equals(a,b)) {
     *      console.log("Both matrices are equal");
     * } else {
     *      console.log("They are not equal");
     * }
     *
     * //Prints "Both matrices are equal" on the console
     *
     */
    Matrix4.equals = function(left, right) {
        return (left === right) ||
               (typeof left !== 'undefined' &&
                typeof right !== 'undefined' &&
                left[0] === right[0] &&
                left[1] === right[1] &&
                left[2] === right[2] &&
                left[3] === right[3] &&
                left[4] === right[4] &&
                left[5] === right[5] &&
                left[6] === right[6] &&
                left[7] === right[7] &&
                left[8] === right[8] &&
                left[9] === right[9] &&
                left[10] === right[10] &&
                left[11] === right[11] &&
                left[12] === right[12] &&
                left[13] === right[13] &&
                left[14] === right[14] &&
                left[15] === right[15]);
    };

    /**
     * Compares the provided matrices componentwise and returns
     * <code>true</code> if they are within the provided epsilon,
     * <code>false</code> otherwise.
     * @memberof Matrix4
     *
     * @param {Matrix4} [left] The first matrix.
     * @param {Matrix4} [right] The second matrix.
     * @param {Number} epsilon The epsilon to use for equality testing.
     * @return {Boolean} <code>true</code> if left and right are within the provided epsilon, <code>false</code> otherwise.
     *
     * @exception {DeveloperError} epsilon is required and must be a number.
     *
     * @example
     * //compares two Matrix4 instances
     *
     * // a = [10.5, 14.5, 18.5, 22.5]
     * //     [11.5, 15.5, 19.5, 23.5]
     * //     [12.5, 16.5, 20.5, 24.5]
     * //     [13.5, 17.5, 21.5, 25.5]
     *
     * // b = [10.0, 14.0, 18.0, 22.0]
     * //     [11.0, 15.0, 19.0, 23.0]
     * //     [12.0, 16.0, 20.0, 24.0]
     * //     [13.0, 17.0, 21.0, 25.0]
     *
     * if(Matrix4.equalsEpsilon(a,b,0.1)){
     *      console.log("Difference between both the matrices is less than 0.1");
     * } else {
     *      console.log("Difference between both the matrices is not less than 0.1");
     * }
     *
     * //Prints "Difference between both the matrices is not less than 0.1" on the console
     *
     */
    Matrix4.equalsEpsilon = function(left, right, epsilon) {
        if (typeof epsilon !== 'number') {
            throw new DeveloperError('epsilon is required and must be a number');
        }

        return (left === right) ||
                (typeof left !== 'undefined' &&
                typeof right !== 'undefined' &&
                Math.abs(left[0] - right[0]) <= epsilon &&
                Math.abs(left[1] - right[1]) <= epsilon &&
                Math.abs(left[2] - right[2]) <= epsilon &&
                Math.abs(left[3] - right[3]) <= epsilon &&
                Math.abs(left[4] - right[4]) <= epsilon &&
                Math.abs(left[5] - right[5]) <= epsilon &&
                Math.abs(left[6] - right[6]) <= epsilon &&
                Math.abs(left[7] - right[7]) <= epsilon &&
                Math.abs(left[8] - right[8]) <= epsilon &&
                Math.abs(left[9] - right[9]) <= epsilon &&
                Math.abs(left[10] - right[10]) <= epsilon &&
                Math.abs(left[11] - right[11]) <= epsilon &&
                Math.abs(left[12] - right[12]) <= epsilon &&
                Math.abs(left[13] - right[13]) <= epsilon &&
                Math.abs(left[14] - right[14]) <= epsilon &&
                Math.abs(left[15] - right[15]) <= epsilon);
    };

    /**
     * Gets the translation portion of the provided matrix, assuming the matrix is a affine transformation matrix.
     * @memberof Matrix4
     *
     * @param {Matrix4} matrix The matrix to use.
     * @param {Cartesian3} [result] The object onto which to store the result.
     * @return {Cartesian3} The modified result parameter or a new Cartesian3 instance if one was not provided.
     *
     * @exception {DeveloperError} matrix is required.
     *
     * @see Cartesian3
     */
    Matrix4.getTranslation = function(matrix, result) {
        if (typeof matrix === 'undefined') {
            throw new DeveloperError('matrix is required');
        }
        if (typeof result === 'undefined') {
            return new Cartesian3(matrix[12], matrix[13], matrix[14]);
        }
        result.x = matrix[12];
        result.y = matrix[13];
        result.z = matrix[14];
        return result;
    };

    /**
     * Gets the upper left 3x3 rotation matrix of the provided matrix, assuming the matrix is a affine transformation matrix.
     * @memberof Matrix4
     *
     * @param {Matrix4} matrix The matrix to use.
     * @param {Matrix3} [result] The object onto which to store the result.
     * @return {Matrix3} The modified result parameter or a new Cartesian3 instance if one was not provided.
     *
     * @exception {DeveloperError} matrix is required.
     *
     * @see Matrix3
     *
     * @example
     * // returns a Matrix3 instance from a Matrix4 instance
     *
     * // m = [10.0, 14.0, 18.0, 22.0]
     * //     [11.0, 15.0, 19.0, 23.0]
     * //     [12.0, 16.0, 20.0, 24.0]
     * //     [13.0, 17.0, 21.0, 25.0]
     *
     * var b = new Matrix3();
     * Matrix4.getRotation(m,b);
     *
     * // b = [10.0, 14.0, 18.0]
     * //     [11.0, 15.0, 19.0]
     * //     [12.0, 16.0, 20.0]
     *
     */
    Matrix4.getRotation = function(matrix, result) {
        if (typeof matrix === 'undefined') {
            throw new DeveloperError('matrix is required');
        }
        if (typeof result === 'undefined') {
            return new Matrix3(matrix[0], matrix[4], matrix[8],
                               matrix[1], matrix[5], matrix[9],
                               matrix[2], matrix[6], matrix[10]);
        }
        result[0] = matrix[0];
        result[1] = matrix[1];
        result[2] = matrix[2];
        result[3] = matrix[4];
        result[4] = matrix[5];
        result[5] = matrix[6];
        result[6] = matrix[8];
        result[7] = matrix[9];
        result[8] = matrix[10];
        return result;
    };

     /**
      * Computes the inverse of the provided matrix using Cramers Rule.
      * If the determinant is zero, the matrix can not be inverted, and an exception is thrown.
      * If the matrix is an affine transformation matrix, it is more efficient
      * to invert it with {@link #inverseTransformation}.
      * @memberof Matrix4
      *
      * @param {Matrix4} matrix The matrix to invert.
      * @param {Matrix4} [result] The object onto which to store the result.
      * @return {Matrix4} The modified result parameter or a new Cartesian3 instance if one was not provided.
      *
      * @exception {DeveloperError} matrix is required.
      * @exception {RuntimeError} matrix is not invertible because its determinate is zero.
      */
    Matrix4.inverse = function(matrix, result) {
        if (typeof matrix === 'undefined') {
            throw new DeveloperError('matrix is required');
        }

        //
        // Ported from:
        //   ftp://download.intel.com/design/PentiumIII/sml/24504301.pdf
        //
        var src0 = matrix[0];
        var src1 = matrix[4];
        var src2 = matrix[8];
        var src3 = matrix[12];
        var src4 = matrix[1];
        var src5 = matrix[5];
        var src6 = matrix[9];
        var src7 = matrix[13];
        var src8 = matrix[2];
        var src9 = matrix[6];
        var src10 = matrix[10];
        var src11 = matrix[14];
        var src12 = matrix[3];
        var src13 = matrix[7];
        var src14 = matrix[11];
        var src15 = matrix[15];

        // calculate pairs for first 8 elements (cofactors)
        var tmp0 = src10 * src15;
        var tmp1 = src11 * src14;
        var tmp2 = src9 * src15;
        var tmp3 = src11 * src13;
        var tmp4 = src9 * src14;
        var tmp5 = src10 * src13;
        var tmp6 = src8 * src15;
        var tmp7 = src11 * src12;
        var tmp8 = src8 * src14;
        var tmp9 = src10 * src12;
        var tmp10 = src8 * src13;
        var tmp11 = src9 * src12;

        // calculate first 8 elements (cofactors)
        var dst0 = (tmp0 * src5 + tmp3 * src6 + tmp4 * src7) - (tmp1 * src5 + tmp2 * src6 + tmp5 * src7);
        var dst1 = (tmp1 * src4 + tmp6 * src6 + tmp9 * src7) - (tmp0 * src4 + tmp7 * src6 + tmp8 * src7);
        var dst2 = (tmp2 * src4 + tmp7 * src5 + tmp10 * src7) - (tmp3 * src4 + tmp6 * src5 + tmp11 * src7);
        var dst3 = (tmp5 * src4 + tmp8 * src5 + tmp11 * src6) - (tmp4 * src4 + tmp9 * src5 + tmp10 * src6);
        var dst4 = (tmp1 * src1 + tmp2 * src2 + tmp5 * src3) - (tmp0 * src1 + tmp3 * src2 + tmp4 * src3);
        var dst5 = (tmp0 * src0 + tmp7 * src2 + tmp8 * src3) - (tmp1 * src0 + tmp6 * src2 + tmp9 * src3);
        var dst6 = (tmp3 * src0 + tmp6 * src1 + tmp11 * src3) - (tmp2 * src0 + tmp7 * src1 + tmp10 * src3);
        var dst7 = (tmp4 * src0 + tmp9 * src1 + tmp10 * src2) - (tmp5 * src0 + tmp8 * src1 + tmp11 * src2);

        // calculate pairs for second 8 elements (cofactors)
        tmp0 = src2 * src7;
        tmp1 = src3 * src6;
        tmp2 = src1 * src7;
        tmp3 = src3 * src5;
        tmp4 = src1 * src6;
        tmp5 = src2 * src5;
        tmp6 = src0 * src7;
        tmp7 = src3 * src4;
        tmp8 = src0 * src6;
        tmp9 = src2 * src4;
        tmp10 = src0 * src5;
        tmp11 = src1 * src4;

        // calculate second 8 elements (cofactors)
        var dst8 = (tmp0 * src13 + tmp3 * src14 + tmp4 * src15) - (tmp1 * src13 + tmp2 * src14 + tmp5 * src15);
        var dst9 = (tmp1 * src12 + tmp6 * src14 + tmp9 * src15) - (tmp0 * src12 + tmp7 * src14 + tmp8 * src15);
        var dst10 = (tmp2 * src12 + tmp7 * src13 + tmp10 * src15) - (tmp3 * src12 + tmp6 * src13 + tmp11 * src15);
        var dst11 = (tmp5 * src12 + tmp8 * src13 + tmp11 * src14) - (tmp4 * src12 + tmp9 * src13 + tmp10 * src14);
        var dst12 = (tmp2 * src10 + tmp5 * src11 + tmp1 * src9) - (tmp4 * src11 + tmp0 * src9 + tmp3 * src10);
        var dst13 = (tmp8 * src11 + tmp0 * src8 + tmp7 * src10) - (tmp6 * src10 + tmp9 * src11 + tmp1 * src8);
        var dst14 = (tmp6 * src9 + tmp11 * src11 + tmp3 * src8) - (tmp10 * src11 + tmp2 * src8 + tmp7 * src9);
        var dst15 = (tmp10 * src10 + tmp4 * src8 + tmp9 * src9) - (tmp8 * src9 + tmp11 * src10 + tmp5 * src8);

        // calculate determinant
        var det = src0 * dst0 + src1 * dst1 + src2 * dst2 + src3 * dst3;

        if (Math.abs(det) < CesiumMath.EPSILON20) {
            throw new RuntimeError('matrix is not invertible because its determinate is zero.');
        }

        // calculate matrix inverse
        det = 1.0 / det;
        if (typeof result === 'undefined') {
            return new Matrix4(dst0 * det, dst4 * det, dst8 * det, dst12 * det,
                               dst1 * det, dst5 * det, dst9 * det, dst13 * det,
                               dst2 * det, dst6 * det, dst10 * det, dst14 * det,
                               dst3 * det, dst7 * det, dst11 * det, dst15 * det);
        }

        result[0] = dst0 * det;
        result[1] = dst1 * det;
        result[2] = dst2 * det;
        result[3] = dst3 * det;
        result[4] = dst4 * det;
        result[5] = dst5 * det;
        result[6] = dst6 * det;
        result[7] = dst7 * det;
        result[8] = dst8 * det;
        result[9] = dst9 * det;
        result[10] = dst10 * det;
        result[11] = dst11 * det;
        result[12] = dst12 * det;
        result[13] = dst13 * det;
        result[14] = dst14 * det;
        result[15] = dst15 * det;
        return result;
    };

    /**
     * Computes the inverse of the provided matrix assuming it is
     * an affine transformation matrix, where the upper left 3x3 elements
     * are a rotation matrix, and the upper three elements in the fourth
     * column are the translation.  The bottom row is assumed to be [0, 0, 0, 1].
     * The matrix is not verified to be in the proper form.
     * This method is faster than computing the inverse for a general 4x4
     * matrix using {@link #inverse}.
     * @memberof Matrix4
     *
     * @param {Matrix4} matrix The matrix to invert.
     * @param {Matrix4} [result] The object onto which to store the result.
     * @return {Matrix4} The modified result parameter or a new Cartesian3 instance if one was not provided.
     *
     * @exception {DeveloperError} matrix is required.
     */
    Matrix4.inverseTransformation = function(matrix, result) {
        if (typeof matrix === 'undefined') {
            throw new DeveloperError('matrix is required');
        }

        //This function is an optimized version of the below 4 lines.
        //var rT = Matrix3.transpose(Matrix4.getRotation(matrix));
        //var rTN = Matrix3.negate(rT);
        //var rTT = Matrix3.multiplyByVector(rTN, Matrix4.getTranslation(matrix));
        //return Matrix4.fromRotationTranslation(rT, rTT, result);

        var matrix0 = matrix[0];
        var matrix1 = matrix[1];
        var matrix2 = matrix[2];
        var matrix4 = matrix[4];
        var matrix5 = matrix[5];
        var matrix6 = matrix[6];
        var matrix8 = matrix[8];
        var matrix9 = matrix[9];
        var matrix10 = matrix[10];

        var vX = matrix[12];
        var vY = matrix[13];
        var vZ = matrix[14];

        var x = -matrix0 * vX - matrix1 * vY - matrix2 * vZ;
        var y = -matrix4 * vX - matrix5 * vY - matrix6 * vZ;
        var z = -matrix8 * vX - matrix9 * vY - matrix10 * vZ;

        if (typeof result === 'undefined') {
            return new Matrix4(matrix0, matrix1, matrix2,  x,
                               matrix4, matrix5, matrix6,  y,
                               matrix8, matrix9, matrix10, z,
                               0.0,         0.0,      0.0, 1.0);
        }
        result[0] = matrix0;
        result[1] = matrix4;
        result[2] = matrix8;
        result[3] = 0.0;
        result[4] = matrix1;
        result[5] = matrix5;
        result[6] = matrix9;
        result[7] = 0.0;
        result[8] = matrix2;
        result[9] = matrix6;
        result[10] = matrix10;
        result[11] = 0.0;
        result[12] = x;
        result[13] = y;
        result[14] = z;
        result[15] = 1.0;
        return result;
    };

    /**
     * An immutable Matrix4 instance initialized to the identity matrix.
     * @memberof Matrix4
     */
    Matrix4.IDENTITY = freezeObject(new Matrix4(1.0, 0.0, 0.0, 0.0,
                                                0.0, 1.0, 0.0, 0.0,
                                                0.0, 0.0, 1.0, 0.0,
                                                0.0, 0.0, 0.0, 1.0));

    /**
     * The index into Matrix4 for column 0, row 0.
     * @memberof Matrix4
     */
    Matrix4.COLUMN0ROW0 = 0;

    /**
     * The index into Matrix4 for column 0, row 1.
     * @memberof Matrix4
     */
    Matrix4.COLUMN0ROW1 = 1;

    /**
     * The index into Matrix4 for column 0, row 2.
     * @memberof Matrix4
     */
    Matrix4.COLUMN0ROW2 = 2;

    /**
     * The index into Matrix4 for column 0, row 3.
     * @memberof Matrix4
     */
    Matrix4.COLUMN0ROW3 = 3;

    /**
     * The index into Matrix4 for column 1, row 0.
     * @memberof Matrix4
     */
    Matrix4.COLUMN1ROW0 = 4;

    /**
     * The index into Matrix4 for column 1, row 1.
     * @memberof Matrix4
     */
    Matrix4.COLUMN1ROW1 = 5;

    /**
     * The index into Matrix4 for column 1, row 2.
     * @memberof Matrix4
     */
    Matrix4.COLUMN1ROW2 = 6;

    /**
     * The index into Matrix4 for column 1, row 3.
     * @memberof Matrix4
     */
    Matrix4.COLUMN1ROW3 = 7;

    /**
     * The index into Matrix4 for column 2, row 0.
     * @memberof Matrix4
     */
    Matrix4.COLUMN2ROW0 = 8;

    /**
     * The index into Matrix4 for column 2, row 1.
     * @memberof Matrix4
     */
    Matrix4.COLUMN2ROW1 = 9;

    /**
     * The index into Matrix4 for column 2, row 2.
     * @memberof Matrix4
     */
    Matrix4.COLUMN2ROW2 = 10;

    /**
     * The index into Matrix4 for column 2, row 3.
     * @memberof Matrix4
     */
    Matrix4.COLUMN2ROW3 = 11;

    /**
     * The index into Matrix4 for column 3, row 0.
     * @memberof Matrix4
     */
    Matrix4.COLUMN3ROW0 = 12;

    /**
     * The index into Matrix4 for column 3, row 1.
     * @memberof Matrix4
     */
    Matrix4.COLUMN3ROW1 = 13;

    /**
     * The index into Matrix4 for column 3, row 2.
     * @memberof Matrix4
     */
    Matrix4.COLUMN3ROW2 = 14;

    /**
     * The index into Matrix4 for column 3, row 3.
     * @memberof Matrix4
     */
    Matrix4.COLUMN3ROW3 = 15;

    /**
     * Duplicates the provided Matrix4 instance.
     * @memberof Matrix4
     *
     * @param {Matrix4} [result] The object onto which to store the result.
     * @return {Matrix4} The modified result parameter or a new Matrix4 instance if one was not provided.
     */
    Matrix4.prototype.clone = function(result) {
        return Matrix4.clone(this, result);
    };

    /**
     * Computes an Array from this Matrix4 instance.
     * @memberof Matrix4
     *
     * @param {Array} [result] The Array onto which to store the result.
     * @return {Array} The modified Array parameter or a new Array instance if one was not provided.
     */
    Matrix4.prototype.toArray = function(result) {
        return Matrix4.toArray(this, result);
    };

    /**
     * Retrieves a copy of the matrix column at the provided index as a Cartesian4 instance.
     * @memberof Matrix4
     *
     * @param {Number} index The zero-based index of the column to retrieve.
     * @param {Cartesian4} [result] The object onto which to store the result.
     * @return {Cartesian4} The modified result parameter or a new Cartesian4 instance if one was not provided.
     *
     * @exception {DeveloperError} index is required and must be 0, 1, 2, or 3.
     *
     * @see Cartesian4
     */
    Matrix4.prototype.getColumn = function(index, result) {
        return Matrix4.getColumn(this, index, result);
    };

    /**
     * Computes a new matrix that replaces the specified column in this matrix with the provided Cartesian4 instance.
     * @memberof Matrix4
     *
     * @param {Number} index The zero-based index of the column to set.
     * @param {Cartesian4} cartesian The Cartesian whose values will be assigned to the specified column.
     *
     * @exception {DeveloperError} cartesian is required.
     * @exception {DeveloperError} index is required and must be 0, 1, 2, or 3.
     *
     * @see Cartesian4
     */
    Matrix4.prototype.setColumn = function(index, cartesian, result) {
        return Matrix4.setColumn(this, index, cartesian, result);
    };

    /**
     * Retrieves a copy of the matrix row at the provided index as a Cartesian4 instance.
     * @memberof Matrix4
     *
     * @param {Number} index The zero-based index of the row to retrieve.
     * @param {Cartesian4} [result] The object onto which to store the result.
     * @return {Cartesian4} The modified result parameter or a new Cartesian4 instance if one was not provided.
     *
     * @exception {DeveloperError} index is required and must be 0, 1, 2, or 3.
     *
     * @see Cartesian4
     */
    Matrix4.prototype.getRow = function(index, result) {
        return Matrix4.getRow(this, index, result);
    };

    /**
     * Computes a new matrix that replaces the specified row in this matrix with the provided Cartesian4 instance.
     * @memberof Matrix4
     *
     * @param {Number} index The zero-based index of the row to set.
     * @param {Cartesian4} cartesian The Cartesian whose values will be assigned to the specified row.
     *
     * @exception {DeveloperError} cartesian is required.
     * @exception {DeveloperError} index is required and must be 0, 1, 2, or 3.
     *
     * @see Cartesian4
     */
    Matrix4.prototype.setRow = function(index, cartesian, result) {
        return Matrix4.setRow(this, index, cartesian, result);
    };

    /**
     * Computes the product of this matrix and the provided matrix.
     * @memberof Matrix4
     *
     * @param {Matrix4} right The right hand side matrix.
     * @param {Matrix4} [result] The object onto which to store the result.
     * @return {Matrix4} The modified result parameter or a new Matrix4 instance if one was not provided.
     *
     * @exception {DeveloperError} right is required.
     */
    Matrix4.prototype.multiply = function(right, result) {
        return Matrix4.multiply(this, right, result);
    };

    /**
     * Multiplies this matrix, assuming it is a transformation matrix (with a bottom row of
     * <code>[0.0, 0.0, 0.0, 1.0]</code>), by an implicit translation matrix defined by a {@link Cartesian3}.
     *
     * @memberof Matrix4
     *
     * @param {Cartesian3} translation The translation on the right-hand side of the multiplication.
     * @param {Matrix4} [result] The object onto which to store the result.
     *
     * @return {Matrix4} The modified result parameter or a new Matrix4 instance if one was not provided.
     *
     * @exception {DeveloperError} translation is required.
     */
    Matrix4.prototype.multiplyByTranslation = function(translation, result) {
        return Matrix4.multiplyByTranslation(this, translation, result);
    };

    /**
     * Multiplies this matrix, assuming it is a transformation matrix (with a bottom row of
     * <code>[0.0, 0.0, 0.0, 1.0]</code>), by an implicit uniform scale matrix.
     *
     * @memberof Matrix4
     *
     * @param {Number} scale The scale on the right-hand side of the multiplication.
     * @param {Matrix4} [result] The object onto which to store the result.
     *
     * @return {Matrix4} The modified result parameter or a new Matrix4 instance if one was not provided.
     *
     * @exception {DeveloperError} scale is required.
     */
    Matrix4.prototype.multiplyByUniformScale = function(scale, result) {
        return Matrix4.multiplyByUniformScale(this, scale, result);
    };

    /**
     * Computes the product of this matrix and a column vector.
     * @memberof Matrix4
     *
     * @param {Cartesian4} cartesian The vector.
     * @param {Cartesian4} [result] The object onto which to store the result.
     * @return {Cartesian4} The modified result parameter or a new Cartesian4 instance if one was not provided.
     *
     * @exception {DeveloperError} cartesian is required.
     */
    Matrix4.prototype.multiplyByVector = function(cartesian, result) {
        return Matrix4.multiplyByVector(this, cartesian, result);
    };

    /**
     * Computes the product of a matrix and a {@link Cartesian3}.  This is equivalent to calling {@link Matrix4#multiplyByVector}
     * with a {@link Cartesian4} with a <code>w</code> component of one.
     * @memberof Matrix4
     *
     * @param {Cartesian3} cartesian The point.
     * @param {Cartesian4} [result] The object onto which to store the result.
     * @return {Cartesian4} The modified result parameter or a new Cartesian4 instance if one was not provided.
     *
     * @exception {DeveloperError} cartesian is required.
     */
    Matrix4.prototype.multiplyByPoint = function(cartesian, result) {
        return Matrix4.multiplyByPoint(this, cartesian, result);
    };

    /**
     * Computes the product of this matrix and a scalar.
     * @memberof Matrix4
     *
     * @param {Number} scalar The number to multiply by.
     * @param {Matrix4} [result] The object onto which to store the result.
     * @return {Matrix4} The modified result parameter or a new Cartesian4 instance if one was not provided.
     *
     * @exception {DeveloperError} scalar is required and must be a number.
     */
    Matrix4.prototype.multiplyByScalar = function(scalar, result) {
        return Matrix4.multiplyByScalar(this, scalar, result);
    };
    /**
     * Computes a negated copy of this matrix.
     * @memberof Matrix4
     *
     * @param {Matrix4} matrix The matrix to negate.
     * @param {Matrix4} [result] The object onto which to store the result.
     * @return {Matrix4} The modified result parameter or a new Matrix4 instance if one was not provided.
     *
     * @exception {DeveloperError} matrix is required.
     */
    Matrix4.prototype.negate = function(result) {
        return Matrix4.negate(this, result);
    };

    /**
     * Computes the transpose of this matrix.
     * @memberof Matrix4
     *
     * @param {Matrix4} [result] The object onto which to store the result.
     * @return {Matrix4} The modified result parameter or a new Matrix4 instance if one was not provided.
     */
    Matrix4.prototype.transpose = function(result) {
        return Matrix4.transpose(this, result);
    };

    /**
     * Compares this matrix to the provided matrix componentwise and returns
     * <code>true</code> if they are equal, <code>false</code> otherwise.
     * @memberof Matrix4
     *
     * @param {Matrix4} [right] The right hand side matrix.
     * @return {Boolean} <code>true</code> if they are equal, <code>false</code> otherwise.
     */
    Matrix4.prototype.equals = function(right) {
        return Matrix4.equals(this, right);
    };

    /**
     * Compares this matrix to the provided matrix componentwise and returns
     * <code>true</code> if they are within the provided epsilon,
     * <code>false</code> otherwise.
     * @memberof Matrix4
     *
     * @param {Matrix4} [right] The right hand side matrix.
     * @param {Number} epsilon The epsilon to use for equality testing.
     * @return {Boolean} <code>true</code> if they are within the provided epsilon, <code>false</code> otherwise.
     *
     * @exception {DeveloperError} epsilon is required and must be a number.
     */
    Matrix4.prototype.equalsEpsilon = function(right, epsilon) {
        return Matrix4.equalsEpsilon(this, right, epsilon);
    };

    /**
     * Computes a string representing this Matrix with each row being
     * on a separate line and in the format '(column0, column1, column2, column3)'.
     * @memberof Matrix4
     *
     * @return {String} A string representing the provided Matrix with each row being on a separate line and in the format '(column0, column1, column2, column3)'.
     */
    Matrix4.prototype.toString = function() {
        return '(' + this[0] + ', ' + this[4] + ', ' + this[8] + ', ' + this[12] +')\n' +
               '(' + this[1] + ', ' + this[5] + ', ' + this[9] + ', ' + this[13] +')\n' +
               '(' + this[2] + ', ' + this[6] + ', ' + this[10] + ', ' + this[14] +')\n' +
               '(' + this[3] + ', ' + this[7] + ', ' + this[11] + ', ' + this[15] +')';
    };

    /**
     * Gets the translation portion of this matrix, assuming the matrix is a affine transformation matrix.
     * @memberof Matrix4
     *
     * @param {Cartesian3} [result] The object onto which to store the result.
     * @return {Cartesian3} The modified result parameter or a new Cartesian3 instance if one was not provided.
     *
     * @see Cartesian3
     */
    Matrix4.prototype.getTranslation = function(result) {
        return Matrix4.getTranslation(this, result);
    };

    /**
     * Gets the upper left 3x3 rotation matrix of this matrix, assuming the matrix is a affine transformation matrix.
     * @memberof Matrix4
     *
     * @param {Matrix3} [result] The object onto which to store the result.
     * @return {Matrix3} The modified result parameter or a new Cartesian3 instance if one was not provided.
     *
     * @see Matrix3
     */
    Matrix4.prototype.getRotation = function(result) {
        return Matrix4.getRotation(this, result);
    };

    /**
     * Computes the inverse of this matrix using Cramers Rule.
     * If the determinant is zero, the matrix can not be inverted, and an exception is thrown.
     * If the matrix is an affine transformation matrix, it is more efficient
     * to invert it with {@link #inverseTransformation}.
     * @memberof Matrix4
     *
     * @param {Matrix4} [result] The object onto which to store the result.
     * @return {Matrix4} The modified result parameter or a new Cartesian3 instance if one was not provided.
     *
     * @exception {RuntimeError} matrix is not invertible because its determinate is zero.
     */
    Matrix4.prototype.inverse = function(result) {
        return Matrix4.inverse(this, result);
    };

    /**
     * Computes the inverse of this matrix assuming it is
     * an affine transformation matrix, where the upper left 3x3 elements
     * are a rotation matrix, and the upper three elements in the fourth
     * column are the translation.  The bottom row is assumed to be [0, 0, 0, 1].
     * The matrix is not verified to be in the proper form.
     * This method is faster than computing the inverse for a general 4x4
     * matrix using {@link #inverse}.
     * @memberof Matrix4
     *
     * @param {Matrix4} [result] The object onto which to store the result.
     * @return {Matrix4} The modified result parameter or a new Cartesian3 instance if one was not provided.
     */
    Matrix4.prototype.inverseTransformation = function(result) {
        return Matrix4.inverseTransformation(this, result);
    };

    return Matrix4;
});<|MERGE_RESOLUTION|>--- conflicted
+++ resolved
@@ -87,15 +87,9 @@
      * @param {Matrix4} [result] The object onto which to store the result.
      * @return {Matrix4} The modified result parameter or a new Matrix4 instance if one was not provided. (Returns undefined if matrix is undefined)
      */
-<<<<<<< HEAD
     Matrix4.clone = function(matrix, result) {
         if (typeof matrix === 'undefined') {
-            throw new DeveloperError('matrix is required');
-=======
-    Matrix4.clone = function(values, result) {
-        if (typeof values === 'undefined') {
             return undefined;
->>>>>>> 9e866781
         }
         if (typeof result === 'undefined') {
             return new Matrix4(matrix[0], matrix[4], matrix[8], matrix[12],
