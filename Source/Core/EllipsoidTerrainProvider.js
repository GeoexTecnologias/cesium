--- conflicted
+++ resolved
@@ -218,11 +218,7 @@
  * @param {Number} x The X coordinate of the tile for which to request geometry.
  * @param {Number} y The Y coordinate of the tile for which to request geometry.
  * @param {Number} level The level of the tile for which to request geometry.
-<<<<<<< HEAD
- * @returns {Promise<void>|undefined} Undefined if nothing need to be loaded or a Promise that resolves when all required tiles are loaded
-=======
  * @returns {undefined} This provider does not support loading availability.
->>>>>>> d4796e33
  */
 EllipsoidTerrainProvider.prototype.loadTileDataAvailability = function (
   x,
