--- conflicted
+++ resolved
@@ -304,20 +304,9 @@
         var scene3DOnly = (array[index++] === 1.0);
 
         if (!defined(result)) {
-<<<<<<< HEAD
-            var geometry = new GroundPolylineGeometry({
-                positions : positions,
-                granularity : granularity,
-                loop : loop,
-                arcType : arcType
-            });
-            geometry._scene3DOnly = scene3DOnly;
-            return geometry;
-=======
             result = new GroundPolylineGeometry({
                 positions : positions
             });
->>>>>>> 62a70de8
         }
 
         result._positions = positions;
