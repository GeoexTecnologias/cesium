--- conflicted
+++ resolved
@@ -215,265 +215,6 @@
       generatedMaterialValues[uniformName] = value;
       handleKHRTextureTransform(additional, value, generatedMaterialValues);
     }
-<<<<<<< HEAD
-
-    function generateTechnique(gltf, material, materialIndex, generatedMaterialValues, primitiveByMaterial, options) {
-        var addBatchIdToGeneratedShaders = defaultValue(options.addBatchIdToGeneratedShaders, false);
-
-        var techniquesWebgl = gltf.extensions.KHR_techniques_webgl;
-        var techniques = techniquesWebgl.techniques;
-        var shaders = techniquesWebgl.shaders;
-        var programs = techniquesWebgl.programs;
-
-        var useSpecGloss = isSpecularGlossinessMaterial(material);
-
-        var uniformName;
-        var parameterName;
-        var value;
-        var pbrMetallicRoughness = material.pbrMetallicRoughness;
-        if (defined(pbrMetallicRoughness) && !useSpecGloss) {
-            for (parameterName in pbrMetallicRoughness) {
-                if (pbrMetallicRoughness.hasOwnProperty(parameterName)) {
-                    value = pbrMetallicRoughness[parameterName];
-                    uniformName = 'u_' + parameterName;
-                    generatedMaterialValues[uniformName] = value;
-                    handleKHRTextureTransform(parameterName, value, generatedMaterialValues);
-                }
-            }
-        }
-
-        if (useSpecGloss) {
-            var pbrSpecularGlossiness = material.extensions.KHR_materials_pbrSpecularGlossiness;
-            for (parameterName in pbrSpecularGlossiness) {
-                if (pbrSpecularGlossiness.hasOwnProperty(parameterName)) {
-                    value = pbrSpecularGlossiness[parameterName];
-                    uniformName = 'u_' + parameterName;
-                    generatedMaterialValues[uniformName] = value;
-                    handleKHRTextureTransform(parameterName, value, generatedMaterialValues);
-                }
-            }
-        }
-
-        for (var additional in material) {
-            if (material.hasOwnProperty(additional) && ((additional.indexOf('Texture') >= 0) || additional.indexOf('Factor') >= 0)) {
-                value = material[additional];
-                uniformName = 'u_' + additional;
-                generatedMaterialValues[uniformName] = value;
-                handleKHRTextureTransform(additional, value, generatedMaterialValues);
-            }
-        }
-
-        var vertexShader = 'precision highp float;\n';
-        var fragmentShader = 'precision highp float;\n';
-
-        var skin;
-        if (defined(gltf.skins)) {
-            skin = gltf.skins[0];
-        }
-        var joints = (defined(skin)) ? skin.joints : [];
-        var jointCount = joints.length;
-
-        var primitiveInfo = primitiveByMaterial[materialIndex];
-
-        var skinningInfo;
-        var hasSkinning = false;
-        var hasVertexColors = false;
-        var hasMorphTargets = false;
-        var hasNormals = false;
-        var hasTangents = false;
-        var hasTexCoords = false;
-        var isUnlit = false;
-
-        if (defined(primitiveInfo)) {
-            skinningInfo = primitiveInfo.skinning;
-            hasSkinning = skinningInfo.skinned && (joints.length > 0);
-            hasVertexColors = primitiveInfo.hasVertexColors;
-            hasMorphTargets = primitiveInfo.hasMorphTargets;
-            hasNormals = primitiveInfo.hasNormals;
-            hasTangents = primitiveInfo.hasTangents;
-            hasTexCoords = primitiveInfo.hasTexCoords;
-        }
-
-        var morphTargets;
-        if (hasMorphTargets) {
-            ForEach.mesh(gltf, function(mesh) {
-                ForEach.meshPrimitive(mesh, function(primitive) {
-                    if (primitive.material === materialIndex) {
-                        var targets = primitive.targets;
-                        if (defined(targets)) {
-                            morphTargets = targets;
-                        }
-                    }
-                });
-            });
-        }
-
-        // Add techniques
-        var techniqueUniforms = {
-            // Add matrices
-            u_modelViewMatrix : {
-                semantic : hasExtension(gltf, 'CESIUM_RTC') ? 'CESIUM_RTC_MODELVIEW' : 'MODELVIEW',
-                type : WebGLConstants.FLOAT_MAT4
-            },
-            u_projectionMatrix : {
-                semantic : 'PROJECTION',
-                type : WebGLConstants.FLOAT_MAT4
-            }
-        };
-
-        if (defined(material.extensions) && defined(material.extensions.KHR_materials_unlit)) {
-            isUnlit = true;
-            hasNormals = false;
-            hasTangents = false;
-        }
-
-        if (hasNormals) {
-            techniqueUniforms.u_normalMatrix = {
-                semantic : 'MODELVIEWINVERSETRANSPOSE',
-                type : WebGLConstants.FLOAT_MAT3
-            };
-        }
-
-        if (hasSkinning) {
-            techniqueUniforms.u_jointMatrix = {
-                count : jointCount,
-                semantic : 'JOINTMATRIX',
-                type : WebGLConstants.FLOAT_MAT4
-            };
-        }
-
-        if (hasMorphTargets) {
-            techniqueUniforms.u_morphWeights = {
-                count : morphTargets.length,
-                semantic : 'MORPHWEIGHTS',
-                type : WebGLConstants.FLOAT
-            };
-        }
-
-        var alphaMode = material.alphaMode;
-        if (defined(alphaMode) && alphaMode === 'MASK') {
-            techniqueUniforms.u_alphaCutoff = {
-                semantic: 'ALPHACUTOFF',
-                type: WebGLConstants.FLOAT
-            };
-        }
-
-        // Add material values
-        for (uniformName in generatedMaterialValues) {
-            if (generatedMaterialValues.hasOwnProperty(uniformName)) {
-                techniqueUniforms[uniformName] = {
-                    type : getPBRValueType(uniformName)
-                };
-            }
-        }
-
-        var baseColorUniform = defaultValue(techniqueUniforms.u_baseColorTexture, techniqueUniforms.u_baseColorFactor);
-        if (defined(baseColorUniform)) {
-            baseColorUniform.semantic = '_3DTILESDIFFUSE';
-        }
-
-        // Add uniforms to shaders
-        for (uniformName in techniqueUniforms) {
-            if (techniqueUniforms.hasOwnProperty(uniformName)) {
-                var uniform = techniqueUniforms[uniformName];
-                var arraySize = defined(uniform.count) ? '[' + uniform.count + ']' : '';
-                if (((uniform.type !== WebGLConstants.FLOAT_MAT3) && (uniform.type !== WebGLConstants.FLOAT_MAT4) && (uniformName !== 'u_morphWeights')) ||
-                    uniform.useInFragment) {
-                    fragmentShader += 'uniform ' + webGLConstantToGlslType(uniform.type) + ' ' + uniformName + arraySize + ';\n';
-                    delete uniform.useInFragment;
-                } else {
-                    vertexShader += 'uniform ' + webGLConstantToGlslType(uniform.type) + ' ' + uniformName + arraySize + ';\n';
-                }
-            }
-        }
-
-        fragmentShader += 'uniform sampler2D u_outlineTexture;\n';
-
-        // Add attributes with semantics
-        var vertexShaderMain = '';
-        if (hasSkinning) {
-            var i, j;
-            var numberOfComponents = numberOfComponentsForType(skinningInfo.type);
-            var matrix = false;
-            if (skinningInfo.type.indexOf('MAT') === 0) {
-                matrix = true;
-                numberOfComponents = Math.sqrt(numberOfComponents);
-            }
-            if (!matrix) {
-                for (i = 0; i < numberOfComponents; i++) {
-                    if (i === 0) {
-                        vertexShaderMain += '    mat4 skinMatrix = ';
-                    } else {
-                        vertexShaderMain += '    skinMatrix += ';
-                    }
-                    vertexShaderMain += 'a_weight[' + i + '] * u_jointMatrix[int(a_joint[' + i + '])];\n';
-                }
-            } else {
-                for (i = 0; i < numberOfComponents; i++) {
-                    for (j = 0; j < numberOfComponents; j++) {
-                        if (i === 0 && j === 0) {
-                            vertexShaderMain += '    mat4 skinMatrix = ';
-                        } else {
-                            vertexShaderMain += '    skinMatrix += ';
-                        }
-                        vertexShaderMain += 'a_weight[' + i + '][' + j + '] * u_jointMatrix[int(a_joint[' + i + '][' + j + '])];\n';
-                    }
-                }
-            }
-        }
-
-        // Add position always
-        var techniqueAttributes = {
-            a_position : {
-                semantic : 'POSITION'
-            },
-            // TODO
-            a_outlineCoordinates : {
-                semantic : '_OUTLINE_COORDINATES'
-            }
-        };
-        vertexShader += 'attribute vec3 a_position;\n';
-        vertexShader += 'varying vec3 v_outlineCoordinates;\n';
-        vertexShader += 'varying vec3 v_debug;\n';
-        vertexShader += 'attribute vec3 a_outlineCoordinates;\n';
-        if (hasNormals) {
-            vertexShader += 'varying vec3 v_positionEC;\n';
-        }
-
-        // Morph Target Weighting
-        vertexShaderMain += '    vec3 weightedPosition = a_position;\n';
-        if (hasNormals) {
-            vertexShaderMain += '    vec3 weightedNormal = a_normal;\n';
-        }
-        if (hasTangents) {
-            vertexShaderMain += '    vec4 weightedTangent = a_tangent;\n';
-        }
-        if (hasMorphTargets) {
-            for (var k = 0; k < morphTargets.length; k++) {
-                var targetAttributes = morphTargets[k];
-                for (var targetAttribute in targetAttributes) {
-                    if (targetAttributes.hasOwnProperty(targetAttribute) && targetAttribute !== 'extras') {
-                        var attributeName = 'a_' + targetAttribute + '_' + k;
-                        techniqueAttributes[attributeName] = {
-                            semantic : targetAttribute + '_' + k
-                        };
-                        vertexShader += 'attribute vec3 ' + attributeName + ';\n';
-                        if (targetAttribute === 'POSITION') {
-                            vertexShaderMain += '    weightedPosition += u_morphWeights[' + k + '] * ' + attributeName + ';\n';
-                        } else if (targetAttribute === 'NORMAL') {
-                            vertexShaderMain += '    weightedNormal += u_morphWeights[' + k + '] * ' + attributeName + ';\n';
-                        } else if (hasTangents && targetAttribute === 'TANGENT') {
-                            vertexShaderMain += '    weightedTangent.xyz += u_morphWeights[' + k + '] * ' + attributeName + ';\n';
-                        }
-                    }
-                }
-            }
-        }
-
-        // Final position computation
-        if (hasSkinning) {
-            vertexShaderMain += '    vec4 position = skinMatrix * vec4(weightedPosition, 1.0);\n';
-=======
   }
 
   var vertexShader = "precision highp float;\n";
@@ -624,6 +365,8 @@
     }
   }
 
+  fragmentShader += "uniform sampler2D u_outlineTexture;\n";
+
   // Add attributes with semantics
   var vertexShaderMain = "";
   if (hasSkinning) {
@@ -638,48 +381,9 @@
       for (i = 0; i < numberOfComponents; i++) {
         if (i === 0) {
           vertexShaderMain += "    mat4 skinMatrix = ";
->>>>>>> 2fd0e8f7
         } else {
           vertexShaderMain += "    skinMatrix += ";
         }
-<<<<<<< HEAD
-        vertexShaderMain += '    position = u_modelViewMatrix * position;\n';
-        if (hasNormals) {
-            vertexShaderMain += '    v_positionEC = position.xyz;\n';
-        }
-        vertexShaderMain += '    gl_Position = u_projectionMatrix * position;\n';
-        vertexShaderMain += '    v_outlineCoordinates = a_outlineCoordinates;\n';
-
-        // Final normal computation
-        if (hasNormals) {
-            techniqueAttributes.a_normal = {
-                semantic : 'NORMAL'
-            };
-            vertexShader += 'attribute vec3 a_normal;\n';
-            vertexShader += 'varying vec3 v_normal;\n';
-            if (hasSkinning) {
-                vertexShaderMain += '    v_normal = u_normalMatrix * mat3(skinMatrix) * weightedNormal;\n';
-            } else {
-                vertexShaderMain += '    v_normal = u_normalMatrix * weightedNormal;\n';
-            }
-
-            fragmentShader += 'varying vec3 v_normal;\n';
-            fragmentShader += 'varying vec3 v_positionEC;\n';
-            fragmentShader += 'varying vec3 v_outlineCoordinates;\n';
-        }
-
-        // Read tangents if available
-        if (hasTangents) {
-            techniqueAttributes.a_tangent = {
-                semantic : 'TANGENT'
-            };
-            vertexShader += 'attribute vec4 a_tangent;\n';
-            vertexShader += 'varying vec4 v_tangent;\n';
-            vertexShaderMain += '    v_tangent.xyz = u_normalMatrix * weightedTangent.xyz;\n';
-            vertexShaderMain += '    v_tangent.w = weightedTangent.w;\n';
-
-            fragmentShader += 'varying vec4 v_tangent;\n';
-=======
         vertexShaderMain +=
           "a_weight[" + i + "] * u_jointMatrix[int(a_joint[" + i + "])];\n";
       }
@@ -701,7 +405,6 @@
             "][" +
             j +
             "])];\n";
->>>>>>> 2fd0e8f7
         }
       }
     }
@@ -712,8 +415,15 @@
     a_position: {
       semantic: "POSITION",
     },
+    // TODO
+    a_outlineCoordinates: {
+      semantic: "_OUTLINE_COORDINATES",
+    },
   };
   vertexShader += "attribute vec3 a_position;\n";
+  vertexShader += "varying vec3 v_outlineCoordinates;\n";
+  vertexShader += "varying vec3 v_debug;\n";
+  vertexShader += "attribute vec3 a_outlineCoordinates;\n";
   if (hasNormals) {
     vertexShader += "varying vec3 v_positionEC;\n";
   }
@@ -778,6 +488,7 @@
     vertexShaderMain += "    v_positionEC = position.xyz;\n";
   }
   vertexShaderMain += "    gl_Position = u_projectionMatrix * position;\n";
+  vertexShaderMain += "    v_outlineCoordinates = a_outlineCoordinates;\n";
 
   // Final normal computation
   if (hasNormals) {
@@ -795,6 +506,7 @@
 
     fragmentShader += "varying vec3 v_normal;\n";
     fragmentShader += "varying vec3 v_positionEC;\n";
+    fragmentShader += "varying vec3 v_outlineCoordinates;\n";
   }
 
   // Read tangents if available
@@ -1119,42 +831,10 @@
         if (defined(generatedMaterialValues.u_glossinessFactor)) {
           fragmentShader += "    glossiness *= u_glossinessFactor;\n";
         }
-<<<<<<< HEAD
-
-        fragmentShader += '    color = LINEARtoSRGB(color);\n';
-
-        // fragmentShader += '    vec3 outlineCoordinates = v_outlineCoordinates * gl_FragCoord.w;\n';
-        fragmentShader += '    vec3 outlineCoordinates = v_outlineCoordinates;\n';
-        // if (outlineCoordinates.x < 0.5) {
-        //     outlineCoordinates.x = 1.0;
-        // }
-        // if (outlineCoordinates.y < 0.5) {
-        //     outlineCoordinates.y = 1.0;
-        // }
-        // if (outlineCoordinates.z < 0.5) {
-        //     outlineCoordinates.z = 1.0;
-        // }
-
-        fragmentShader += '    float outlineness = max(texture2D(u_outlineTexture, vec2(outlineCoordinates.x, 0.5)).r, max(texture2D(u_outlineTexture, vec2(outlineCoordinates.y, 0.5)).r, texture2D(u_outlineTexture, vec2(outlineCoordinates.z, 0.5)).r));\n';
-        fragmentShader += '    color = mix(color, vec3(0.0, 0.0, 0.0), outlineness);\n';
-
-        if (defined(alphaMode)) {
-            if (alphaMode === 'MASK') {
-                fragmentShader += '    if (baseColorWithAlpha.a < u_alphaCutoff) {\n';
-                fragmentShader += '        discard;\n';
-                fragmentShader += '    }\n';
-                fragmentShader += '    gl_FragColor = vec4(color, 1.0);\n';
-            } else if (alphaMode === 'BLEND') {
-                fragmentShader += '    gl_FragColor = vec4(color, baseColorWithAlpha.a);\n';
-            } else {
-                fragmentShader += '    gl_FragColor = vec4(color, 1.0);\n';
-            }
-=======
       } else {
         if (defined(generatedMaterialValues.u_specularFactor)) {
           fragmentShader +=
             "    vec3 specular = clamp(u_specularFactor, vec3(0.0), vec3(1.0));\n";
->>>>>>> 2fd0e8f7
         } else {
           fragmentShader += "    vec3 specular = vec3(1.0);\n";
         }
@@ -1433,6 +1113,23 @@
 
   fragmentShader += "    color = LINEARtoSRGB(color);\n";
 
+  // fragmentShader += '    vec3 outlineCoordinates = v_outlineCoordinates * gl_FragCoord.w;\n';
+  fragmentShader += "    vec3 outlineCoordinates = v_outlineCoordinates;\n";
+  // if (outlineCoordinates.x < 0.5) {
+  //     outlineCoordinates.x = 1.0;
+  // }
+  // if (outlineCoordinates.y < 0.5) {
+  //     outlineCoordinates.y = 1.0;
+  // }
+  // if (outlineCoordinates.z < 0.5) {
+  //     outlineCoordinates.z = 1.0;
+  // }
+
+  fragmentShader +=
+    "    float outlineness = max(texture2D(u_outlineTexture, vec2(outlineCoordinates.x, 0.5)).r, max(texture2D(u_outlineTexture, vec2(outlineCoordinates.y, 0.5)).r, texture2D(u_outlineTexture, vec2(outlineCoordinates.z, 0.5)).r));\n";
+  fragmentShader +=
+    "    color = mix(color, vec3(0.0, 0.0, 0.0), outlineness);\n";
+
   if (defined(alphaMode)) {
     if (alphaMode === "MASK") {
       fragmentShader += "    if (baseColorWithAlpha.a < u_alphaCutoff) {\n";
