--- conflicted
+++ resolved
@@ -237,15 +237,10 @@
  * general and the first match is returned. Metadata is checked in this order:
  *
  * <ol>
-<<<<<<< HEAD
- *   <li>Batch table (feature metadata) property by semantic</li>
- *   <li>Batch table (feature metadata) property by property ID</li>
+ *   <li>Batch table (structural metadata) property by semantic</li>
+ *   <li>Batch table (structural metadata) property by property ID</li>
  *   <li>Content metadata property by semantic</li>
  *   <li>Content metadata property by property</li>
-=======
- *   <li>Batch table (structural metadata) property by semantic</li>
- *   <li>Batch table (structural metadata) property by property ID</li>
->>>>>>> 1f18db68
  *   <li>Tile metadata property by semantic</li>
  *   <li>Tile metadata property by property ID</li>
  *   <li>Subtree metadata property by semantic</li>
