import Check from "../Core/Check.js";
import defaultValue from "../Core/defaultValue.js";
import defined from "../Core/defined.js";
import MetadataEntity from "./MetadataEntity.js";
import MetadataTableProperty from "./MetadataTableProperty.js";
import MetadataType from "./MetadataType.js";

/**
 * A table containing binary metadata for a collection of entities. This is
 * used for representing binary properties of a batch table, as well as binary
 * metadata in 3D Tiles next extensions.
 * <p>
 * For 3D Tiles Next details, see the {@link https://github.com/CesiumGS/3d-tiles/tree/3d-tiles-next/extensions/3DTILES_metadata/1.0.0|3DTILES_metadata Extension} for 3D Tiles, as well as the {@link https://github.com/CesiumGS/glTF/tree/3d-tiles-next/extensions/2.0/Vendor/EXT_feature_metadata/1.0.0|EXT_feature_metadata Extension} for glTF.
 * </p>
 *
 * @param {Object} options Object with the following properties:
 * @param {Number} options.count The number of entities in the table.
 * @param {Object} [options.properties] A dictionary containing properties.
 * @param {MetadataClass} [options.class] The class that properties conform to.
 * @param {Object.<String, Uint8Array>} [options.bufferViews] An object mapping bufferView IDs to Uint8Array objects.
 *
 * @alias MetadataTable
 * @constructor
 *
 * @private
 * @experimental This feature is using part of the 3D Tiles spec that is not final and is subject to change without Cesium's standard deprecation policy.
 */
function MetadataTable(options) {
  options = defaultValue(options, defaultValue.EMPTY_OBJECT);
  var count = options.count;

  //>>includeStart('debug', pragmas.debug);
  Check.typeOf.number.greaterThan("options.count", count, 0);
  //>>includeEnd('debug');

  var properties = {};
  if (defined(options.properties)) {
    for (var propertyId in options.properties) {
      if (options.properties.hasOwnProperty(propertyId)) {
        properties[propertyId] = new MetadataTableProperty({
          count: count,
          property: options.properties[propertyId],
          classProperty: options.class.properties[propertyId],
          bufferViews: options.bufferViews,
        });
      }
    }
  }

  this._count = count;
  this._class = options.class;
  this._properties = properties;
}

Object.defineProperties(MetadataTable.prototype, {
  /**
   * The number of entities in the table.
   *
   * @memberof MetadataTable.prototype
   * @type {Number}
   * @readonly
   * @private
   */
  count: {
    get: function () {
      return this._count;
    },
  },

  /**
   * The class that properties conform to.
   *
   * @memberof MetadataTable.prototype
   * @type {MetadataClass}
   * @readonly
   * @private
   */
  class: {
    get: function () {
      return this._class;
    },
  },
});

/**
 * Returns whether the table has this property.
 *
 * @param {String} propertyId The case-sensitive ID of the property.
 * @returns {Boolean} Whether the table has this property.
 * @private
 */
MetadataTable.prototype.hasProperty = function (propertyId) {
  return MetadataEntity.hasProperty(propertyId, this._properties, this._class);
};

/**
<<<<<<< HEAD
 * Returns whether a property with the given semantic exists.
 *
 * @param {String} semantic The case-sensitive semantic of the property.
 * @returns {Boolean} Whether a property with the given semantic exists.
=======
 * Returns whether the table has a property with the given semantic.
 *
 * @param {String} semantic The case-sensitive semantic of the property.
 * @returns {Boolean} Whether the table has a property with the given semantic.
>>>>>>> bff7f6f9
 * @private
 */
MetadataTable.prototype.hasPropertyBySemantic = function (semantic) {
  return MetadataEntity.hasPropertyBySemantic(
    semantic,
    this._properties,
    this._class
  );
};

/**
 * Returns an array of property IDs.
 *
 * @param {String[]} [results] An array into which to store the results.
 * @returns {String[]} The property IDs.
 * @private
 */
MetadataTable.prototype.getPropertyIds = function (results) {
  return MetadataEntity.getPropertyIds(this._properties, this._class, results);
};

/**
 * Returns a copy of the value of the property with the given ID.
 * <p>
 * If the property is an enum the name of the enum is returned.
 * </p>
 * <p>
 * If the property is normalized the normalized value is returned. The value is
 * in the range [-1.0, 1.0] for signed integer types and [0.0, 1.0] for unsigned
 * integer types.
 * </p>
 * <p>
 * If the property is not normalized and type or componentType is INT64 or
 * UINT64 a BigInt will be returned. On platforms that don't support BigInt a
 * number will be returned instead. Note that numbers only support up to 52 bits
 * of integer precision. Values greater than 2^53 - 1 or less than -(2^53 - 1)
 * may lose precision when read.
 * </p>
 *
 * @param {Number} index The index of the entity.
 * @param {String} propertyId The case-sensitive ID of the property.
 * @returns {*} The value of the property or <code>undefined</code> if the entity does not have this property.
 *
 * @exception {DeveloperError} index is required and between zero and count - 1
 * @private
 */
MetadataTable.prototype.getProperty = function (index, propertyId) {
  //>>includeStart('debug', pragmas.debug);
  Check.typeOf.string("propertyId", propertyId);
  //>>includeEnd('debug');

  var property = this._properties[propertyId];

  var value;
  if (defined(property)) {
    value = property.get(index);
  } else {
    value = getDefault(this._class, propertyId);
  }

  return value;
};

/**
 * Sets the value of the property with the given ID.
 * <p>
 * If the property is an enum the name of the enum must be provided, not the
 * integer value.
 * </p>
 * <p>
 * If the property is normalized a normalized value must be provided to this
 * function. The value must be in the range [-1.0, 1.0] for signed integer
 * types and [0.0, 1.0] for unsigned integer types.
 * </p>
 * <p>
 * If the property is not normalized and type or componentType is INT64 or
 * UINT64 a BigInt may be provided. On platforms that don't support BigInt a
 * number may be provided instead. Note that numbers only support up to 52 bits
 * of integer precision. Values greater than 2^53 - 1 or less than -(2^53 - 1)
 * may lose precision when set."
 * </p>
 *
 * @param {Number} index The index of the entity.
 * @param {String} propertyId The case-sensitive ID of the property.
 * @param {*} value The value of the property that will be copied.
 * @returns {Boolean} <code>true</code> if the property was set, <code>false</code> otherwise.
 *
 * @exception {DeveloperError} index is required and between zero and count - 1
 * @exception {DeveloperError} value does not match type
 * @exception {DeveloperError} value is out of range for type
 * @exception {DeveloperError} Array length does not match componentCount
 * @private
 */
MetadataTable.prototype.setProperty = function (index, propertyId, value) {
  //>>includeStart('debug', pragmas.debug);
  Check.typeOf.string("propertyId", propertyId);
  //>>includeEnd('debug');

  var property = this._properties[propertyId];
  if (defined(property)) {
    property.set(index, value);
    return true;
  }

  return false;
};

/**
 * Returns a copy of the value of the property with the given semantic.
 *
 * @param {Number} index The index of the entity.
 * @param {String} semantic The case-sensitive semantic of the property.
 * @returns {*} The value of the property or <code>undefined</code> if the entity does not have this property.
 *
 * @exception {DeveloperError} index is required and between zero and count - 1
 * @private
 */
MetadataTable.prototype.getPropertyBySemantic = function (index, semantic) {
  //>>includeStart('debug', pragmas.debug);
  Check.typeOf.string("semantic", semantic);
  //>>includeEnd('debug');

  if (defined(this._class)) {
    var property = this._class.propertiesBySemantic[semantic];
    if (defined(property)) {
      return this.getProperty(index, property.id);
    }
  }
  return undefined;
};

/**
 * Sets the value of the property with the given semantic.
 *
 * @param {Number} index The index of the entity.
 * @param {String} semantic The case-sensitive semantic of the property.
 * @param {*} value The value of the property that will be copied.
 * @returns {Boolean} <code>true</code> if the property was set, <code>false</code> otherwise.
 *
 * @exception {DeveloperError} index is required and between zero and count - 1
 * @exception {DeveloperError} value does not match type
 * @exception {DeveloperError} value is out of range for type
 * @exception {DeveloperError} Array length does not match componentCount
 * @private
 */
MetadataTable.prototype.setPropertyBySemantic = function (
  index,
  semantic,
  value
) {
  //>>includeStart('debug', pragmas.debug);
  Check.typeOf.string("semantic", semantic);
  //>>includeEnd('debug');

  if (defined(this._class)) {
    var property = this._class.propertiesBySemantic[semantic];
    if (defined(property)) {
      return this.setProperty(index, property.id, value);
    }
  }

  return false;
};

/**
 * Returns a typed array containing the property values for a given propertyId.
 *
 * @param {String} propertyId The case-sensitive ID of the property.
 * @returns {*} The typed array containing the property values or <code>undefined</code> if the property values are not stored in a typed array.
 *
 * @private
 */
MetadataTable.prototype.getPropertyTypedArray = function (propertyId) {
  //>>includeStart('debug', pragmas.debug);
  Check.typeOf.string("propertyId", propertyId);
  //>>includeEnd('debug');

  var property = this._properties[propertyId];

  if (defined(property)) {
    return property.getTypedArray();
  }

  return undefined;
};

/**
 * Returns a typed array containing the property values for the property with the given semantic.
 *
 * @param {String} semantic The case-sensitive semantic of the property.
 * @returns {*} The typed array containing the property values or <code>undefined</code> if the property values are not stored in a typed array.
 *
 * @private
 */
MetadataTable.prototype.getPropertyTypedArrayBySemantic = function (semantic) {
  //>>includeStart('debug', pragmas.debug);
  Check.typeOf.string("semantic", semantic);
  //>>includeEnd('debug');

  if (defined(this._class)) {
    var property = this._class.propertiesBySemantic[semantic];
    if (defined(property)) {
<<<<<<< HEAD
      return property.getTypedArray();
=======
      return this.getPropertyTypedArray(property.id);
>>>>>>> bff7f6f9
    }
  }

  return undefined;
};

function getDefault(classDefinition, propertyId) {
  if (defined(classDefinition)) {
    var classProperty = classDefinition.properties[propertyId];
    if (defined(classProperty) && defined(classProperty.default)) {
      var value = classProperty.default;
      if (classProperty.type === MetadataType.ARRAY) {
        value = value.slice(); // clone
      }
      value = classProperty.normalize(value);
      return classProperty.unpackVectorTypes(value);
    }
  }
}

export default MetadataTable;<|MERGE_RESOLUTION|>--- conflicted
+++ resolved
@@ -94,17 +94,10 @@
 };
 
 /**
-<<<<<<< HEAD
- * Returns whether a property with the given semantic exists.
- *
- * @param {String} semantic The case-sensitive semantic of the property.
- * @returns {Boolean} Whether a property with the given semantic exists.
-=======
  * Returns whether the table has a property with the given semantic.
  *
  * @param {String} semantic The case-sensitive semantic of the property.
  * @returns {Boolean} Whether the table has a property with the given semantic.
->>>>>>> bff7f6f9
  * @private
  */
 MetadataTable.prototype.hasPropertyBySemantic = function (semantic) {
@@ -307,11 +300,7 @@
   if (defined(this._class)) {
     var property = this._class.propertiesBySemantic[semantic];
     if (defined(property)) {
-<<<<<<< HEAD
-      return property.getTypedArray();
-=======
       return this.getPropertyTypedArray(property.id);
->>>>>>> bff7f6f9
     }
   }
 
