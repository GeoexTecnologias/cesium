--- conflicted
+++ resolved
@@ -2721,124 +2721,6 @@
 };
 
 /**
-<<<<<<< HEAD
- * Check if a property in the <code>3DTILES_metadata.tileset</code> exists.
- *
- * @param {String} propertyId The case-sensitive ID of the property.
- * @returns {Boolean} Whether this property exists.
- */
-Cesium3DTileset.prototype.hasProperty = function (propertyId) {
-  var metadata = this._metadataExtension;
-  if (!defined(metadata)) {
-    return false;
-  }
-
-  var tilesetMetadata = metadata.tileset;
-  if (!defined(metadata)) {
-    return false;
-  }
-
-  return tilesetMetadata.hasProperty(propertyId);
-};
-
-/**
- * Get a list of property IDs from the <code>3DTILES_metadata.tileset</code>
- * object. Returns an array of property IDs.
- *
- * @param {String[]} [results] An array into which to store the results.
- * @returns {String[]} The property IDs.
- */
-Cesium3DTileset.prototype.getPropertyIds = function () {
-  var metadata = this._metadataExtension;
-  if (!defined(metadata)) {
-    return undefined;
-  }
-
-  var tilesetMetadata = metadata.tileset;
-  if (!defined(metadata)) {
-    return undefined;
-  }
-
-  return tilesetMetadata.getPropertyIds();
-};
-
-/**
- * Get a property from the <code>3DTILES_metadata.tileset</code> object.
- * Returns a copy of the value of the property with the given ID.
- * <p>
- * If the property is normalized the normalized value is returned.
- * </p>
- *
- * @param {String} propertyId The case-sensitive ID of the property.
- * @returns {*} The value of the property or <code>undefined</code> if the property does not exist.
- */
-Cesium3DTileset.prototype.getProperty = function (propertyId) {
-  var metadata = this._metadataExtension;
-  if (!defined(metadata)) {
-    return undefined;
-  }
-
-  var tilesetMetadata = metadata.tileset;
-  if (!defined(metadata)) {
-    return undefined;
-  }
-
-  return tilesetMetadata.getProperty(propertyId);
-};
-
-/**
- * Get a property from the <code>3DTILES_metadata.tileset</code> object.
- * Returns a copy of the value of the property with the given semantic.
- *
- * @param {String} semantic The case-sensitive semantic of the property.
- * @returns {*} The value of the property or <code>undefined</code> if the property does not exist.
- */
-Cesium3DTileset.prototype.getPropertyBySemantic = function (semantic) {
-  var metadata = this._metadataExtension;
-  if (!defined(metadata)) {
-    return undefined;
-  }
-
-  var tilesetMetadata = metadata.tileset;
-  if (!defined(metadata)) {
-    return undefined;
-  }
-
-  return tilesetMetadata.getPropertyBySemantic(semantic);
-};
-
-/**
- * Get the metadata schema from the <code>3DTILES_metadata</code> extension
- * if present.
- *
- * @return {MetadataSchema} The metadata schema if it exists, otherwise <code>undefined</code>
- */
-Cesium3DTileset.prototype.getSchema = function () {
-  var metadata = this._metadataExtension;
-  if (!defined(metadata)) {
-    return undefined;
-  }
-  return metadata.schema;
-};
-
-/**
- * Get group metadata from the <code>3DTILES_metadata</code> extension
- * if present.
- *
- * @param {String} groupId The case-sensitive ID of the group.
- * @returns {MetadataGroup} The group metadata object or <code>undefined</code> if the group does not exist.
- */
-Cesium3DTileset.prototype.getGroup = function (groupId) {
-  var metadata = this._metadataExtension;
-  if (!defined(metadata)) {
-    return undefined;
-  }
-  return metadata.groups[groupId];
-};
-
-/**
-=======
->>>>>>> 6e5dc6d7
  * Returns true if this object was destroyed; otherwise, false.
  * <br /><br />
  * If this object was destroyed, it should not be used; calling any function other than
