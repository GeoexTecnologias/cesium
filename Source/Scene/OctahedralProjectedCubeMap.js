--- conflicted
+++ resolved
@@ -1,52 +1,6 @@
-<<<<<<< HEAD
-import Cartesian3 from '../Core/Cartesian3.js';
-import ComponentDatatype from '../Core/ComponentDatatype.js';
-import defer from '../Core/defer.js';
-import defined from '../Core/defined.js';
-import destroyObject from '../Core/destroyObject.js';
-import IndexDatatype from '../Core/IndexDatatype.js';
-import loadKTX from '../Core/loadKTX.js';
-import PixelFormat from '../Core/PixelFormat.js';
-import Buffer from '../Renderer/Buffer.js';
-import BufferUsage from '../Renderer/BufferUsage.js';
-import ComputeCommand from '../Renderer/ComputeCommand.js';
-import CubeMap from '../Renderer/CubeMap.js';
-import PixelDatatype from '../Renderer/PixelDatatype.js';
-import ShaderProgram from '../Renderer/ShaderProgram.js';
-import Texture from '../Renderer/Texture.js';
-import VertexArray from '../Renderer/VertexArray.js';
-import OctahedralProjectionAtlasFS from '../Shaders/OctahedralProjectionAtlasFS.js';
-import OctahedralProjectionFS from '../Shaders/OctahedralProjectionFS.js';
-import OctahedralProjectionVS from '../Shaders/OctahedralProjectionVS.js';
-
-    /**
-     * Packs all mip levels of a cube map into a 2D texture atlas.
-     *
-     * Octahedral projection is a way of putting the cube maps onto a 2D texture
-     * with minimal distortion and easy look up.
-     * See Chapter 16 of WebGL Insights "HDR Image-Based Lighting on the Web" by Jeff Russell
-     * and "Octahedron Environment Maps" for reference.
-     *
-     * @private
-     */
-    function OctahedralProjectedCubeMap(url) {
-        this._url = url;
-
-        this._cubeMapBuffers = undefined;
-        this._cubeMaps = undefined;
-        this._texture = undefined;
-        this._mipTextures = undefined;
-        this._va = undefined;
-        this._sp = undefined;
-
-        this._maximumMipmapLevel = undefined;
-
-        this._loading = false;
-        this._ready = false;
-        this._readyPromise = defer();
-=======
 import Cartesian3 from "../Core/Cartesian3.js";
 import ComponentDatatype from "../Core/ComponentDatatype.js";
+import defer from "../Core/defer.js";
 import defined from "../Core/defined.js";
 import destroyObject from "../Core/destroyObject.js";
 import IndexDatatype from "../Core/IndexDatatype.js";
@@ -63,7 +17,6 @@
 import OctahedralProjectionAtlasFS from "../Shaders/OctahedralProjectionAtlasFS.js";
 import OctahedralProjectionFS from "../Shaders/OctahedralProjectionFS.js";
 import OctahedralProjectionVS from "../Shaders/OctahedralProjectionVS.js";
-import when from "../ThirdParty/when.js";
 
 /**
  * Packs all mip levels of a cube map into a 2D texture atlas.
@@ -89,7 +42,7 @@
 
   this._loading = false;
   this._ready = false;
-  this._readyPromise = when.defer();
+  this._readyPromise = defer();
 }
 
 Object.defineProperties(OctahedralProjectedCubeMap.prototype, {
@@ -279,7 +232,6 @@
     length = cubeMaps.length;
     for (i = 0; i < length; ++i) {
       cubeMaps[i].destroy();
->>>>>>> 2fd0e8f7
     }
   }
   var mipTextures = map._mipTextures;
@@ -333,179 +285,6 @@
       this._readyPromise.resolve();
       return;
     }
-<<<<<<< HEAD
-
-    /**
-     * Creates compute commands to generate octahedral projections of each cube map
-     * and then renders them to an atlas.
-     * <p>
-     * Only needs to be called twice. The first call queues the compute commands to generate the atlas.
-     * The second call cleans up unused resources. Every call afterwards is a no-op.
-     * </p>
-     *
-     * @param {FrameState} frameState The frame state.
-     *
-     * @private
-     */
-    OctahedralProjectedCubeMap.prototype.update = function(frameState) {
-        var context = frameState.context;
-
-        if (!OctahedralProjectedCubeMap.isSupported(context)) {
-            return;
-        }
-
-        if (defined(this._texture) && defined(this._va)) {
-            cleanupResources(this);
-        }
-        if (defined(this._texture)) {
-            return;
-        }
-
-        if (!defined(this._texture) && !this._loading) {
-            var cachedTexture = context.textureCache.getTexture(this._url);
-            if (defined(cachedTexture)) {
-                cleanupResources(this);
-                this._texture = cachedTexture;
-                this._maximumMipmapLevel = this._texture.maximumMipmapLevel;
-                this._ready = true;
-                this._readyPromise.resolve();
-                return;
-            }
-        }
-
-        var cubeMapBuffers = this._cubeMapBuffers;
-        if (!defined(cubeMapBuffers) && !this._loading) {
-            var that = this;
-            loadKTX(this._url).then(function(buffers) {
-                that._cubeMapBuffers = buffers;
-                that._loading = false;
-            }).catch(this._readyPromise.reject);
-            this._loading = true;
-        }
-        if (!defined(this._cubeMapBuffers)) {
-            return;
-        }
-
-        this._va = createVertexArray(context);
-        this._sp = ShaderProgram.fromCache({
-            context : context,
-            vertexShaderSource : OctahedralProjectionVS,
-            fragmentShaderSource : OctahedralProjectionFS,
-            attributeLocations : {
-                position : 0,
-                cubeMapCoordinates : 1
-            }
-        });
-
-        // We only need up to 6 mip levels to avoid artifacts.
-        var length = Math.min(cubeMapBuffers.length, 6);
-        this._maximumMipmapLevel = length - 1;
-        var cubeMaps = this._cubeMaps = new Array(length);
-        var mipTextures = this._mipTextures = new Array(length);
-        var originalSize = cubeMapBuffers[0].positiveX.width * 2.0;
-        var uniformMap = {
-            originalSize : function() {
-                return originalSize;
-            }
-        };
-
-        var pixelDatatype = context.halfFloatingPointTexture ? PixelDatatype.HALF_FLOAT : PixelDatatype.FLOAT;
-        var pixelFormat = PixelFormat.RGBA;
-
-        // First we project each cubemap onto a flat octahedron, and write that to a texture.
-        for (var i = 0; i < length; ++i) {
-            // Swap +Y/-Y faces since the octahedral projection expects this order.
-            var positiveY = cubeMapBuffers[i].positiveY;
-            cubeMapBuffers[i].positiveY = cubeMapBuffers[i].negativeY;
-            cubeMapBuffers[i].negativeY = positiveY;
-
-            var cubeMap = cubeMaps[i] = new CubeMap({
-                context : context,
-                source : cubeMapBuffers[i]
-            });
-            var size = cubeMaps[i].width * 2;
-
-            var mipTexture = mipTextures[i] = new Texture({
-                context : context,
-                width : size,
-                height : size,
-                pixelDatatype : pixelDatatype,
-                pixelFormat : pixelFormat
-            });
-
-            var command = new ComputeCommand({
-                vertexArray : this._va,
-                shaderProgram : this._sp,
-                uniformMap : {
-                    cubeMap : createUniformTexture(cubeMap)
-                },
-                outputTexture : mipTexture,
-                persists : true,
-                owner : this
-            });
-            frameState.commandList.push(command);
-
-            uniformMap['texture' + i] = createUniformTexture(mipTexture);
-        }
-
-        this._texture = new Texture({
-            context : context,
-            width : originalSize * 1.5 + 2.0, // We add a 1 pixel border to avoid linear sampling artifacts.
-            height : originalSize,
-            pixelDatatype : pixelDatatype,
-            pixelFormat : pixelFormat
-        });
-
-        this._texture.maximumMipmapLevel = this._maximumMipmapLevel;
-        context.textureCache.addTexture(this._url, this._texture);
-
-        var atlasCommand = new ComputeCommand({
-            fragmentShaderSource : OctahedralProjectionAtlasFS,
-            uniformMap : uniformMap,
-            outputTexture : this._texture,
-            persists : false,
-            owner : this
-        });
-        frameState.commandList.push(atlasCommand);
-
-        this._ready = true;
-        this._readyPromise.resolve();
-    };
-
-    /**
-     * Returns true if this object was destroyed; otherwise, false.
-     * <p>
-     * If this object was destroyed, it should not be used; calling any function other than
-     * <code>isDestroyed</code> will result in a {@link DeveloperError} exception.
-     * </p>
-     *
-     * @returns {Boolean} <code>true</code> if this object was destroyed; otherwise, <code>false</code>.
-     *
-     * @see OctahedralProjectedCubeMap#destroy
-     */
-    OctahedralProjectedCubeMap.prototype.isDestroyed = function() {
-        return false;
-    };
-
-    /**
-     * Destroys the WebGL resources held by this object.  Destroying an object allows for deterministic
-     * release of WebGL resources, instead of relying on the garbage collector to destroy this object.
-     * <p>
-     * Once an object is destroyed, it should not be used; calling any function other than
-     * <code>isDestroyed</code> will result in a {@link DeveloperError} exception.  Therefore,
-     * assign the return value (<code>undefined</code>) to the object as done in the example.
-     * </p>
-     *
-     * @exception {DeveloperError} This object was destroyed, i.e., destroy() was called.
-     *
-     * @see OctahedralProjectedCubeMap#isDestroyed
-     */
-    OctahedralProjectedCubeMap.prototype.destroy = function() {
-        cleanupResources(this);
-        this._texture = this._texture && this._texture.destroy();
-        return destroyObject(this);
-    };
-=======
   }
 
   var cubeMapBuffers = this._cubeMapBuffers;
@@ -516,7 +295,7 @@
         that._cubeMapBuffers = buffers;
         that._loading = false;
       })
-      .otherwise(this._readyPromise.reject);
+      .catch(this._readyPromise.reject);
     this._loading = true;
   }
   if (!defined(this._cubeMapBuffers)) {
@@ -644,5 +423,4 @@
   this._texture = this._texture && this._texture.destroy();
   return destroyObject(this);
 };
->>>>>>> 2fd0e8f7
 export default OctahedralProjectedCubeMap;