/*global define*/
define([
        '../Core/Color',
        '../Core/defaultValue',
        '../Core/defined',
        '../Core/defineProperties',
        '../Core/destroyObject',
        '../Core/DeveloperError',
        '../Core/Ellipsoid',
        '../Core/GeometryInstance',
        '../Core/Math',
        '../Core/PolygonGeometry',
        './EllipsoidSurfaceAppearance',
        './Material',
        './Primitive'
    ], function(
        Color,
        defaultValue,
        defined,
        defineProperties,
        destroyObject,
        DeveloperError,
        Ellipsoid,
        GeometryInstance,
        CesiumMath,
        PolygonGeometry,
        EllipsoidSurfaceAppearance,
        Material,
        Primitive) {
    "use strict";

    /**
     * A renderable polygon or hierarchy of polygons.
     *
     * @alias Polygon
     * @constructor
     *
     * @param {Ellipsoid} [options.ellipsoid=Ellipsoid.WGS84] The ellipsoid that the polygon is drawn on.
<<<<<<< HEAD
     * @param {Cartesian3[]} [options.positions=undefined] The cartesian positions of the polygon.
     * @param {Object} [options.polygonHierarchy=undefined] An object defining the vertex positions of each nested polygon as defined in {@link Polygon#configureFromPolygonHierarchy}.
=======
     * @param {Array} [options.positions] The cartesian positions of the polygon.
     * @param {Object} [options.polygonHierarchy] An object defining the vertex positions of each nested polygon as defined in {@link Polygon#configureFromPolygonHierarchy}.
>>>>>>> dd596ac2
     * @param {Number} [options.granularity=CesiumMath.RADIANS_PER_DEGREE] The distance, in radians, between each latitude and longitude in the underlying geometry.
     * @param {Number} [options.height=0.0] The height, in meters, that the rectangle is raised above the {@link RectanglePrimitive#ellipsoid}.
     * @param {Number} [options.textureRotationAngle=0.0] The rotation of the texture coordinates, in radians. A positive rotation is counter-clockwise.
     * @param {Boolean} [options.show=true] Determines if this primitive will be shown.
     * @param {Material} [options.material] The surface appearance of the primitive.
     * @param {Object} [options.id] A user-defined object to return when the instance is picked with {@link Scene#pick}
     * @param {Boolean} [options.asynchronous=true] Determines if the primitive will be created asynchronously or block until ready.
     * @param {Boolean} [options.debugShowBoundingVolume=false] For debugging only. Determines if the primitive's commands' bounding spheres are shown.
     *
     * @exception {DeveloperError} Either options.positions or options.polygonHierarchy can be provided, but not both.
     * @exception {DeveloperError} When options.positions is provided, at least three positions are required.
     *
     * @example
     * // Example 1
     * var polygon = new Cesium.Polygon({
     *   positions : [
     *     ellipsoid.cartographicToCartesian(new Cesium.Cartographic(...)),
     *     ellipsoid.cartographicToCartesian(new Cesium.Cartographic(...)),
     *     ellipsoid.cartographicToCartesian(new Cesium.Cartographic(...))
     *   ]
     * });
     *
     * // Example 2
     * var polygon = new Cesium.Polygon();
     * polygon.material.uniforms.color = {
     *   red   : 1.0,
     *   green : 0.0,
     *   blue  : 0.0,
     *   alpha : 1.0
     * };
     * polygon.positions = [ellipsoid.cartographicToCartesian(new Cesium.Cartographic(...)),
     *   ellipsoid.cartographicToCartesian(new Cesium.Cartographic(...)),
     *   ellipsoid.cartographicToCartesian(new Cesium.Cartographic(...))];
     *
     * @demo {@link http://cesiumjs.org/Cesium/Apps/Sandcastle/index.html?src=Polygons.html|Cesium Sandcastle Polygons Demo}
     */
    var Polygon = function(options) {
        options = defaultValue(options, defaultValue.EMPTY_OBJECT);

        /**
         * The ellipsoid that the polygon is drawn on.
         *
         * @type Ellipsoid
         *
         * @default Ellipsoid.WGS84
         */
        this.ellipsoid = defaultValue(options.ellipsoid, Ellipsoid.WGS84);
        this._ellipsoid = undefined;

        /**
         * The distance, in radians, between each latitude and longitude in the underlying geometry.
         * A lower granularity fits the curvature of the {@link Polygon#ellipsoid} better,
         * but uses more triangles.
         *
         * @type Number
         *
         * @default CesiumMath.RADIANS_PER_DEGREE
         */
        this.granularity = defaultValue(options.granularity, CesiumMath.RADIANS_PER_DEGREE);
        this._granularity = undefined;

        /**
         * The height, in meters, that the polygon is raised above the {@link Polygon#ellipsoid}.
         *
         * @type Number
         *
         * @default 0.0
         */
        this.height = defaultValue(options.height, 0.0);
        this._height = undefined;

        /**
         * The angle, in radians, relative to north that the polygon's texture is rotated.
         * Positive angles rotate counter-clockwise.
         *
         * @type Number
         *
         * @default 0.0
         */
        this.textureRotationAngle = defaultValue(options.textureRotationAngle, 0.0);
        this._textureRotationAngle = undefined;

        /**
         * Determines if this primitive will be shown.
         *
         * @type {Boolean}
         * @default true
         */
        this.show = defaultValue(options.show, true);

        var material = Material.fromType(Material.ColorType, {
            color : new Color(1.0, 1.0, 0.0, 0.5)
        });

        /**
         * The surface appearance of the primitive.  This can be one of several built-in {@link Material} objects or a custom material, scripted with
         * {@link https://github.com/AnalyticalGraphicsInc/cesium/wiki/Fabric|Fabric}.
         * <p>
         * The default material is <code>Material.ColorType</code>.
         * </p>
         *
         * @type {Material}
         * @default Material.fromType(Material.ColorType)
         *
         * @example
         * // 1. Change the color of the default material to yellow
         * polygon.material.uniforms.color = new Cesium.Color(1.0, 1.0, 0.0, 1.0);
         *
         * // 2. Change material to horizontal stripes
         * polygon.material = Cesium.Material.fromType( Material.StripeType);
         *
         * @see {@link https://github.com/AnalyticalGraphicsInc/cesium/wiki/Fabric|Fabric}
         */
        this.material = defaultValue(options.material, material);

        /**
         * User-defined object returned when the polygon is picked.
         *
         * @type Object
         *
         * @default undefined
         *
         * @see Scene#pick
         */
        this.id = options.id;
        this._id = undefined;

        /**
         * Determines if the geometry instances will be created and batched on
         * a web worker.
         *
         * @type Boolean
         *
         * @default true
         */
        this.asynchronous = defaultValue(options.asynchronous, true);

        /**
         * This property is for debugging only; it is not for production use nor is it optimized.
         * <p>
         * Draws the bounding sphere for each {@link DrawCommand} in the primitive.
         * </p>
         *
         * @type {Boolean}
         *
         * @default false
         */
        this.debugShowBoundingVolume = defaultValue(options.debugShowBoundingVolume, false);

        this._positions = undefined;
        this._polygonHierarchy = undefined;
        this._createPrimitive = false;
        this._primitive = undefined;

        //>>includeStart('debug', pragmas.debug);
        if (defined(options.positions) && defined(options.polygonHierarchy)) {
            throw new DeveloperError('Either options.positions or options.polygonHierarchy can be provided, but not both.');
        }
        //>>includeEnd('debug');

        if (defined(options.positions)) {
            this.positions = options.positions;
        } else if (defined(options.polygonHierarchy)) {
            this.configureFromPolygonHierarchy(options.polygonHierarchy);
        }
    };

    defineProperties(Polygon.prototype, {
        /**
         * Gets and sets positions that define the boundary of the polygon.
         * @memberof Polygon.prototype
         * @type {Cartesian3[]}
         * @example
         * polygon.positions = [
         *   ellipsoid.cartographicToCartesian(new Cesium.Cartographic(...)),
         *   ellipsoid.cartographicToCartesian(new Cesium.Cartographic(...)),
         *   ellipsoid.cartographicToCartesian(new Cesium.Cartographic(...))
         * ];
         */
        positions: {
            get : function() {
                return this._positions;
            },
            set : function(positions) {
                // positions can be undefined

                //>>includeStart('debug', pragmas.debug);
                if (defined(positions) && (positions.length < 3)) {
                    throw new DeveloperError('At least three positions are required.');
                }
                //>>includeEnd('debug');

                this._positions = positions;
                this._polygonHierarchy = undefined;
                this._createPrimitive = true;
            }
        }
    });

    /**
     * Create a set of polygons with holes from a nested hierarchy.
     *
     * @memberof Polygon
     *
     * @param {Object} hierarchy An object defining the vertex positions of each nested polygon.
     * For example, the following polygon has two holes, and one hole has a hole. <code>holes</code> is optional.
     * Leaf nodes only have <code>positions</code>.
     * <pre>
     * <code>
     * {
     *  positions : [ ... ],    // The polygon's outer boundary
     *  holes : [               // The polygon's inner holes
     *    {
     *      positions : [ ... ]
     *    },
     *    {
     *      positions : [ ... ],
     *      holes : [           // A polygon within a hole
     *       {
     *         positions : [ ... ]
     *       }
     *      ]
     *    }
     *  ]
     * }
     * </code>
     * </pre>
     *
     * @exception {DeveloperError} This object was destroyed, i.e., destroy() was called.
     *
     * @example
     * // A triangle within a triangle
     * var hierarchy = {
     *   positions : [
     *     new Cesium.Cartesian3(-634066.5629045101, -4608738.034138676, 4348640.761750969),
     *     new Cesium.Cartesian3(-1321523.0597310204, -5108871.981065817, 3570395.2500986718),
     *     new Cesium.Cartesian3(46839.74837473363, -5303481.972379478, 3530933.5841716)
     *   ],
     *   holes : [{
     *     positions :[
     *       new Cesium.Cartesian3(-646079.44483647, -4811233.11175887, 4123187.2266941597),
     *       new Cesium.Cartesian3(-1024015.4454943262, -5072141.413164587, 3716492.6173834214),
     *       new Cesium.Cartesian3(-234678.22583880965, -5189078.820849883, 3688809.059214336)
     *     ]
     *   }]
     * };
     */
    Polygon.prototype.configureFromPolygonHierarchy  = function(hierarchy) {
        this._positions = undefined;
        this._polygonHierarchy = hierarchy;
        this._createPrimitive = true;
    };

    /**
     * @private
     */
    Polygon.prototype.update = function(context, frameState, commandList) {
        //>>includeStart('debug', pragmas.debug);
        if (!defined(this.ellipsoid)) {
            throw new DeveloperError('this.ellipsoid must be defined.');
        }
        if (!defined(this.material)) {
            throw new DeveloperError('this.material must be defined.');
        }
        if (this.granularity < 0.0) {
            throw new DeveloperError('this.granularity and scene2D/scene3D overrides must be greater than zero.');
        }
        //>>includeEnd('debug');

        if (!this.show) {
            return;
        }

        if (!this._createPrimitive && (!defined(this._primitive))) {
            // No positions/hierarchy to draw
            return;
        }

        if (this._createPrimitive ||
            (this._ellipsoid !== this.ellipsoid) ||
            (this._granularity !== this.granularity) ||
            (this._height !== this.height) ||
            (this._textureRotationAngle !== this.textureRotationAngle) ||
            (this._id !== this.id)) {

            this._createPrimitive = false;
            this._ellipsoid = this.ellipsoid;
            this._granularity = this.granularity;
            this._height = this.height;
            this._textureRotationAngle = this.textureRotationAngle;
            this._id = this.id;

            this._primitive = this._primitive && this._primitive.destroy();

            if (!defined(this._positions) && !defined(this._polygonHierarchy)) {
                return;
            }

            var instance;
            if (defined(this._positions)) {
                instance = new GeometryInstance({
                    geometry : PolygonGeometry.fromPositions({
                        positions : this._positions,
                        height : this.height,
                        vertexFormat : EllipsoidSurfaceAppearance.VERTEX_FORMAT,
                        stRotation : this.textureRotationAngle,
                        ellipsoid : this.ellipsoid,
                        granularity : this.granularity
                    }),
                    id : this.id,
                    pickPrimitive : this
                });
            } else {
                instance = new GeometryInstance({
                    geometry : new PolygonGeometry({
                        polygonHierarchy : this._polygonHierarchy,
                        height : this.height,
                        vertexFormat : EllipsoidSurfaceAppearance.VERTEX_FORMAT,
                        stRotation : this.textureRotationAngle,
                        ellipsoid : this.ellipsoid,
                        granularity : this.granularity
                    }),
                    id : this.id,
                    pickPrimitive : this
                });
            }

            this._primitive = new Primitive({
                geometryInstances : instance,
                appearance : new EllipsoidSurfaceAppearance({
                    aboveGround : (this.height > 0.0)
                }),
                asynchronous : this.asynchronous
            });
        }

        var primitive = this._primitive;
        primitive.debugShowBoundingVolume = this.debugShowBoundingVolume;
        primitive.appearance.material = this.material;
        primitive.update(context, frameState, commandList);
    };

    /**
     * Returns true if this object was destroyed; otherwise, false.
     * <br /><br />
     * If this object was destroyed, it should not be used; calling any function other than
     * <code>isDestroyed</code> will result in a {@link DeveloperError} exception.
     *
     * @memberof Polygon
     *
     * @returns {Boolean} <code>true</code> if this object was destroyed; otherwise, <code>false</code>.
     *
     * @see Polygon#destroy
     */
    Polygon.prototype.isDestroyed = function() {
        return false;
    };

    /**
     * Destroys the WebGL resources held by this object.  Destroying an object allows for deterministic
     * release of WebGL resources, instead of relying on the garbage collector to destroy this object.
     * <br /><br />
     * Once an object is destroyed, it should not be used; calling any function other than
     * <code>isDestroyed</code> will result in a {@link DeveloperError} exception.  Therefore,
     * assign the return value (<code>undefined</code>) to the object as done in the example.
     *
     * @memberof Polygon
     *
     * @returns {undefined}
     *
     * @exception {DeveloperError} This object was destroyed, i.e., destroy() was called.
     *
     * @see Polygon#isDestroyed
     *
     * @example
     * polygon = polygon && polygon.destroy();
     */
    Polygon.prototype.destroy = function() {
        this._primitive = this._primitive && this._primitive.destroy();
        return destroyObject(this);
    };

    return Polygon;
});<|MERGE_RESOLUTION|>--- conflicted
+++ resolved
@@ -36,13 +36,8 @@
      * @constructor
      *
      * @param {Ellipsoid} [options.ellipsoid=Ellipsoid.WGS84] The ellipsoid that the polygon is drawn on.
-<<<<<<< HEAD
-     * @param {Cartesian3[]} [options.positions=undefined] The cartesian positions of the polygon.
-     * @param {Object} [options.polygonHierarchy=undefined] An object defining the vertex positions of each nested polygon as defined in {@link Polygon#configureFromPolygonHierarchy}.
-=======
-     * @param {Array} [options.positions] The cartesian positions of the polygon.
+     * @param {Cartesian3[]} [options.positions] The cartesian positions of the polygon.
      * @param {Object} [options.polygonHierarchy] An object defining the vertex positions of each nested polygon as defined in {@link Polygon#configureFromPolygonHierarchy}.
->>>>>>> dd596ac2
      * @param {Number} [options.granularity=CesiumMath.RADIANS_PER_DEGREE] The distance, in radians, between each latitude and longitude in the underlying geometry.
      * @param {Number} [options.height=0.0] The height, in meters, that the rectangle is raised above the {@link RectanglePrimitive#ellipsoid}.
      * @param {Number} [options.textureRotationAngle=0.0] The rotation of the texture coordinates, in radians. A positive rotation is counter-clockwise.
