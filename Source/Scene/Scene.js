--- conflicted
+++ resolved
@@ -1488,33 +1488,6 @@
   },
 
   /**
-<<<<<<< HEAD
-   * Gets or sets the position of the Imagery splitter within the viewport.  Valid values are between 0.0 and 1.0.
-   * @memberof Scene.prototype
-   *
-   * @deprecated Use splitPosition instead.
-   * @type {Number}
-   */
-  imagerySplitPosition: {
-    get: function () {
-      deprecationWarning(
-        "Scene.imagerySplitPosition",
-        "Scene.imagerySplitPosition has been deprecated in CesiumJS 1.92. It will be removed in CesiumJS 1.94. Use splitPosition instead."
-      );
-      return this._frameState.splitPosition;
-    },
-    set: function (value) {
-      deprecationWarning(
-        "Scene.imagerySplitPosition",
-        "Scene.imagerySplitPosition has been deprecated in CesiumJS 1.92. It will be removed in CesiumJS 1.94. Use splitPosition instead."
-      );
-      this._frameState.splitPosition = value;
-    },
-  },
-
-  /**
-=======
->>>>>>> f461a10f
    * The distance from the camera at which to disable the depth test of billboards, labels and points
    * to, for example, prevent clipping against terrain. When set to zero, the depth test should always
    * be applied. When less than zero, the depth test should never be applied. Setting the disableDepthTestDistance
