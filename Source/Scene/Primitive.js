--- conflicted
+++ resolved
@@ -654,19 +654,7 @@
     }
 
     function cloneInstance(instance, geometry) {
-<<<<<<< HEAD
-        var attributes = instance.attributes;
-        var newAttributes = {};
-        for (var property in attributes) {
-            if (attributes.hasOwnProperty(property) && defined(attributes[property])) {
-                newAttributes[property] = cloneGeometryInstanceAttribute(attributes[property]);
-            }
-        }
-
-        return new GeometryInstance({
-=======
         return {
->>>>>>> aad9a76f
             geometry : geometry,
             modelMatrix : Matrix4.clone(instance.modelMatrix),
             pickPrimitive : instance.pickPrimitive,
@@ -767,7 +755,29 @@
         return renamedVS + '\n' + showMain;
     };
 
-<<<<<<< HEAD
+    Primitive._updateColorAttribute = function(primitive, vertexShaderSource) {
+        // some appearances have a color attribute for per vertex color.
+        // only remove if color is a per instance attribute.
+        if (!defined(primitive._batchTableAttributeIndices.color)) {
+            return vertexShaderSource;
+        }
+
+        if (vertexShaderSource.search(/attribute\s+vec4\s+color;/g) === -1) {
+            return vertexShaderSource;
+        }
+
+        var modifiedVS = vertexShaderSource;
+        modifiedVS = modifiedVS.replace(/attribute\s+vec4\s+color;/g, '');
+        modifiedVS = modifiedVS.replace(/(\b)color(\b)/g, '$1czm_batchTable_color(batchId)$2');
+        return modifiedVS;
+    };
+
+    Primitive._updatePickColorAttribute = function(source) {
+        var vsPick = source.replace(/attribute\s+vec4\s+pickColor;/g, '');
+        vsPick = vsPick.replace(/(\b)pickColor(\b)/g, '$1czm_batchTable_pickColor(batchId)$2');
+        return vsPick;
+    };
+
     Primitive._appendDistanceDisplayConditionToShader = function(primitive, vertexShaderSource) {
         if (!defined(primitive._attributeLocations.distanceDisplayCondition)) {
             return vertexShaderSource;
@@ -800,29 +810,6 @@
             '    gl_Position *= show; \n' +
             '}';
         return renamedVS + '\n' + distanceDisplayConditionMain;
-=======
-    Primitive._updateColorAttribute = function(primitive, vertexShaderSource) {
-        // some appearances have a color attribute for per vertex color.
-        // only remove if color is a per instance attribute.
-        if (!defined(primitive._batchTableAttributeIndices.color)) {
-            return vertexShaderSource;
-        }
-
-        if (vertexShaderSource.search(/attribute\s+vec4\s+color;/g) === -1) {
-            return vertexShaderSource;
-        }
-
-        var modifiedVS = vertexShaderSource;
-        modifiedVS = modifiedVS.replace(/attribute\s+vec4\s+color;/g, '');
-        modifiedVS = modifiedVS.replace(/(\b)color(\b)/g, '$1czm_batchTable_color(batchId)$2');
-        return modifiedVS;
-    };
-
-    Primitive._updatePickColorAttribute = function(source) {
-        var vsPick = source.replace(/attribute\s+vec4\s+pickColor;/g, '');
-        vsPick = vsPick.replace(/(\b)pickColor(\b)/g, '$1czm_batchTable_pickColor(batchId)$2');
-        return vsPick;
->>>>>>> aad9a76f
     };
 
     function modifyForEncodedNormals(primitive, vertexShaderSource) {
@@ -1216,15 +1203,11 @@
 
         var attributeLocations = primitive._attributeLocations;
 
-<<<<<<< HEAD
-        var vs = Primitive._appendShowToShader(primitive, appearance.vertexShaderSource);
+        var vs = primitive._batchTable.getVertexShaderCallback()(appearance.vertexShaderSource);
+        vs = Primitive._appendShowToShader(primitive, vs);
         vs = Primitive._appendDistanceDisplayConditionToShader(primitive, vs);
-=======
-        var vs = primitive._batchTable.getVertexShaderCallback()(appearance.vertexShaderSource);
         vs = Primitive._modifyShaderPosition(primitive, vs, frameState.scene3DOnly);
-        vs = Primitive._appendShowToShader(primitive, vs);
         vs = Primitive._updateColorAttribute(primitive, vs);
->>>>>>> aad9a76f
         vs = modifyForEncodedNormals(primitive, vs);
         vs = Primitive._modifyShaderPosition(primitive, vs, frameState.scene3DOnly);
         var fs = appearance.getFragmentShaderSource();
