/*global define*/
define([
        '../Core/destroyObject',
        '../Core/FAR',
        '../Core/Math',
        '../Core/Quaternion',
        '../Core/Ellipsoid',
        '../Core/Cartesian3',
        './CameraEventHandler',
        './CameraEventType',
        './CameraSpindleControllerMode',
        './CameraHelpers'
    ], function(
        destroyObject,
        FAR,
        CesiumMath,
        Quaternion,
        Ellipsoid,
        Cartesian3,
        CameraEventHandler,
        CameraEventType,
        CameraSpindleControllerMode,
        CameraHelpers) {
    "use strict";

    var handleZoom = CameraHelpers.handleZoom;
    var maintainInertia = CameraHelpers.maintainInertia;
    var zoom = CameraHelpers.zoom;

    /**
     * A type that defines camera behavior: the camera's position and axes will be rotated around the center
     * of the camera's reference frame.
     *
     * @alias CameraSpindleController
     *
     * @param {HTMLCanvasElement} canvas An HTML canvas element used for its dimensions
     * and for listening on user events.
     * @param {Camera} camera The camera to use.
     * @param {Ellipsoid} [ellipsoid=WGS84 Ellipsoid] The ellipsoid to move around.
     *
     * @internalConstructor
     */
    var CameraSpindleController = function(canvas, camera, ellipsoid) {
        ellipsoid = ellipsoid || Ellipsoid.WGS84;

        this._canvas = canvas;
        this._camera = camera;
        this._ellipsoid = ellipsoid;
        this._zoomRate = 100000.0;
        this._moveRate = Math.PI / 3600.0;

        /**
         * A parameter in the range <code>[0, 1]</code> used to determine how long
         * the camera will continue to spin because of inertia.
         * With a value of one, the camera will spin forever and
         * with value of zero, the camera will have no inertia.
         *
         * @type Number
         */
        this.inertiaSpin = 0.9;

        /**
         * A parameter in the range <code>[0, 1)</code> used to determine how long
         * the camera will continue to zoom because of inertia.
         * With value of zero, the camera will have no inertia.
         *
         * @type Number
         */
        this.inertiaZoom = 0.8;

        /**
         * If set, the camera will not be able to rotate past this axis in either direction.
         * If this is set while in pan mode, the position clicked on the ellipsoid
         * will not always map directly to the cursor.
         *
         * @type Cartesian3
         *
         * @see CameraSpindleController#mode
         */
        this.constrainedAxis = undefined;

        /**
         * Determines the rotation behavior on mouse events.
         *
         * @type CameraSpindleControllerMode
         */
        this.mode = CameraSpindleControllerMode.AUTO;

        var radius = this._ellipsoid.getRadii().getMaximumComponent();
        this._zoomFactor = 5.0;
        this._minimumZoomRate = 20.0;
        this._maximumZoomRate = FAR;
        this._rotateFactor = 1.0 / radius;
        this._rotateRateRangeAdjustment = radius;
        this._maximumRotateRate = 1.77;
        this._minimumRotateRate = 1.0 / 5000.0;

        this._spinHandler = new CameraEventHandler(canvas, CameraEventType.LEFT_DRAG);
        this._zoomHandler = new CameraEventHandler(canvas, CameraEventType.RIGHT_DRAG);
        this._zoomWheel = new CameraEventHandler(canvas, CameraEventType.WHEEL);

        this._lastInertiaSpinMovement = undefined;
        this._lastInertiaZoomMovement = undefined;
        this._lastInertiaWheelZoomMovement = undefined;
    };

    /**
     * DOC_TBA
     *
     * @memberof CameraSpindleController
     *
     * @param {Matrix4} transform DOC_TBA
     * @param {Ellipsoid} [ellipsoid=WGS84 Ellipsoid] DOC_TBA
     *
     * @example
     * // Example 1.
     * // Change the reference frame to one centered at a point on the ellipsoid's surface.
     * // Set the spindle controller's ellipsoid to a unit sphere for easy rotation around that point.
     * var center = ellipsoid.cartographicDegreesToCartesian(new Cartographic2(-75.59777, 40.03883));
     * var transform = Transforms.eastNorthUpToFixedFrame(center);
     * scene.getCamera().getControllers().get(0).setReferenceFrame(transform, Ellipsoid.UNIT_SPHERE);
     *
     * // Example 2.
     * // Reset to the defaults.
     * scene.getCamera().getControllers().get(0).setReferenceFrame(Matrix4.IDENTITY);
     *
     */
    CameraSpindleController.prototype.setReferenceFrame = function (transform, ellipsoid) {
        this._camera.transform = transform;
        this.setEllipsoid(ellipsoid);
    };

    /**
     * Returns the ellipsoid that the camera is moving around.
     *
     * @memberof CameraSpindleController
     *
     * @returns {Ellipsoid} The ellipsoid that the camera is moving around.
     *
     * @see CameraSpindleController#setEllipsoid
     */
    CameraSpindleController.prototype.getEllipsoid = function() {
        return this._ellipsoid;
    };

    /**
     * Sets the ellipsoid that the camera is moving around.
     *
     * @memberof CameraSpindleController
     *
     * @param {Ellipsoid} [ellipsoid=WGS84 Ellipsoid] The ellipsoid that the camera is moving around.
     *
     * @see CameraSpindleController#getEllipsoid
     */
    CameraSpindleController.prototype.setEllipsoid = function(ellipsoid) {
        ellipsoid = ellipsoid || Ellipsoid.WGS84;

        var radius = ellipsoid.getRadii().getMaximumComponent();
        this._ellipsoid = ellipsoid;
        this._rotateFactor = 1.0 / radius;
        this._rotateRateRangeAdjustment = radius;
    };

    /**
     * Rotates the camera around <code>axis</code> by <code>angle</code>. The distance
     * of the camera's position to the center of the camera's reference frame remains the same.
     *
     * @memberof CameraSpindleController
     *
     * @param {Cartesian3} axis The axis to rotate around given in world coordinates.
     * @param {Number} angle The angle, in radians, to rotate by. The direction of rotation is
     * determined by the sign of the angle.
     *
     * @see CameraSpindleController#moveUp
     * @see CameraSpindleController#moveDown
     * @see CameraSpindleController#moveLeft
     * @see CameraSpindleController#moveRight
    */
    CameraSpindleController.prototype.rotate = function(axis, angle) {
        var a = Cartesian3.clone(axis);
        var turnAngle = (typeof angle !== 'undefined') ? angle : this._moveRate;
        var rotation = Quaternion.fromAxisAngle(a, turnAngle).toRotationMatrix();

        var camera = this._camera;
        camera.position = rotation.multiplyWithVector(camera.position);
        camera.direction = rotation.multiplyWithVector(camera.direction);
        camera.up = rotation.multiplyWithVector(camera.up);
        camera.right = camera.direction.cross(camera.up);
    };

    /**
     * Rotates the camera around the center of the camera's reference frame by angle downwards.
     *
     * @memberof CameraSpindleController
     *
     * @param {Number} angle The angle to rotate in radians.
     *
     * @see CameraSpindleController#moveUp
     * @see CameraSpindleController#rotate
     */
    CameraSpindleController.prototype.moveDown = function(angle) {
        angle = (typeof angle !== 'undefined') ? -angle : -this._moveRate;
        this._moveVertical(angle);
    };

    /**
     * Rotates the camera around the center of the camera's reference frame by angle upwards.
     *
     * @memberof CameraSpindleController
     *
     * @param {Number} angle The angle to rotate in radians.
     *
     * @see CameraSpindleController#moveDown
     * @see CameraSpindleController#rotate
     */
    CameraSpindleController.prototype.moveUp = function(angle) {
        angle = (typeof angle !== 'undefined') ? angle : this._moveRate;
        this._moveVertical(angle);
    };

    CameraSpindleController.prototype._moveVertical = function(angle) {
        if (typeof this.constrainedAxis !== 'undefined') {
            var p = this._camera.position.normalize();
            var dot = p.dot(this.constrainedAxis.normalize());
            if (CesiumMath.equalsEpsilon(1.0, Math.abs(dot), CesiumMath.EPSILON3) && dot * angle < 0.0) {
                return;
            }

            var angleToAxis = Math.acos(dot);
            if (Math.abs(angle) > Math.abs(angleToAxis)) {
                angle = angleToAxis;
            }
        }
        this.rotate(this._camera.right, angle);
    };

    /**
     * Rotates the camera around the center of the camera's reference frame by angle to the right.
     *
     * @memberof CameraSpindleController
     *
     * @param {Number} angle The angle to rotate in radians.
     *
     * @see CameraSpindleController#moveLeft
     * @see CameraSpindleController#rotate
     */
    CameraSpindleController.prototype.moveRight = function(angle) {
        angle = (typeof angle !== 'undefined') ? angle : this._moveRate;
        this._moveHorizontal(angle);
    };

    /**
     * Rotates the camera around the center of the camera's reference frame by angle to the left.
     *
     * @memberof CameraSpindleController
     *
     * @param {Number} angle The angle to rotate in radians.
     *
     * @see CameraSpindleController#moveRight
     * @see CameraSpindleController#rotate
     */
    CameraSpindleController.prototype.moveLeft = function(angle) {
        angle = (typeof angle !== 'undefined') ? -angle : -this._moveRate;
        this._moveHorizontal(angle);
    };

    CameraSpindleController.prototype._moveHorizontal = function(angle) {
        if (typeof this.constrainedAxis !== 'undefined') {
            this.rotate(this.constrainedAxis.normalize(), angle);
        } else {
            this.rotate(this._camera.up, angle);
        }
    };

    /**
     * Translates the camera's position by <code>rate</code> along the camera's view vector.
     *
     * @memberof CameraSpindleController
     *
     * @param {Number} rate The rate to move.
     *
     * @see CameraSpindleController#zoomOut
     */
    CameraSpindleController.prototype.zoomIn = function(rate) {
        zoom(this._camera, (typeof rate !== 'undefined') ? rate : this._zoomRate);
    };

    /**
     * Translates the camera's position by <code>rate</code> along the opposite direction of
     * the camera's view vector.
     *
     * @memberof CameraSpindleController
     *
     * @param {Number} rate The rate to move.
     *
     * @see CameraSpindleController#zoomIn
     */
    CameraSpindleController.prototype.zoomOut = function(rate) {
        zoom(this._camera, (typeof rate !== 'undefined') ? -rate : -this._zoomRate);
    };

    /**
     * @private
     */
    CameraSpindleController.prototype.update = function() {
        var spin = this._spinHandler;
        var rightZoom = this._zoomHandler;
        var wheelZoom = this._zoomWheel;
        var rotating = spin && spin.isMoving() && spin.getMovement();
        var rightZooming = rightZoom && rightZoom.isMoving();
        var wheelZooming = wheelZoom && wheelZoom.isMoving();

        if (rotating) {
            this._spin(spin.getMovement());
        }

        if (spin && !rotating && this.inertiaSpin < 1.0) {
            maintainInertia(spin, this.inertiaSpin, this._spin, this, '_lastInertiaSpinMovement');
        }

        if (rightZooming) {
            this._zoom(rightZoom.getMovement());
        } else if (wheelZooming) {
            this._zoom(wheelZoom.getMovement());
        }

        if (rightZoom && !rightZooming && this.inertiaZoom < 1.0) {
            maintainInertia(rightZoom, this.inertiaZoom, this._zoom, this, '_lastInertiaZoomMovement');
        }

        if (wheelZoom && !wheelZooming && this.inertiaZoom < 1.0) {
            maintainInertia(wheelZoom, this.inertiaZoom, this._zoom, this, '_lastInertiaWheelZoomMovement');
        }

        return true;
    };

    CameraSpindleController.prototype._spin = function(movement) {
        if (this.mode === CameraSpindleControllerMode.AUTO) {
<<<<<<< HEAD
            var point = this._camera.pickEllipsoid(this._ellipsoid, movement.startPosition);
=======
            var point = this._camera.pickEllipsoid(movement.startPosition, this._ellipsoid);
>>>>>>> a1926808
            if (typeof point !== 'undefined') {
                this._pan(movement);
            } else {
                this._rotate(movement);
            }
        } else if (this.mode === CameraSpindleControllerMode.ROTATE) {
            this._rotate(movement);
        } else {
            this._pan(movement);
        }
    };

    CameraSpindleController.prototype._rotate = function(movement) {
        var position = this._camera.position;
        var rho = position.magnitude();
        var rotateRate = this._rotateFactor * (rho - this._rotateRateRangeAdjustment);

        if (rotateRate > this._maximumRotateRate) {
            rotateRate = this._maximumRotateRate;
        }

        if (rotateRate < this._minimumRotateRate) {
            rotateRate = this._minimumRotateRate;
        }

        var phiWindowRatio = (movement.endPosition.x - movement.startPosition.x) / this._canvas.clientWidth;
        var thetaWindowRatio = (movement.endPosition.y - movement.startPosition.y) / this._canvas.clientHeight;

        var deltaPhi = -rotateRate * phiWindowRatio * Math.PI * 2.0;
        var deltaTheta = -rotateRate * thetaWindowRatio * Math.PI;

        this._moveHorizontal(deltaPhi);
        this._moveVertical(deltaTheta);
    };

    CameraSpindleController.prototype._pan = function(movement) {
        var camera = this._camera;
        var p0 = camera.pickEllipsoid(movement.startPosition, this._ellipsoid);
        var p1 = camera.pickEllipsoid(movement.endPosition, this._ellipsoid);

        if (typeof p0 === 'undefined' || typeof p1 === 'undefined') {
            return;
        }

        if (typeof this.constrainedAxis === 'undefined') {
            p0 = p0.normalize();
            p1 = p1.normalize();
            var dot = p0.dot(p1);
            var axis = p0.cross(p1);

            if (dot < 1.0 && !axis.equalsEpsilon(Cartesian3.ZERO, CesiumMath.EPSILON14)) { // dot is in [0, 1]
                var angle = -Math.acos(dot);
                this.rotate(axis, angle);
            }
        } else {
            var startRho = p0.magnitude();
            var startPhi = Math.atan2(p0.y, p0.x);
            var startTheta = Math.acos(p0.z / startRho);

            var endRho = p1.magnitude();
            var endPhi = Math.atan2(p1.y, p1.x);
            var endTheta = Math.acos(p1.z / endRho);

            var deltaPhi = startPhi - endPhi;
            var deltaTheta = startTheta - endTheta;

            var theta = Math.acos(camera.position.z / camera.position.magnitude()) + deltaTheta;
            if (theta < 0 || theta > Math.PI) {
                deltaTheta = 0;
            }

            this._moveHorizontal(deltaPhi);
            this._moveVertical(deltaTheta);
        }
    };

    CameraSpindleController.prototype._zoom = function(movement) {
        handleZoom(this, movement, this._ellipsoid.toCartographic3(this._camera.position).height);
    };

   /**
     * Returns true if this object was destroyed; otherwise, false.
     * <br /><br />
     * If this object was destroyed, it should not be used; calling any function other than
     * <code>isDestroyed</code> will result in a {@link DeveloperError} exception.
     *
     * @memberof CameraSpindleController
     *
     * @return {Boolean} <code>true</code> if this object was destroyed; otherwise, <code>false</code>.
     *
     * @see CameraSpindleController#destroy
     */
    CameraSpindleController.prototype.isDestroyed = function() {
        return false;
    };

    /**
     * Removes mouse and keyboard listeners held by this object.
     * <br /><br />
     * Once an object is destroyed, it should not be used; calling any function other than
     * <code>isDestroyed</code> will result in a {@link DeveloperError} exception.  Therefore,
     * assign the return value (<code>undefined</code>) to the object as done in the example.
     *
     * @memberof CameraSpindleController
     *
     * @return {undefined}
     *
     * @exception {DeveloperError} This object was destroyed, i.e., destroy() was called.
     *
     * @see CameraSpindleController#isDestroyed
     *
     * @example
     * controller = controller && controller.destroy();
     */
    CameraSpindleController.prototype.destroy = function() {
        this._spinHandler = this._spinHandler && this._spinHandler.destroy();
        this._zoomHandler = this._zoomHandler && this._zoomHandler.destroy();
        this._zoomWheel = this._zoomWheel && this._zoomWheel.destroy();
        return destroyObject(this);
    };

    return CameraSpindleController;
});<|MERGE_RESOLUTION|>--- conflicted
+++ resolved
@@ -337,11 +337,7 @@
 
     CameraSpindleController.prototype._spin = function(movement) {
         if (this.mode === CameraSpindleControllerMode.AUTO) {
-<<<<<<< HEAD
-            var point = this._camera.pickEllipsoid(this._ellipsoid, movement.startPosition);
-=======
             var point = this._camera.pickEllipsoid(movement.startPosition, this._ellipsoid);
->>>>>>> a1926808
             if (typeof point !== 'undefined') {
                 this._pan(movement);
             } else {
