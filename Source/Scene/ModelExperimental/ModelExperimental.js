--- conflicted
+++ resolved
@@ -11,12 +11,8 @@
 import destroyObject from "../../Core/destroyObject.js";
 import Matrix4 from "../../Core/Matrix4.js";
 import ModelFeatureTable from "./ModelFeatureTable.js";
-<<<<<<< HEAD
 import MetadataClass from "../MetadataClass.js";
 import B3dmLoader from "./B3dmLoader.js";
-=======
-import Cesium3DTileContentFeatureTable from "./Cesium3DTileContentFeatureTable.js";
->>>>>>> 48d78827
 
 /**
  * A 3D model. This is a new architecture that is more decoupled than the older {@link Model}. This class is still experimental.
@@ -102,30 +98,6 @@
   initialize(this);
 }
 
-<<<<<<< HEAD
-=======
-function createContentFeatureTables(content, featureMetadata) {
-  var contentFeatureTables = [];
-
-  var propertyTables = featureMetadata.propertyTables;
-  for (var i = 0; i < propertyTables.length; i++) {
-    {
-      var propertyTable = propertyTables[i];
-      var contentFeatureTable = new Cesium3DTileContentFeatureTable({
-        content: content,
-        propertyTable: propertyTable,
-      });
-
-      if (contentFeatureTable.featuresLength > 0) {
-        contentFeatureTables.push(contentFeatureTable);
-      }
-    }
-  }
-
-  return contentFeatureTables;
-}
-
->>>>>>> 48d78827
 function createModelFeatureTables(model, featureMetadata) {
   var modelFeatureTables = [];
 
@@ -146,19 +118,12 @@
   return modelFeatureTables;
 }
 
-<<<<<<< HEAD
 function selectFeatureTableId(components, model) {
   var featureTables = model._featureTables;
 
-  // For 3D Tiles 1.0 formats, the feature table always has the "_batchTable" feature table.
+  // For 3D Tiles 1.0 formats, the feature table will always be the first (and only) feature table.
   if (defined(featureTables[MetadataClass.BATCH_TABLE_CLASS_NAME])) {
-    return MetadataClass.BATCH_TABLE_CLASS_NAME;
-=======
-function selectFeatureTableId(components, model, content) {
-  // For 3D Tiles 1.0 formats, the feature table is always the first table
-  if (defined(content) && defined(content.featureMetadata)) {
     return 0;
->>>>>>> 48d78827
   }
 
   var featureIdAttributeIndex = model._featureIdAttributeIndex;
@@ -217,18 +182,6 @@
 
       var components = loader.components;
       var content = model._content;
-<<<<<<< HEAD
-      var featureMetadata = components.featureMetadata;
-
-      if (defined(featureMetadata) && featureMetadata.featureTableCount > 0) {
-        model._featureTables = createModelFeatureTables(model, featureMetadata);
-        // Select the feature table based on the user-defined featureIdAttribute/featureIdTexture index properties.
-        model._featureTableId = selectFeatureTableId(
-          components,
-          model,
-          content
-        );
-=======
 
       // For 3D Tiles 1.0 formats, the feature metadata is owned by the Cesium3DTileContent classes.
       // Otherwise, the metadata is owned by ModelExperimental.
@@ -248,7 +201,6 @@
         }
         propertyTableOwner.featureTables = featureTables;
         propertyTableOwner.featureTableId = featureTableId;
->>>>>>> 48d78827
       }
 
       model._sceneGraph = new ModelExperimentalSceneGraph({
