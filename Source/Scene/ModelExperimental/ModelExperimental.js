import Check from "../../Core/Check.js";
import ColorBlendMode from "../ColorBlendMode.js";
import defined from "../../Core/defined.js";
import defaultValue from "../../Core/defaultValue.js";
import DeveloperError from "../../Core/DeveloperError.js";
import GltfLoader from "../GltfLoader.js";
import ModelExperimentalUtility from "./ModelExperimentalUtility.js";
import ModelExperimentalSceneGraph from "./ModelExperimentalSceneGraph.js";
import Pass from "../../Renderer/Pass.js";
import Resource from "../../Core/Resource.js";
import when from "../../ThirdParty/when.js";
import destroyObject from "../../Core/destroyObject.js";
import Matrix4 from "../../Core/Matrix4.js";
import ModelFeatureTable from "./ModelFeatureTable.js";
import Cesium3DTileContentFeatureTable from "./Cesium3DTileContentFeatureTable.js";
import MetadataClass from "../MetadataClass.js";

/**
 * A 3D model. This is a new architecture that is more decoupled than the older {@link Model}. This class is still experimental.
 *
 * Do not call this function directly, instead use the `from` functions to create
 * the Model from your source data type.
 *
 * @alias ModelExperimental
 * @constructor
 *
 * @param {Object} options Object with the following properties:
 * @param {ResourceLoader} options.loader The loader responsible for loading the 3D model.
 * @param {Resource} options.resource The Resource to the 3D model.
 * @param {Matrix4} [options.modelMatrix=Matrix4.IDENTITY]  The 4x4 transformation matrix that transforms the model from model to world coordinates.
 * @param {Boolean} [options.debugShowBoundingVolume=false] For debugging only. Draws the bounding sphere for each draw command in the model.
 * @param {Boolean} [options.cull=true]  Whether or not to cull the model using frustum/horizon culling. If the model is part of a 3D Tiles tileset, this property will always be false, since the 3D Tiles culling system is used.
 * @param {Boolean} [options.opaquePass=Pass.OPAQUE] The pass to use in the {@link DrawCommand} for the opaque portions of the model.
 * @param {Boolean} [options.allowPicking=true] When <code>true</code>, each primitive is pickable with {@link Scene#pick}.
 * @param {CustomShader} [options.customShader] A custom shader. This will add user-defined GLSL code to the vertex and fragment shaders.
 * @param {Cesium3DTileContent} [options.content] The tile content this model belongs to. This property will be undefined if model is not loaded as part of a tileset.
 * @param {Color} [options.color] A color that blends with the model's rendered color.
 * @param {ColorBlendMode} [options.colorBlendMode=ColorBlendMode.HIGHLIGHT] Defines how the color blends with the model.
 * @param {Number} [options.colorBlendAmount=0.5] Value used to determine the color strength when the <code>colorBlendMode</code> is <code>MIX</code>. A value of 0.0 results in the model's rendered color while a value of 1.0 results in a solid color, with any value in-between resulting in a mix of the two.
 * @param {Boolean} [options.show=true] Whether or not to render the model.
 * @param {Number} [options.featureIdAttributeIndex=0] The index of the feature ID attribute to use for picking features per-instance or per-primitive.
 * @param {Number} [options.featureIdTextureIndex=0] The index of the feature ID texture to use for picking features per-primitive.
 *
 * @private
 * @experimental This feature is using part of the 3D Tiles spec that is not final and is subject to change without Cesium's standard deprecation policy.
 */
export default function ModelExperimental(options) {
  options = defaultValue(options, defaultValue.EMPTY_OBJECT);
  //>>includeStart('debug', pragmas.debug);
  Check.typeOf.object("options.loader", options.loader);
  Check.typeOf.object("options.resource", options.resource);
  //>>includeEnd('debug');

  /**
   * The loader used to load resources for this model.
   *
   * @type {ResourceLoader}
   *
   * @private
   */
  this._loader = options.loader;
  this._resource = options.resource;

  this._modelMatrix = defaultValue(options.modelMatrix, Matrix4.IDENTITY);

  this._resourcesLoaded = false;
  this._drawCommandsBuilt = false;

  this._ready = false;
  this._readyPromise = when.defer();
  this._customShader = options.customShader;
  this._content = options.content;

  this._hasStyle = false;
  this._color = options.color;
  this._colorBlendMode = defaultValue(
    options.colorBlendMode,
    ColorBlendMode.HIGHLIGHT
  );
  this._colorBlendAmount = defaultValue(options.colorBlendAmount, 0.5);
  this._show = defaultValue(options.show, true);

  this._texturesLoaded = false;

  this._cull = defaultValue(options.cull, true);
  this._opaquePass = defaultValue(options.opaquePass, Pass.OPAQUE);
  this._allowPicking = defaultValue(options.allowPicking, true);
  this._show = defaultValue(options.show, true);

  this._featureIdAttributeIndex = defaultValue(
    options.featureIdAttributeIndex,
    0
  );
  this._featureIdTextureIndex = defaultValue(options.featureIdTextureIndex, 0);
  this._featureTables = undefined;
  this._featureTableId = undefined;

  // Keeps track of resources that need to be destroyed when the Model is destroyed.
  this._resources = [];

  this._boundingSphere = undefined;

  this._debugShowBoundingVolumeDirty = false;
  this._debugShowBoundingVolume = defaultValue(
    options.debugShowBoundingVolume,
    false
  );

  initialize(this);
}

function createContentFeatureTables(content, featureMetadata) {
  var contentFeatureTables = {};

  var featureTables = featureMetadata.featureTables;
  for (var featureTableId in featureTables) {
    if (featureTables.hasOwnProperty(featureTableId)) {
      var featureTable = featureTables[featureTableId];
      var contentFeatureTable = new Cesium3DTileContentFeatureTable({
        content: content,
        featureTable: featureTable,
      });

      if (contentFeatureTable.featuresLength > 0) {
        contentFeatureTables[featureTableId] = contentFeatureTable;
      }
    }
  }

  return contentFeatureTables;
}

function createModelFeatureTables(model, featureMetadata) {
  var modelFeatureTables = {};

  var featureTables = featureMetadata.featureTables;
  for (var featureTableId in featureTables) {
    if (featureTables.hasOwnProperty(featureTableId)) {
      var featureTable = featureTables[featureTableId];
      var modelfeatureTable = new ModelFeatureTable({
        model: model,
        featureTable: featureTable,
      });

      if (modelfeatureTable.featuresLength > 0) {
        modelFeatureTables[featureTableId] = modelfeatureTable;
        model._resources.push(modelfeatureTable);
      }
    }
  }

  return modelFeatureTables;
}

function selectFeatureTableId(components, model, content) {
  // For 3D Tiles 1.0 formats, the feature table always has the "_batchTable" feature table.
  if (defined(content) && defined(content.featureMetadata)) {
    return MetadataClass.BATCH_TABLE_CLASS_NAME;
  }

  var featureIdAttributeIndex = model._featureIdAttributeIndex;
  var featureIdTextureIndex = model._featureIdTextureIndex;

  var i, j;
  var featureIdAttribute;
  var featureIdTexture;

  var node;
  // Scan the nodes till we find one with instances, get the feature table ID
  // if the feature ID attribute of the user-selected index is present.
  for (i = 0; i < components.nodes.length; i++) {
    node = components.nodes[i];
    if (defined(node.instances)) {
      featureIdAttribute =
        node.instances.featureIdAttributes[featureIdAttributeIndex];
      if (defined(featureIdAttribute)) {
        return featureIdAttribute.featureTableId;
      }
    }
  }

  // Scan the primitives till we find one with textures or attributes, get the feature table ID
  // if the feature ID attribute/texture of the user-selected index is present.
  for (i = 0; i < components.nodes.length; i++) {
    node = components.nodes[i];
    for (j = 0; j < node.primitives.length; j++) {
      var primitive = node.primitives[j];
      featureIdTexture = primitive.featureIdTextures[featureIdTextureIndex];
      featureIdAttribute =
        primitive.featureIdAttributes[featureIdAttributeIndex];

      if (defined(featureIdTexture)) {
        return featureIdTexture.featureTableId;
      } else if (defined(featureIdAttribute)) {
        return featureIdAttribute.featureTableId;
      }
    }
  }
}

function initialize(model) {
  var loader = model._loader;
  var resource = model._resource;
  var modelMatrix = model._modelMatrix;

  loader.load();

  loader.promise
    .then(function (loader) {
      var components = loader.components;
      var content = model._content;
<<<<<<< HEAD
      var featureMetadata = defined(content)
        ? content._featureMetadata
=======

      // For 3D Tiles 1.0 formats, the feature metadata is owned by the Cesium3DTileContent classes.
      // Otherwise, the metadata is owned by ModelExperimental.
      var hasContent = defined(content);
      var featureTableOwner = hasContent ? content : model;
      var featureMetadata = defined(featureTableOwner.featureMetadata)
        ? content.featureMetadata
>>>>>>> cd144b36
        : components.featureMetadata;

      if (defined(featureMetadata) && featureMetadata.featureTableCount > 0) {
        var featureTableId = selectFeatureTableId(components, model, content);
        var featureTables;
<<<<<<< HEAD
        var featureTableId = defined(content._featureMetadata)
          ? "_batchTable"
          : selectFeatureTableId(components, model);
        if (defined(content)) {
          featureTables = createContentFeatureTables(content, featureMetadata);
          content.featureTables = featureTables;
          content.featureTableId = featureTableId;
        } else {
          featureTables = createModelFeatureTables(model, featureMetadata);
          model._featureTables = featureTables;
          model.featureTableId = featureTableId;
        }
=======
        if (hasContent) {
          featureTables = createContentFeatureTables(content, featureMetadata);
        } else {
          featureTables = createModelFeatureTables(model, featureMetadata);
        }
        featureTableOwner.featureTables = featureTables;
        featureTableOwner.featureTableId = featureTableId;
>>>>>>> cd144b36
      }

      model._sceneGraph = new ModelExperimentalSceneGraph({
        model: model,
        modelComponents: components,
        modelMatrix: modelMatrix,
      });
      model._resourcesLoaded = true;
    })
    .otherwise(function () {
      ModelExperimentalUtility.getFailedLoadFunction(this, "model", resource);
    });

  loader.texturesLoadedPromise
    .then(function () {
      model._texturesLoaded = true;
    })
    .otherwise(function () {
      ModelExperimentalUtility.getFailedLoadFunction(this, "model", resource);
    });
}

Object.defineProperties(ModelExperimental.prototype, {
  /**
   * When <code>true</code>, this model is ready to render, i.e., the external binary, image,
   * and shader files were downloaded and the WebGL resources were created.  This is set to
   * <code>true</code> right before {@link ModelExperimental#readyPromise} is resolved.
   *
   * @memberof ModelExperimental.prototype
   *
   * @type {Boolean}
   * @readonly
   *
   * @default false
   */
  ready: {
    get: function () {
      return this._ready;
    },
  },

  /**
   * Gets the promise that will be resolved when this model is ready to render, i.e. when the external resources
   * have been downloaded and the WebGL resources are created.
   * <p>
   * This promise is resolved at the end of the frame before the first frame the model is rendered in.
   * </p>
   *
   * @memberof ModelExperimental.prototype
   *
   * @type {Promise.<ModelExperimental>}
   * @readonly
   */
  readyPromise: {
    get: function () {
      return this._readyPromise.promise;
    },
  },

  /**
   * Whether or not to cull the model using frustum/horizon culling. If the model is part of a 3D Tiles tileset, this property
   * will always be false, since the 3D Tiles culling system is used.
   *
   * @type {Boolean}
   * @readonly
   *
   * @private
   */
  cull: {
    get: function () {
      return this._cull;
    },
  },

  /**
   * The pass to use in the {@link DrawCommand} for the opaque portions of the model.
   *
   * @type {Pass}
   * @readonly
   *
   * @private
   */
  opaquePass: {
    get: function () {
      return this._opaquePass;
    },
  },

  /**
   * The model's custom shader, if it exists.
   *
   * @memberof ModelExperimental.prototype
   *
   * @type {CustomShader}
   * @readonly
   *
   * @private
   */
  customShader: {
    get: function () {
      return this._customShader;
    },
  },

  /**
   * The tile content this model belongs to, if it is loaded as part of a {@link Cesium3DTileset}.
   *
   * @memberof ModelExperimental.prototype
   *
   * @type {Cesium3DTileContent}
   * @readonly
   *
   * @private
   */
  content: {
    get: function () {
      return this._content;
    },
  },

  /**
   * The color to blend with the model's rendered color.
   *
   * @memberof ModelExperimental.prototype
   *
   * @type {Color}
   *
   * @private
   */
  color: {
    get: function () {
      return this._color;
    },
    set: function (value) {
      if (value !== this._color) {
        this.resetDrawCommands();
      }
      this._color = value;
    },
  },

  /**
   * Defines how the color blends with the model.
   *
   * @memberof ModelExperimental.prototype
   *
   * @type {ColorBlendMode}
   * @default ColorBlendMode.HIGHLIGHT
   *
   * @private
   */
  colorBlendMode: {
    get: function () {
      return this._colorBlendMode;
    },
    set: function (value) {
      if (value !== this._colorBlendMode) {
        this.resetDrawCommands();
      }
      this._colorBlendMode = value;
    },
  },

  /**
   * Value used to determine the color strength when the <code>colorBlendMode</code> is <code>MIX</code>. A value of 0.0 results in the model's rendered color while a value of 1.0 results in a solid color, with any value in-between resulting in a mix of the two.
   *
   * @memberof ModelExperimental.prototype
   *
   * @type {Number}
   * @default 0.5
   *
   * @private
   */
  colorBlendAmount: {
    get: function () {
      return this._colorBlendAmount;
    },
    set: function (value) {
      if (value !== this._color) {
        this.resetDrawCommands();
      }
      this._colorBlendAmount = value;
    },
  },

  /**
   * Whether or not this model has a style applied to it.
   *
   * @memberof ModelExperimental.prototype
   *
   * @type {Boolean}
   * @default false
   *
   * @private
   */
  hasStyle: {
    get: function () {
      return this._hasStyle;
    },
    set: function (value) {
      if (value !== this._hasStyle) {
        this.resetDrawCommands();
      }
      this._hasStyle = value;
    },
  },

  /** The ID for the feature table to use for picking and styling in this model.
   *
   * @memberof ModelExperimental.prototype
   *
   * @type {String}
   * @readonly
   *
   * @private
   */
  featureTableId: {
    get: function () {
      return this._featureTableId;
    },
    set: function (value) {
      this._featureTableId = value;
    },
  },

  /**
   * Whether or not to show the model.
   *
   * @memberof ModelExperimental.prototype
   *
   * @type {Color}
   *
   * @private
   */
  show: {
    get: function () {
      return this._show;
    },
    set: function (value) {
      if (value !== this._color) {
        this.resetDrawCommands();
      }
      this._show = value;
    },
  },

  /*
   * The feature tables for this model.
   *
   * @memberof ModelExperimental.prototype
   *
   * @type {Object.<String,ModelFeatureTable>}
   * @readonly
   *
   * @private
   */
  featureTables: {
    get: function () {
      return this._featureTables;
    },
    set: function (value) {
      this._featureTables = value;
    },
  },

  /**
   * When <code>true</code>, each primitive is pickable with {@link Scene#pick}.  When <code>false</code>, GPU memory is saved.
   *
   * @type {Boolean}
   * @readonly
   *
   * @private
   */
  allowPicking: {
    get: function () {
      return this._allowPicking;
    },
  },

  /**
   * Gets the model's bounding sphere.
   *
   * @memberof ModelExperimental.prototype
   *
   * @type {BoundingSphere}
   * @readonly
   *
   * @private
   */
  boundingSphere: {
    get: function () {
      //>>includeStart('debug', pragmas.debug);
      if (!this._ready) {
        throw new DeveloperError(
          "The model is not loaded. Use ModelExperimental.readyPromise or wait for ModelExperimental.ready to be true."
        );
      }
      //>>includeEnd('debug');

      return this._sceneGraph._boundingSphere;
    },
  },

  /**
   * The 4x4 transformation matrix that transforms the model from model to world coordinates.
   * When this is the identity matrix, the model is drawn in world coordinates, i.e., Earth's Cartesian WGS84 coordinates.
   * Local reference frames can be used by providing a different transformation matrix, like that returned
   * by {@link Transforms.eastNorthUpToFixedFrame}.
   *
   * @type {Matrix4}

   * @default {@link Matrix4.IDENTITY}
   *
   * @example
   * var origin = Cesium.Cartesian3.fromDegrees(-95.0, 40.0, 200000.0);
   * m.modelMatrix = Cesium.Transforms.eastNorthUpToFixedFrame(origin);
   */
  modelMatrix: {
    get: function () {
      return this._modelMatrix;
    },
    set: function (value) {
      this._modelMatrix = value;
    },
  },

  /**
   * This property is for debugging only; it is not for production use nor is it optimized.
   * <p>
   * Draws the bounding sphere for each draw command in the model.
   * </p>
   *
   * @memberof ModelExperimental.prototype
   *
   * @type {Boolean}
   *
   * @default false
   */
  debugShowBoundingVolume: {
    get: function () {
      return this._debugShowBoundingVolume;
    },
    set: function (value) {
      if (this._debugShowBoundingVolume !== value) {
        this._debugShowBoundingVolumeDirty = true;
      }
      this._debugShowBoundingVolume = value;
    },
  },

  /**
   * The index of the feature ID attribute to use for picking features per-instance or per-primitive.
   *
   * @memberof ModelExperimental.prototype
   *
   * @type {Number}
   *
   * @default 0
   */
  featureIdAttributeIndex: {
    get: function () {
      return this._featureIdAttributeIndex;
    },
  },

  /**
   * The index of the feature ID texture to use for picking features per-primitive.
   *
   * @memberof ModelExperimental.prototype
   *
   * @type {Number}
   *
   * @default 0
   */
  featureIdTextureIndex: {
    get: function () {
      return this._featureIdTextureIndex;
    },
  },
});

/**
 * Called when {@link Viewer} or {@link CesiumWidget} render the scene to
 * get the draw commands needed to render this primitive.
 * <p>
 * Do not call this function directly.  This is documented just to
 * list the exceptions that may be propagated when the scene is rendered:
 * </p>
 *
 * @exception {RuntimeError} Failed to load external reference.
 */
ModelExperimental.prototype.update = function (frameState) {
  // Keep processing the model every frame until the main resources
  // (buffer views) and textures (which may be loaded asynchronously)
  // are processed.
  if (!this._resourcesLoaded || !this._texturesLoaded) {
    this._loader.process(frameState);
  }

  // A custom shader may have to load texture uniforms.
  if (defined(this._customShader)) {
    this._customShader.update(frameState);
  }

  // short-circuit if the model resources aren't ready.
  if (!this._resourcesLoaded) {
    return;
  }

  if (!this._drawCommandsBuilt) {
    this._sceneGraph.buildDrawCommands(frameState);
    this._drawCommandsBuilt = true;

    var model = this;
    // Set the model as ready after the first frame render since the user might set up events subscribed to
    // the post render event, and the model may not be ready for those past the first frame.
    frameState.afterRender.push(function () {
      model._ready = true;
      model._readyPromise.resolve(model);
    });
  }

  var featureTables = this._featureTables;
  if (defined(featureTables)) {
    for (var featureTableId in featureTables) {
      if (featureTables.hasOwnProperty(featureTableId)) {
        var featureTable = featureTables[featureTableId];
        featureTable.update(frameState);
      }
    }
  }

  if (this._debugShowBoundingVolumeDirty) {
    updateShowBoundingVolume(this._sceneGraph, this._debugShowBoundingVolume);
    this._debugShowBoundingVolumeDirty = false;
  }

  // Check for show here because we still want the draw commands to be built so user can instantly see the model
  // when show is set to true.
  if (this._show) {
    frameState.commandList.push.apply(
      frameState.commandList,
      this._sceneGraph._drawCommands
    );
  }
};

/**
 * Resets the draw commands for this model.
 *
 * @private
 */
ModelExperimental.prototype.resetDrawCommands = function () {
  this._drawCommandsBuilt = false;
  this._sceneGraph._drawCommands = [];
};

/**
 * Returns true if this object was destroyed; otherwise, false.
 * <br /><br />
 * If this object was destroyed, it should not be used; calling any function other than
 * <code>isDestroyed</code> will result in a {@link DeveloperError} exception.
 *
 * @returns {Boolean} <code>true</code> if this object was destroyed; otherwise, <code>false</code>.
 *
 * @see ModelExperimental#destroy
 */
ModelExperimental.prototype.isDestroyed = function () {
  return false;
};

/**
 * Destroys the WebGL resources held by this object.  Destroying an object allows for deterministic
 * release of WebGL resources, instead of relying on the garbage collector to destroy this object.
 * <br /><br />
 * Once an object is destroyed, it should not be used; calling any function other than
 * <code>isDestroyed</code> will result in a {@link DeveloperError} exception.  Therefore,
 * assign the return value (<code>undefined</code>) to the object as done in the example.
 *
 * @exception {DeveloperError} This object was destroyed, i.e., destroy() was called.
 *
 *
 * @example
 * model = model && model.destroy();
 *
 * @see ModelExperimental#isDestroyed
 */
ModelExperimental.prototype.destroy = function () {
  var loader = this._loader;
  if (defined(loader)) {
    loader.destroy();
  }

  var resources = this._resources;
  for (var i = 0; i < resources.length; i++) {
    resources[i].destroy();
  }

  destroyObject(this);
};

/**
 * <p>
 * Creates a model from a glTF asset.  When the model is ready to render, i.e., when the external binary, image,
 * and shader files are downloaded and the WebGL resources are created, the {@link Model#readyPromise} is resolved.
 * </p>
 * <p>
 * The model can be a traditional glTF asset with a .gltf extension or a Binary glTF using the .glb extension.
 *
 * @param {Object} options Object with the following properties:
 * @param {String|Resource|Uint8Array|Object} options.gltf A Resource/URL to a glTF/glb file, a binary glTF buffer, or a JSON object containing the glTF contents
 * @param {String|Resource} [options.basePath=''] The base path that paths in the glTF JSON are relative to.
 * @param {Matrix4} [options.modelMatrix=Matrix4.IDENTITY] The 4x4 transformation matrix that transforms the model from model to world coordinates.
 * @param {Boolean} [options.incrementallyLoadTextures=true] Determine if textures may continue to stream in after the model is loaded.
 * @param {Boolean} [options.releaseGltfJson=false] When true, the glTF JSON is released once the glTF is loaded. This is is especially useful for cases like 3D Tiles, where each .gltf model is unique and caching the glTF JSON is not effective.
 * @param {Boolean} [options.debugShowBoundingVolume=false] For debugging only. Draws the bounding sphere for each draw command in the model.
 * @param {Boolean} [options.cull=true]  Whether or not to cull the model using frustum/horizon culling. If the model is part of a 3D Tiles tileset, this property will always be false, since the 3D Tiles culling system is used.
 * @param {Boolean} [options.opaquePass=Pass.OPAQUE] The pass to use in the {@link DrawCommand} for the opaque portions of the model.
 * @param {Axis} [options.upAxis=Axis.Y] The up-axis of the glTF model.
 * @param {Axis} [options.forwardAxis=Axis.Z] The forward-axis of the glTF model.
 * @param {Boolean} [options.allowPicking=true] When <code>true</code>, each primitive is pickable with {@link Scene#pick}.
 * @param {CustomShader} [options.customShader] A custom shader. This will add user-defined GLSL code to the vertex and fragment shaders.
 * @param {Cesium3DTileContent} [options.content] The tile content this model belongs to. This property will be undefined if model is not loaded as part of a tileset.
 * @param {Boolean} [options.show=true] Whether or not to render the model.
 * @param {Number} [options.featureIdAttributeIndex=0] The index of the feature ID attribute to use for picking features per-instance or per-primitive.
 * @param {Number} [options.featureIdTextureIndex=0] The index of the feature ID texture to use for picking features per-primitive.
 *
 * @returns {ModelExperimental} The newly created model.
 *
 * @private
 */
ModelExperimental.fromGltf = function (options) {
  options = defaultValue(options, defaultValue.EMPTY_OBJECT);
  //>>includeStart('debug', pragmas.debug);
  Check.defined("options.gltf", options.gltf);
  //>>includeEnd('debug');

  var loaderOptions = {
    releaseGltfJson: options.releaseGltfJson,
    incrementallyLoadTextures: options.incrementallyLoadTextures,
    upAxis: options.upAxis,
    forwardAxis: options.forwardAxis,
  };

  var gltf = options.gltf;

  var basePath = defaultValue(options.basePath, "");
  var baseResource = Resource.createIfNeeded(basePath);

  if (defined(gltf.asset)) {
    loaderOptions.gltfJson = gltf;
    loaderOptions.baseResource = baseResource;
    loaderOptions.gltfResource = baseResource;
  } else if (gltf instanceof Uint8Array) {
    loaderOptions.typedArray = gltf;
    loaderOptions.baseResource = baseResource;
    loaderOptions.gltfResource = baseResource;
  } else {
    loaderOptions.gltfResource = Resource.createIfNeeded(options.gltf);
  }

  var loader = new GltfLoader(loaderOptions);

  var modelOptions = {
    loader: loader,
    resource: loaderOptions.gltfResource,
    modelMatrix: options.modelMatrix,
    debugShowBoundingVolume: options.debugShowBoundingVolume,
    cull: options.cull,
    opaquePass: options.opaquePass,
    allowPicking: options.allowPicking,
    customShader: options.customShader,
    content: options.content,
    show: options.show,
    featureIdAttributeIndex: options.featureIdAttributeIndex,
    featureIdTextureIndex: options.featureIdTextureIndex,
  };
  var model = new ModelExperimental(modelOptions);

  return model;
};

function updateShowBoundingVolume(sceneGraph, debugShowBoundingVolume) {
  var drawCommands = sceneGraph._drawCommands;
  for (var i = 0; i < drawCommands.length; i++) {
    drawCommands[i].debugShowBoundingVolume = debugShowBoundingVolume;
  }
}<|MERGE_RESOLUTION|>--- conflicted
+++ resolved
@@ -209,10 +209,6 @@
     .then(function (loader) {
       var components = loader.components;
       var content = model._content;
-<<<<<<< HEAD
-      var featureMetadata = defined(content)
-        ? content._featureMetadata
-=======
 
       // For 3D Tiles 1.0 formats, the feature metadata is owned by the Cesium3DTileContent classes.
       // Otherwise, the metadata is owned by ModelExperimental.
@@ -220,26 +216,11 @@
       var featureTableOwner = hasContent ? content : model;
       var featureMetadata = defined(featureTableOwner.featureMetadata)
         ? content.featureMetadata
->>>>>>> cd144b36
         : components.featureMetadata;
 
       if (defined(featureMetadata) && featureMetadata.featureTableCount > 0) {
         var featureTableId = selectFeatureTableId(components, model, content);
         var featureTables;
-<<<<<<< HEAD
-        var featureTableId = defined(content._featureMetadata)
-          ? "_batchTable"
-          : selectFeatureTableId(components, model);
-        if (defined(content)) {
-          featureTables = createContentFeatureTables(content, featureMetadata);
-          content.featureTables = featureTables;
-          content.featureTableId = featureTableId;
-        } else {
-          featureTables = createModelFeatureTables(model, featureMetadata);
-          model._featureTables = featureTables;
-          model.featureTableId = featureTableId;
-        }
-=======
         if (hasContent) {
           featureTables = createContentFeatureTables(content, featureMetadata);
         } else {
@@ -247,7 +228,6 @@
         }
         featureTableOwner.featureTables = featureTables;
         featureTableOwner.featureTableId = featureTableId;
->>>>>>> cd144b36
       }
 
       model._sceneGraph = new ModelExperimentalSceneGraph({
