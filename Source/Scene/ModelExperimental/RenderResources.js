--- conflicted
+++ resolved
@@ -301,11 +301,9 @@
     nodeRenderResources.instancingTranslationMax,
     nodeRenderResources.instancingTranslationMin
   );
-<<<<<<< HEAD
   this.uniformMap = {};
 
   // Static properties.
-=======
   /**
    * A dictionary mapping uniform name to functions that return the uniform
    * values.
@@ -345,7 +343,6 @@
    *
    * @private
    */
->>>>>>> 09684e40
   this.renderStateOptions = {
     depthTest: {
       enabled: true,
