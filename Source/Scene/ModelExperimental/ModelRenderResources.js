import Check from "../../Core/Check.js";
import defined from "../../Core/defined.js";
import ShaderBuilder from "../../Renderer/ShaderBuilder.js";

/**
 * Model render resources are for setting details that are consistent across
 * the entire model.
 *
 * @constructor
 * @param {ModelExperimental} model The model that will be rendered
 *
 * @private
 */
export default function ModelRenderResources(model) {
  //>>includeStart('debug', pragmas.debug);
  Check.typeOf.object("model", model);
  //>>includeEnd('debug');

  /**
   * An object used to build a shader incrementally. Each pipeline stage
   * may add lines of shader code to this object.
   *
   * @type {ShaderBuilder}
   * @readonly
   *
   * @private
   */
  this.shaderBuilder = new ShaderBuilder();
  /**
   * A reference to the model.
   *
   * @type {ModelExperimental}
   * @readonly
   *
   * @private
   */
  this.model = model;
<<<<<<< HEAD

  /**
   * A dictionary mapping uniform name to functions that return the uniform
   * values.
   *
   * @type {Object.<String, Function>}
=======
  /**
   * The feature table ID to use for determining features within the model.
   *
   * @type {String}
>>>>>>> a10a6a7e
   * @readonly
   *
   * @private
   */
<<<<<<< HEAD
  this.uniformMap = {};
=======
  this.featureTableId = defined(model.content)
    ? model.content.featureTableId
    : model.featureTableId;
>>>>>>> a10a6a7e
}<|MERGE_RESOLUTION|>--- conflicted
+++ resolved
@@ -35,28 +35,27 @@
    * @private
    */
   this.model = model;
-<<<<<<< HEAD
 
   /**
    * A dictionary mapping uniform name to functions that return the uniform
    * values.
    *
    * @type {Object.<String, Function>}
-=======
+   * @readonly
+   *
+   * @private
+   */
+  this.uniformMap = {};
+
   /**
    * The feature table ID to use for determining features within the model.
    *
    * @type {String}
->>>>>>> a10a6a7e
    * @readonly
    *
    * @private
    */
-<<<<<<< HEAD
-  this.uniformMap = {};
-=======
   this.featureTableId = defined(model.content)
     ? model.content.featureTableId
     : model.featureTableId;
->>>>>>> a10a6a7e
 }