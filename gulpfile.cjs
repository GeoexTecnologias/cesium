/*eslint-env node*/
"use strict";

const fs = require("fs");
const path = require("path");
const os = require("os");
const child_process = require("child_process");
const crypto = require("crypto");
const zlib = require("zlib");
const readline = require("readline");
const request = require("request");

const globby = require("globby");
const gulpTap = require("gulp-tap");
const open = require("open");
const rimraf = require("rimraf");
const glslStripComments = require("glsl-strip-comments");
const mkdirp = require("mkdirp");
const mergeStream = require("merge-stream");
const streamToPromise = require("stream-to-promise");
const gulp = require("gulp");
const gulpInsert = require("gulp-insert");
const gulpZip = require("gulp-zip");
const gulpRename = require("gulp-rename");
const gulpReplace = require("gulp-replace");
const Promise = require("bluebird");
const Karma = require("karma");
const yargs = require("yargs");
const AWS = require("aws-sdk");
const mime = require("mime");
const cleanCSS = require("gulp-clean-css");
const typescript = require("typescript");
const esbuild = require("esbuild");
const istanbul = require("istanbul-lib-instrument");

const packageJson = require("./package.json");
let version = packageJson.version;
if (/\.0$/.test(version)) {
  version = version.substring(0, version.length - 2);
}

const karmaConfigFile = path.join(__dirname, "Specs/karma.conf.cjs");
const travisDeployUrl =
  "http://cesium-dev.s3-website-us-east-1.amazonaws.com/cesium/";

//Gulp doesn't seem to have a way to get the currently running tasks for setting
//per-task variables.  We use the command line argument here to detect which task is being run.
const taskName = process.argv[2];
const noDevelopmentGallery = taskName === "release" || taskName === "make-zip";
const verbose = yargs.argv.verbose;

let concurrency = yargs.argv.concurrency;
if (!concurrency) {
  concurrency = os.cpus().length;
}
const sourceFiles = [
  "Source/**/*.js",
  "!Source/*.js",
  "!Source/Workers/**",
  "!Source/WorkersES6/**",
  "Source/WorkersES6/createTaskProcessorWorker.js",
  "!Source/ThirdParty/Workers/**",
  "!Source/ThirdParty/google-earth-dbroot-parser.js",
  "!Source/ThirdParty/_*",
];

const filesToClean = [
  "Source/Cesium.js",
  "Source/Shaders/**/*.js",
  "Source/Workers/**",
  "!Source/Workers/cesiumWorkerBootstrapper.js",
  "!Source/Workers/transferTypedArrayTest.js",
  "Source/ThirdParty/Shaders/*.js",
  "Source/**/*.d.ts",
  "Specs/SpecList.js",
  "Specs/jasmine/**",
  "Apps/Sandcastle/jsHintOptions.js",
  "Apps/Sandcastle/gallery/gallery-index.js",
  "Apps/Sandcastle/templates/bucket.css",
  "Cesium-*.zip",
  "cesium-*.tgz",
];

const workerSourceFiles = ["Source/WorkersES6/**"];
const specFiles = ["Specs/**/*Spec.js"];
const testWorkers = ["Specs/TestWorkers/*.js"];
const cssFiles = "Source/**/*.css";
const shaderFiles = [
  "Source/Shaders/**/*.glsl",
  "Source/ThirdParty/Shaders/*.glsl",
];

const copyrightHeader = fs.readFileSync(
  path.join("Source", "copyrightHeader.js"),
  "utf8"
);

function escapeCharacters(token) {
  return token.replace(/[\-\[\]\/\{\}\(\)\*\+\?\.\\\^\$\|]/g, "\\$&");
}

function constructRegex(pragma, exclusive) {
  const prefix = exclusive ? "exclude" : "include";
  pragma = escapeCharacters(pragma);

  const s =
    `[\\t ]*\\/\\/>>\\s?${prefix}Start\\s?\\(\\s?(["'])${pragma}\\1\\s?,\\s?pragmas\\.${pragma}\\s?\\)\\s?;?` +
    // multiline code block
    `[\\s\\S]*?` +
    // end comment
    `[\\t ]*\\/\\/>>\\s?${prefix}End\\s?\\(\\s?(["'])${pragma}\\2\\s?\\)\\s?;?\\s?[\\t ]*\\n?`;

  return new RegExp(s, "gm");
}

const pragmas = {
  debug: false,
};
const stripPragmaPlugin = {
  name: "strip-pragmas",
  setup: (build) => {
    const readFile = Promise.promisify(fs.readFile);
    build.onLoad({ filter: /\.js$/ }, async (args) => {
      let source = await readFile(args.path, "utf8");

      try {
        for (const key in pragmas) {
          if (pragmas.hasOwnProperty(key)) {
            source = source.replace(constructRegex(key, pragmas[key]), "");
          }
        }

        return { contents: source };
      } catch (e) {
        return {
          errors: {
            text: e.message,
          },
        };
      }
    });
  },
};

// Print an esbuild warning
function printBuildWarning({ location, text }) {
  const { column, file, line, lineText, suggestion } = location;

  let message = `\n
  > ${file}:${line}:${column}: warning: ${text}
  ${lineText}
  `;

  if (suggestion && suggestion !== "") {
    message += `\n${suggestion}`;
  }

  console.log(message);
}

// Ignore `eval` warnings in third-party code we don't have control over
function handleBuildWarnings(result) {
  for (const warning of result.warnings) {
    if (
      !warning.location.file.includes("protobufjs.js") &&
      !warning.location.file.includes("Build/Cesium")
    ) {
      printBuildWarning(warning);
    }
  }
}

async function buildCesiumJs(options) {
  const css = globby.sync(cssFiles);

  // Build ESM
  const result = await esbuild.build({
    entryPoints: ["Source/Cesium.js"],
    bundle: true,
    format: "esm",
    minify: options.minify,
    sourcemap: options.sourcemap,
    target: "es6",
    external: ["https", "http", "url", "zlib"],
    outfile: path.join(options.path, "index.js"),
    plugins: options.removePragmas ? [stripPragmaPlugin] : undefined,
    incremental: options.incremental,
    logLevel: "error", // print errors immediately, and collect warnings so we can filter out known ones
  });

  handleBuildWarnings(result);

  const results = [result];

  // Copy and minify CSS and third party
  await esbuild.build({
    entryPoints: [
      "Source/ThirdParty/google-earth-dbroot-parser.js",
      ...css, // Load and optionally minify css
    ],
    loader: {
      ".gif": "text",
      ".png": "text",
    },
    minify: options.minify,
    sourcemap: options.sourcemap,
    target: "es6",
    outdir: options.path,
  });

  // Build IIFE
  if (options.iife) {
    const result = await esbuild.build({
      entryPoints: ["Source/Cesium.js"],
      bundle: true,
      sourcemap: options.sourcemap,
      format: "iife",
      globalName: "Cesium",
      minify: options.minify,
      target: "es6",
      external: ["https", "http", "url", "zlib"],
      outfile: path.join(options.path, "Cesium.js"),
      plugins: options.removePragmas ? [stripPragmaPlugin] : undefined,
      incremental: options.incremental,
      logLevel: "error", // print errors immediately, and collect warnings so we can filter out known ones
    });

    handleBuildWarnings(result);

    results.push(result);
  }

  if (options.node) {
    const result = await esbuild.build({
      entryPoints: ["Source/Cesium.js"],
      bundle: true,
      format: "cjs",
      platform: "node",
      minify: options.minify,
      plugins: options.removePragmas ? [stripPragmaPlugin] : undefined,
      incremental: options.incremental,
      outfile: path.join(options.path, "index.cjs"),
      logLevel: "error", // print errors immediately, and collect warnings so we can filter out known ones
    });

    handleBuildWarnings(result);
    results.push(result);
  }

  return results;
}

/**
 * Bundles the workers and outputs to the Source/Workers directory
 * @param {Object} options
 * @param {boolean} [options.minify=false] true if the worker output should be minified
 * @param {boolean} [options.sourcemap=false] true if a sourcemap should be generated
 * @param {String} options.path true if the worker output should be minified
 * @returns {Promise.<Object>} esbuild result
 */
async function createWorkers(options) {
  const workersES6 = globby.sync(workerSourceFiles);
  const workers = globby.sync([
    "Source/Workers/**",
    "Source/ThirdParty/Workers/**",
  ]);

  const result = esbuild.build({
    entryPoints: workersES6,
    bundle: true,
    globalName: "CesiumWorker",
    format: "iife",
    minify: options.minify,
    target: "es6",
    banner: {
      js: copyrightHeader,
    },
    sourcemap: options.sourcemap,
    external: ["https", "http", "zlib"],
    outdir: path.join(options.path, "Workers"),
    plugins: options.removePragmas ? [stripPragmaPlugin] : undefined,
    incremental: options.incremental,
  });

  await esbuild.build({
    entryPoints: workers,
    banner: {
      js: copyrightHeader,
    },
    outdir: path.join(options.path),
    outbase: "Source", // Maintain existing file paths
    // Only return results from ES6 workers. Third party workers are unlikely to change.
  });

  return result;
}

const externalResolvePlugin = {
  name: "external-cesium",
  setup: (build) => {
    build.onResolve({ filter: new RegExp(`Cesium\.js$`) }, () => {
      return {
        path: "Cesium",
        namespace: "external-cesium",
      };
    });

    build.onLoad(
      {
        filter: new RegExp(`^Cesium$`),
        namespace: "external-cesium",
      },
      () => {
        const contents = `module.exports = Cesium`;
        return {
          contents,
        };
      }
    );
  },
};

async function buildSpecs(options) {
  options = options || {};

  const results = await esbuild.build({
    entryPoints: [
      "Specs/spec-main.js",
      "Specs/SpecList.js",
      "Specs/karma-main.js",
    ],
    bundle: true,
    format: "esm",
    sourcemap: true,
    target: "es6",
    outdir: path.join("Build", "Specs"),
    plugins: [externalResolvePlugin],
    incremental: options.incremental,
  });

  const testWorkerFiles = globby.sync(testWorkers);
  await esbuild.build({
    entryPoints: testWorkerFiles,
    bundle: true,
    globalName: "CesiumWorker",
    format: "iife",
    target: "es6",
    sourcemap: true,
    external: ["https", "http", "zlib"],
    outdir: path.join("Build", "Specs", "TestWorkers"),
    // Only rebuild if Spec files change. Test workers are unlikely to change.
  });

  return results;
}

async function build(options) {
  options = options || {};
  mkdirp.sync("Build");

  const outputDirectory = path.join(
    "Build",
    `Cesium${!options.minify ? "Unminified" : ""}`
  );
  rimraf.sync(outputDirectory);

  fs.writeFileSync(
    "Build/package.json",
    JSON.stringify({
      type: "commonjs",
    }),
    "utf8"
  );

  glslToJavaScript(options.minify, "Build/minifyShaders.state");
  createCesiumJs();
  createSpecList();
  createJsHintOptions();
  return Promise.join(
    buildCesiumJs({
      minify: options.minify,
      iife: true,
      sourcemap: options.sourcemap,
      removePragmas: options.removePragmas,
      path: outputDirectory,
      node: options.node,
    }),
    createWorkers({
      minify: options.minify,
      sourcemap: options.sourcemap,
      path: outputDirectory,
      removePragmas: options.removePragmas,
    }),
    createGalleryList(),
    buildSpecs()
  ).then(() => {
    return copyAssets({
      outputDirectory: outputDirectory,
    });
  });
}

gulp.task("build", function () {
  const argv = yargs.argv;
  const minify = argv.minify ? argv.minify : false;
  const removePragmas = argv.pragmas ? argv.pragmas : false;
  const sourcemap = argv.sourcemap ? argv.sourcemap : true;
  const node = argv.node ? argv.node : true;

  return build({
    minify: minify,
    removePragmas: removePragmas,
    sourcemap: sourcemap,
    node: node,
  });
});

gulp.task(
  "build-watch",
  gulp.series("build", async function () {
    const argv = yargs.argv;
    const minify = argv.minify ? argv.minify : false;
    const removePragmas = argv.pragmas ? argv.pragmas : false;
    const sourcemap = argv.sourcemap ? argv.sourcemap : true;

    const outputDirectory = path.join(
      "Build",
      `Cesium${!minify ? "Unminified" : ""}`
    );

    let [esmResult, iifeResult, cjsResult] = await buildCesiumJs({
      minify: minify,
      path: outputDirectory,
      removePragmas: removePragmas,
      sourcemap: sourcemap,
      incremental: true,
    });

    let specResult = await buildSpecs({
      incremental: true,
    });

    let workerResult = await createWorkers({
      minify: minify,
      path: outputDirectory,
      removePragmas: removePragmas,
      sourcemap: sourcemap,
      incremental: true,
    });

    gulp.watch(shaderFiles, async () => {
      glslToJavaScript(minify, "Build/minifyShaders.state");
      esmResult = await esmResult.rebuild();

      if (iifeResult) {
        iifeResult = await iifeResult.rebuild();
      }

      if (cjsResult) {
        cjsResult = await cjsResult.rebuild();
      }
    });

    gulp.watch(sourceFiles, async () => {
      esmResult = await esmResult.rebuild();

      if (iifeResult) {
        iifeResult = await iifeResult.rebuild();
      }

      if (cjsResult) {
        cjsResult = await cjsResult.rebuild();
      }
    });

    gulp.watch(
      specFiles,
      {
        events: ["add", "unlink"],
      },
      async () => {
        createSpecList();
        specResult = await specResult.rebuild();
      }
    );

    gulp.watch(
      specFiles,
      {
        events: ["change"],
      },
      async () => {
        specResult = await specResult.rebuild();
      }
    );

    gulp.watch(workerSourceFiles, async () => {
      workerResult = await workerResult.rebuild();
    });

    process.on("SIGINT", () => {
      // Free up resources
      esmResult.rebuild.dispose();

      if (iifeResult) {
        iifeResult.rebuild.dispose();
      }

      if (cjsResult) {
        cjsResult.rebuild.dispose();
      }

      specResult.rebuild.dispose();
      workerResult.rebuild.dispose();
      process.exit(0);
    });
  })
);

gulp.task("build-ts", function () {
  createTypeScriptDefinitions();
  return Promise.resolve();
});

gulp.task("build-apps", function () {
  return Promise.join(buildCesiumViewer(), buildSandcastle());
});

gulp.task("build-third-party", function () {
  return generateThirdParty();
});

gulp.task("clean", function (done) {
  rimraf.sync("Build");
  globby.sync(filesToClean).forEach(function (file) {
    rimraf.sync(file);
  });
  done();
});

function cloc() {
  let cmdLine;

  //Run cloc on primary Source files only
  const source = new Promise(function (resolve, reject) {
    cmdLine =
      "npx cloc" +
      " --quiet --progress-rate=0" +
      " Source/ --exclude-dir=Assets,ThirdParty,Workers --not-match-f=copyrightHeader.js";

    child_process.exec(cmdLine, function (error, stdout, stderr) {
      if (error) {
        console.log(stderr);
        return reject(error);
      }
      console.log("Source:");
      console.log(stdout);
      resolve();
    });
  });

  //If running cloc on source succeeded, also run it on the tests.
  return source.then(function () {
    return new Promise(function (resolve, reject) {
      cmdLine =
        "npx cloc" +
        " --quiet --progress-rate=0" +
        " Specs/ --exclude-dir=Data";
      child_process.exec(cmdLine, function (error, stdout, stderr) {
        if (error) {
          console.log(stderr);
          return reject(error);
        }
        console.log("Specs:");
        console.log(stdout);
        resolve();
      });
    });
  });
}

gulp.task("cloc", gulp.series("clean", cloc));

gulp.task("default", gulp.series("build"));

gulp.task("prepare", function () {
  // Copy Draco3D files from node_modules into Source
  fs.copyFileSync(
    "node_modules/draco3d/draco_decoder_nodejs.js",
    "Source/ThirdParty/Workers/draco_decoder_nodejs.js"
  );
  fs.copyFileSync(
    "node_modules/draco3d/draco_decoder.wasm",
    "Source/ThirdParty/draco_decoder.wasm"
  );
  // Copy pako and zip.js worker files to Source/ThirdParty
  fs.copyFileSync(
    "node_modules/pako/dist/pako_inflate.min.js",
    "Source/ThirdParty/Workers/pako_inflate.min.js"
  );
  fs.copyFileSync(
    "node_modules/pako/dist/pako_deflate.min.js",
    "Source/ThirdParty/Workers/pako_deflate.min.js"
  );
  fs.copyFileSync(
    "node_modules/@zip.js/zip.js/dist/z-worker-pako.js",
    "Source/ThirdParty/Workers/z-worker-pako.js"
  );

  // Copy jasmine runner files into Specs
  return globby([
    "node_modules/jasmine-core/lib/jasmine-core",
    "!node_modules/jasmine-core/lib/jasmine-core/example",
  ]).then(function (files) {
    const stream = gulp.src(files).pipe(gulp.dest("Specs/jasmine"));
    return streamToPromise(stream);
  });
});

//Builds the documentation
function generateDocumentation() {
  const argv = yargs.argv;
  const generatePrivateDocumentation = argv.private ? "--private" : "";

  child_process.execSync(
    `npx jsdoc --configure Tools/jsdoc/conf.json --pedantic ${generatePrivateDocumentation}`,
    {
      stdio: "inherit",
      env: Object.assign({}, process.env, { CESIUM_VERSION: version }),
    }
  );

  const stream = gulp
    .src("Documentation/Images/**")
    .pipe(gulp.dest("Build/Documentation/Images"));

  return streamToPromise(stream);
}
gulp.task("build-doc", generateDocumentation);

gulp.task("build-doc-watch", function () {
  return generateDocumentation().then(function () {
    console.log("Listening for changes in documentation...");
    return gulp.watch(sourceFiles, gulp.series("build-doc"));
  });
});

gulp.task(
  "release",
  gulp.series(
    function () {
      return build({
        minify: true,
        removePragmas: true,
        node: true,
      });
    },
    "build-ts",
    generateDocumentation
  )
);

gulp.task(
  "make-zip",
  gulp.series("release", function () {
    //For now we regenerate the JS glsl to force it to be unminified in the release zip
    //See https://github.com/CesiumGS/cesium/pull/3106#discussion_r42793558 for discussion.
    glslToJavaScript(false, "Build/minifyShaders.state");

    // Remove prepare step from package.json to avoid running "prepare" an extra time.
    delete packageJson.scripts.prepare;

    // Remove build and transform tasks since they do not function as intended from within the release zip
    delete packageJson.scripts.build;
    delete packageJson.scripts["build-watch"];
    delete packageJson.scripts["build-ts"];
    delete packageJson.scripts["build-third-party"];
    delete packageJson.scripts["build-apps"];
    delete packageJson.scripts.clean;
    delete packageJson.scripts.cloc;
    delete packageJson.scripts["build-doc"];
    delete packageJson.scripts["build-doc-watch"];
    delete packageJson.scripts["make-zip"];
    delete packageJson.scripts.release;
    delete packageJson.scripts.prettier;

    // Remove deploy tasks
    delete packageJson.scripts["deploy-s3"];
    delete packageJson.scripts["deploy-status"];
    delete packageJson.scripts["deploy-set-version"];

    fs.writeFileSync(
      "./Build/package.noprepare.json",
      JSON.stringify(packageJson, null, 2)
    );

    const packageJsonSrc = gulp
      .src("Build/package.noprepare.json")
      .pipe(gulpRename("package.json"));

    const builtSrc = gulp.src(
      [
        "Build/Cesium/**",
        "Build/CesiumUnminified/**",
        "Build/Documentation/**",
        "Build/package.json",
        // TODO: Include built specs? Shouldn't be too big
      ],
      {
        base: ".",
      }
    );

    const staticSrc = gulp.src(
      [
        "Apps/**",
        "Apps/**/.eslintrc.json",
        "!Apps/Sandcastle/gallery/development/**",
        "Source/**",
        "Source/**/.eslintrc.json",
        "Specs/**",
        "Specs/**/.eslintrc.json",
        "ThirdParty/**",
        "Tools/eslint-config-cesium/**",
        "favicon.ico",
        ".eslintignore",
        ".eslintrc.json",
        ".gulp.json",
        ".prettierignore",
        "gulpfile.cjs",
        "server.cjs",
        "index.cjs",
        "LICENSE.md",
        "CHANGES.md",
        "README.md",
        "web.config",
      ],
      {
        base: ".",
      }
    );

    const indexSrc = gulp
      .src("index.release.html")
      .pipe(gulpRename("index.html"));

    return mergeStream(packageJsonSrc, builtSrc, staticSrc, indexSrc)
      .pipe(
        gulpTap(function (file) {
          // Work around an issue with gulp-zip where archives generated on Windows do
          // not properly have their directory executable mode set.
          // see https://github.com/sindresorhus/gulp-zip/issues/64#issuecomment-205324031
          if (file.isDirectory()) {
            file.stat.mode = parseInt("40777", 8);
          }
        })
      )
      .pipe(gulpZip(`Cesium-${version}.zip`))
      .pipe(gulp.dest("."))
      .on("finish", function () {
        rimraf.sync("./Build/package.noprepare.json");
      });
  })
);

function isTravisPullRequest() {
  return (
    process.env.TRAVIS_PULL_REQUEST !== undefined &&
    process.env.TRAVIS_PULL_REQUEST !== "false"
  );
}

gulp.task("deploy-s3", function (done) {
  if (isTravisPullRequest()) {
    console.log("Skipping deployment for non-pull request.");
    done();
    return;
  }

  const argv = yargs
    .usage("Usage: deploy-s3 -b [Bucket Name] -d [Upload Directory]")
    .demand(["b", "d"]).argv;

  const uploadDirectory = argv.d;
  const bucketName = argv.b;
  const cacheControl = argv.c ? argv.c : "max-age=3600";

  if (argv.confirm) {
    // skip prompt for travis
    deployCesium(bucketName, uploadDirectory, cacheControl, done);
    return;
  }

  const iface = readline.createInterface({
    input: process.stdin,
    output: process.stdout,
  });

  // prompt for confirmation
  iface.question(
    `Files from your computer will be published to the ${bucketName} bucket. Continue? [y/n] `,
    function (answer) {
      iface.close();
      if (answer === "y") {
        deployCesium(bucketName, uploadDirectory, cacheControl, done);
      } else {
        console.log("Deploy aborted by user.");
        done();
      }
    }
  );
});

// Deploy cesium to s3
function deployCesium(bucketName, uploadDirectory, cacheControl, done) {
  const readFile = Promise.promisify(fs.readFile);
  const gzip = Promise.promisify(zlib.gzip);
  const concurrencyLimit = 2000;

  const s3 = new AWS.S3({
    maxRetries: 10,
    retryDelayOptions: {
      base: 500,
    },
  });

  const existingBlobs = [];
  let totalFiles = 0;
  let uploaded = 0;
  let skipped = 0;
  const errors = [];

  const prefix = `${uploadDirectory}/`;
  return listAll(s3, bucketName, prefix, existingBlobs)
    .then(function () {
      return globby(
        [
          "Apps/**",
          "Build/**",
          "Source/**",
          "Specs/**",
          "ThirdParty/**",
          "*.md",
          "favicon.ico",
          "gulpfile.cjs",
          "index.html",
          "package.json",
          "server.cjs",
          "web.config",
          "*.zip",
          "*.tgz",
        ],
        {
          dot: true, // include hidden files
        }
      );
    })
    .then(function (files) {
      return Promise.map(
        files,
        function (file) {
          const blobName = `${uploadDirectory}/${file}`;
          const mimeLookup = getMimeType(blobName);
          const contentType = mimeLookup.type;
          const compress = mimeLookup.compress;
          const contentEncoding = compress ? "gzip" : undefined;
          let etag;

          totalFiles++;

          return readFile(file)
            .then(function (content) {
              if (!compress) {
                return content;
              }

              const alreadyCompressed =
                content[0] === 0x1f && content[1] === 0x8b;
              if (alreadyCompressed) {
                console.log(
                  `Skipping compressing already compressed file: ${file}`
                );
                return content;
              }

              return gzip(content);
            })
            .then(function (content) {
              // compute hash and etag
              const hash = crypto
                .createHash("md5")
                .update(content)
                .digest("hex");
              etag = crypto.createHash("md5").update(content).digest("base64");

              const index = existingBlobs.indexOf(blobName);
              if (index <= -1) {
                return content;
              }

              // remove files as we find them on disk
              existingBlobs.splice(index, 1);

              // get file info
              return s3
                .headObject({
                  Bucket: bucketName,
                  Key: blobName,
                })
                .promise()
                .then(function (data) {
                  if (
                    data.ETag !== `"${hash}"` ||
                    data.CacheControl !== cacheControl ||
                    data.ContentType !== contentType ||
                    data.ContentEncoding !== contentEncoding
                  ) {
                    return content;
                  }

                  // We don't need to upload this file again
                  skipped++;
                  return undefined;
                })
                .catch(function (error) {
                  errors.push(error);
                });
            })
            .then(function (content) {
              if (!content) {
                return;
              }

              if (verbose) {
                console.log(`Uploading ${blobName}...`);
              }
              const params = {
                Bucket: bucketName,
                Key: blobName,
                Body: content,
                ContentMD5: etag,
                ContentType: contentType,
                ContentEncoding: contentEncoding,
                CacheControl: cacheControl,
              };

              return s3
                .putObject(params)
                .promise()
                .then(function () {
                  uploaded++;
                })
                .catch(function (error) {
                  errors.push(error);
                });
            });
        },
        { concurrency: concurrencyLimit }
      );
    })
    .then(function () {
      console.log(
        `Skipped ${skipped} files and successfully uploaded ${uploaded} files of ${
          totalFiles - skipped
        } files.`
      );
      if (existingBlobs.length === 0) {
        return;
      }

      const objectsToDelete = [];
      existingBlobs.forEach(function (file) {
        //Don't delete generate zip files.
        if (!/\.(zip|tgz)$/.test(file)) {
          objectsToDelete.push({ Key: file });
        }
      });

      if (objectsToDelete.length > 0) {
        console.log(`Cleaning ${objectsToDelete.length} files...`);

        // If more than 1000 files, we must issue multiple requests
        const batches = [];
        while (objectsToDelete.length > 1000) {
          batches.push(objectsToDelete.splice(0, 1000));
        }
        batches.push(objectsToDelete);

        return Promise.map(
          batches,
          function (objects) {
            return s3
              .deleteObjects({
                Bucket: bucketName,
                Delete: {
                  Objects: objects,
                },
              })
              .promise()
              .then(function () {
                if (verbose) {
                  console.log(`Cleaned ${objects.length} files.`);
                }
              });
          },
          { concurrency: concurrency }
        );
      }
    })
    .catch(function (error) {
      errors.push(error);
    })
    .then(function () {
      if (errors.length === 0) {
        done();
        return;
      }

      console.log("Errors: ");
      errors.map(function (e) {
        console.log(e);
      });
      done(1);
    });
}

function getMimeType(filename) {
  const mimeType = mime.getType(filename);
  if (mimeType) {
    //Compress everything except zipfiles, binary images, and video
    let compress = !/^(image\/|video\/|application\/zip|application\/gzip)/i.test(
      mimeType
    );
    if (mimeType === "image/svg+xml") {
      compress = true;
    }
    return { type: mimeType, compress: compress };
  }

  //Non-standard mime types not handled by mime
  if (/\.(glsl|LICENSE|config|state)$/i.test(filename)) {
    return { type: "text/plain", compress: true };
  } else if (/\.(czml|topojson)$/i.test(filename)) {
    return { type: "application/json", compress: true };
  } else if (/\.tgz$/i.test(filename)) {
    return { type: "application/octet-stream", compress: false };
  }

  // Handle dotfiles, such as .jshintrc
  const baseName = path.basename(filename);
  if (baseName[0] === "." || baseName.indexOf(".") === -1) {
    return { type: "text/plain", compress: true };
  }

  // Everything else can be octet-stream compressed but print a warning
  // if we introduce a type we aren't specifically handling.
  if (!/\.(terrain|b3dm|geom|pnts|vctr|cmpt|i3dm|metadata)$/i.test(filename)) {
    console.log(`Unknown mime type for ${filename}`);
  }

  return { type: "application/octet-stream", compress: true };
}

// get all files currently in bucket asynchronously
function listAll(s3, bucketName, prefix, files, marker) {
  return s3
    .listObjects({
      Bucket: bucketName,
      MaxKeys: 1000,
      Prefix: prefix,
      Marker: marker,
    })
    .promise()
    .then(function (data) {
      const items = data.Contents;
      for (let i = 0; i < items.length; i++) {
        files.push(items[i].Key);
      }

      if (data.IsTruncated) {
        // get next page of results
        return listAll(s3, bucketName, prefix, files, files[files.length - 1]);
      }
    });
}

gulp.task("deploy-set-version", function (done) {
  const buildVersion = yargs.argv.buildVersion;
  if (buildVersion) {
    // NPM versions can only contain alphanumeric and hyphen characters
    packageJson.version += `-${buildVersion.replace(/[^[0-9A-Za-z-]/g, "")}`;
    fs.writeFileSync("package.json", JSON.stringify(packageJson, undefined, 2));
  }
  done();
});

gulp.task("deploy-status", function () {
  if (isTravisPullRequest()) {
    console.log("Skipping deployment status for non-pull request.");
    return Promise.resolve();
  }

  const status = yargs.argv.status;
  const message = yargs.argv.message;

  const deployUrl = `${travisDeployUrl + process.env.TRAVIS_BRANCH}/`;
  const zipUrl = `${deployUrl}Cesium-${packageJson.version}.zip`;
  const npmUrl = `${deployUrl}cesium-${packageJson.version}.tgz`;
  const coverageUrl = `${
    travisDeployUrl + process.env.TRAVIS_BRANCH
  }/Build/Coverage/index.html`;

  return Promise.join(
    setStatus(status, deployUrl, message, "deployment"),
    setStatus(status, zipUrl, message, "zip file"),
    setStatus(status, npmUrl, message, "npm package"),
    setStatus(status, coverageUrl, message, "coverage results")
  );
});

function setStatus(state, targetUrl, description, context) {
  // skip if the environment does not have the token
  if (!process.env.TOKEN) {
    return;
  }

  const requestPost = Promise.promisify(request.post);
  return requestPost({
    url: `https://api.github.com/repos/${process.env.TRAVIS_REPO_SLUG}/statuses/${process.env.TRAVIS_COMMIT}`,
    json: true,
    headers: {
      Authorization: `token ${process.env.TOKEN}`,
      "User-Agent": "Cesium",
    },
    body: {
      state: state,
      target_url: targetUrl,
      description: description,
      context: context,
    },
  });
}

gulp.task("coverage", async function () {
  const argv = yargs.argv;
  const webglStub = argv.webglStub ? argv.webglStub : false;
  const suppressPassed = argv.suppressPassed ? argv.suppressPassed : false;
  const failTaskOnError = argv.failTaskOnError ? argv.failTaskOnError : false;

  const folders = [];
  let browsers = ["Chrome"];
  if (argv.browsers) {
    browsers = argv.browsers.split(",");
  }

<<<<<<< HEAD
  const instrumenter = new istanbul.createInstrumenter({
    esModules: true,
    produceSourceMap: true,
  });

  const instrumentPlugin = {
    name: "strip-pragmas",
    setup: (build) => {
      const readFile = Promise.promisify(fs.readFile);
      build.onLoad(
        {
          filter: /Source\/(Core|DataSources|Renderer|Scene|Shaders|Widgets)(\/\w+)+\.js$/,
        },
        async (args) => {
          const source = await readFile(args.path, "utf8");

          try {
            const generatedCode = instrumenter.instrumentSync(
              source,
              args.path
            );

            return { contents: generatedCode };
          } catch (e) {
            return {
              errors: {
                text: e.message,
              },
            };
          }
        }
      );
    },
  };

  const outputDirectory = path.join("Build", "Instrumented");

  const result = await esbuild.build({
    entryPoints: ["Source/Cesium.js"],
    bundle: true,
    sourcemap: true,
    format: "iife",
    globalName: "Cesium",
    target: "es6",
    external: ["https", "http", "url", "zlib"],
    outfile: path.join(outputDirectory, "Cesium.js"),
    plugins: [instrumentPlugin],
    logLevel: "error", // print errors immediately, and collect warnings so we can filter out known ones
  });

  handleBuildWarnings(result);

  return new Promise((resolve, reject) => {
    const karma = new Karma.Server(
      {
        configFile: karmaConfigFile,
        browsers: browsers,
        specReporter: {
          suppressErrorSummary: false,
          suppressFailed: false,
          suppressPassed: suppressPassed,
          suppressSkipped: true,
        },
        files: [
          { pattern: "Specs/Data/**", included: false },
          { pattern: "Specs/TestWorkers/**/*.wasm", included: false },
          { pattern: "Build/Instrumented/Cesium.js", included: true },
          { pattern: "Build/Instrumented/Cesium.js.map", included: false },
          { pattern: "Build/CesiumUnminified/**", included: false },
          {
            pattern: "Build/Specs/karma-main.js",
            included: true,
            type: "module",
          },
          { pattern: "Build/Specs/TestWorkers/**", included: false },
          {
            pattern: "Build/Specs/SpecList.js",
            included: true,
            type: "module",
          },
        ],
        reporters: ["spec", "coverage"],
        coverageReporter: {
          dir: "Build/Coverage",
          subdir: function (browserName) {
            folders.push(browserName);
            return browserName;
          },
          includeAllSources: true,
        },
        client: {
          captureConsole: verbose,
          args: [
            undefined,
            undefined,
            undefined,
            undefined,
            undefined,
            webglStub,
            undefined,
          ],
        },
      },
      function (e) {
        let html = "<!doctype html><html><body><ul>";
        folders.forEach(function (folder) {
          html += `<li><a href="${encodeURIComponent(
            folder
          )}/index.html">${folder}</a></li>`;
        });
        html += "</ul></body></html>";
        fs.writeFileSync("Build/Coverage/index.html", html);

        if (!process.env.TRAVIS) {
          folders.forEach(function (dir) {
            open(`Build/Coverage/${dir}/index.html`);
          });
        }

        if (failTaskOnError && e) {
          reject(e);
          return;
        }

        resolve();
      }
    );
    karma.start();
  });
=======
  const karmaConfig = Karma.config.parseConfig(karmaConfigFile, {
    port: 9876,
    browsers: browsers,
    specReporter: {
      suppressErrorSummary: false,
      suppressFailed: false,
      suppressPassed: suppressPassed,
      suppressSkipped: true,
    },
    preprocessors: {
      "Source/Core/**/*.js": ["karma-coverage-istanbul-instrumenter"],
      "Source/DataSources/**/*.js": ["karma-coverage-istanbul-instrumenter"],
      "Source/Renderer/**/*.js": ["karma-coverage-istanbul-instrumenter"],
      "Source/Scene/**/*.js": ["karma-coverage-istanbul-instrumenter"],
      "Source/Shaders/**/*.js": ["karma-coverage-istanbul-instrumenter"],
      "Source/Widgets/**/*.js": ["karma-coverage-istanbul-instrumenter"],
      "Source/Workers/**/*.js": ["karma-coverage-istanbul-instrumenter"],
    },
    coverageIstanbulInstrumenter: {
      esModules: true,
    },
    reporters: ["spec", "coverage"],
    coverageReporter: {
      dir: "Build/Coverage",
      subdir: function (browserName) {
        folders.push(browserName);
        return browserName;
      },
      includeAllSources: true,
    },
    client: {
      captureConsole: verbose,
      args: [
        undefined,
        undefined,
        undefined,
        undefined,
        undefined,
        webglStub,
        undefined,
      ],
    },
  });

  const karma = new Karma.Server(karmaConfig, function doneCallback(exitCode) {
    let html = "<!doctype html><html><body><ul>";
    folders.forEach(function (folder) {
      html += `<li><a href="${encodeURIComponent(
        folder
      )}/index.html">${folder}</a></li>`;
    });
    html += "</ul></body></html>";
    fs.writeFileSync("Build/Coverage/index.html", html);

    if (!process.env.TRAVIS) {
      folders.forEach(function (dir) {
        open(`Build/Coverage/${dir}/index.html`);
      });
    }
    return done(failTaskOnError ? exitCode : undefined);
  });

  karma.start();
>>>>>>> 634f0f6c
});

gulp.task("test", function (done) {
  const argv = yargs.argv;

  const enableAllBrowsers = argv.all ? true : false;
  const includeCategory = argv.include ? argv.include : "";
  const excludeCategory = argv.exclude ? argv.exclude : "";
  const webglValidation = argv.webglValidation ? argv.webglValidation : false;
  const webglStub = argv.webglStub ? argv.webglStub : false;
  const release = argv.release ? argv.release : false;
  const failTaskOnError = argv.failTaskOnError ? argv.failTaskOnError : false;
  const suppressPassed = argv.suppressPassed ? argv.suppressPassed : false;
  const debug = argv.debug ? false : true;
  const includeName = argv.includeName ? argv.includeName : "";

  let browsers = ["Chrome"];
  if (argv.browsers) {
    browsers = argv.browsers.split(",");
  }

  let files = [
    { pattern: "Specs/Data/**", included: false },
    { pattern: "Specs/TestWorkers/**/*.wasm", included: false },
    { pattern: "Build/CesiumUnminified/Cesium.js", included: true },
    { pattern: "Build/CesiumUnminified/Cesium.js.map", included: false },
    { pattern: "Build/CesiumUnminified/**", included: false },
    { pattern: "Build/Specs/karma-main.js", included: true, type: "module" },
    { pattern: "Build/Specs/SpecList.js", included: true, type: "module" },
    { pattern: "Build/Specs/TestWorkers/**", included: false },
  ];

  if (release) {
    files = [
      { pattern: "Specs/Data/**", included: false },
<<<<<<< HEAD
      { pattern: "Specs/TestWorkers/**/*.wasm", included: false },
=======
      { pattern: "Specs/ThirdParty/**", included: false, type: "module" },
      { pattern: "Specs/TestWorkers/**", included: false },
>>>>>>> 634f0f6c
      { pattern: "Build/Cesium/Cesium.js", included: true },
      { pattern: "Build/Cesium/Cesium.js.map", included: false },
      { pattern: "Build/Cesium/**", included: false },
      { pattern: "Build/Specs/karma-main.js", included: true },
      { pattern: "Build/Specs/SpecList.js", included: true, type: "module" },
      { pattern: "Build/Specs/TestWorkers/**", included: false },
    ];
  }

  const karmaConfig = Karma.config.parseConfig(karmaConfigFile, {
    port: 9876,
    singleRun: debug,
    browsers: browsers,
    specReporter: {
      suppressErrorSummary: false,
      suppressFailed: false,
      suppressPassed: suppressPassed,
      suppressSkipped: true,
    },
    detectBrowsers: {
      enabled: enableAllBrowsers,
    },
    logLevel: verbose ? Karma.constants.LOG_INFO : Karma.constants.LOG_ERROR,
    files: files,
    client: {
      captureConsole: verbose,
      args: [
        includeCategory,
        excludeCategory,
        "--grep",
        includeName,
        webglValidation,
        webglStub,
        release,
      ],
    },
  });
  const karma = new Karma.Server(karmaConfig, function doneCallback(exitCode) {
    return done(failTaskOnError ? exitCode : undefined);
  });
  karma.start();
});

/**
 * Copies non-js assets to the output directory
 *
 * @param {Object} options
 * @param {String} options.outputDirectory
 * @returns
 */
function copyAssets(options) {
  const outputDirectory = options.outputDirectory;
  const everythingElse = [
    "Source/**",
    "!**/*.js",
    "!**/*.glsl",
    "!**/*.css",
    "!**/*.md",
  ];

  const stream = gulp
    .src(everythingElse, { nodir: true })
    .pipe(gulp.dest(outputDirectory));

  return streamToPromise(stream);
}

function glslToJavaScript(minify, minifyStateFilePath) {
  fs.writeFileSync(minifyStateFilePath, minify.toString());
  const minifyStateFileLastModified = fs.existsSync(minifyStateFilePath)
    ? fs.statSync(minifyStateFilePath).mtime.getTime()
    : 0;

  // collect all currently existing JS files into a set, later we will remove the ones
  // we still are using from the set, then delete any files remaining in the set.
  const leftOverJsFiles = {};

  globby
    .sync(["Source/Shaders/**/*.js", "Source/ThirdParty/Shaders/*.js"])
    .forEach(function (file) {
      leftOverJsFiles[path.normalize(file)] = true;
    });

  const builtinFunctions = [];
  const builtinConstants = [];
  const builtinStructs = [];

  const glslFiles = globby.sync(shaderFiles);
  glslFiles.forEach(function (glslFile) {
    glslFile = path.normalize(glslFile);
    const baseName = path.basename(glslFile, ".glsl");
    const jsFile = `${path.join(path.dirname(glslFile), baseName)}.js`;

    // identify built in functions, structs, and constants
    const baseDir = path.join("Source", "Shaders", "Builtin");
    if (
      glslFile.indexOf(path.normalize(path.join(baseDir, "Functions"))) === 0
    ) {
      builtinFunctions.push(baseName);
    } else if (
      glslFile.indexOf(path.normalize(path.join(baseDir, "Constants"))) === 0
    ) {
      builtinConstants.push(baseName);
    } else if (
      glslFile.indexOf(path.normalize(path.join(baseDir, "Structs"))) === 0
    ) {
      builtinStructs.push(baseName);
    }

    delete leftOverJsFiles[jsFile];

    const jsFileExists = fs.existsSync(jsFile);
    const jsFileModified = jsFileExists
      ? fs.statSync(jsFile).mtime.getTime()
      : 0;
    const glslFileModified = fs.statSync(glslFile).mtime.getTime();

    if (
      jsFileExists &&
      jsFileModified > glslFileModified &&
      jsFileModified > minifyStateFileLastModified
    ) {
      return;
    }

    let contents = fs.readFileSync(glslFile, "utf8");
    contents = contents.replace(/\r\n/gm, "\n");

    let copyrightComments = "";
    const extractedCopyrightComments = contents.match(
      /\/\*\*(?:[^*\/]|\*(?!\/)|\n)*?@license(?:.|\n)*?\*\//gm
    );
    if (extractedCopyrightComments) {
      copyrightComments = `${extractedCopyrightComments.join("\n")}\n`;
    }

    if (minify) {
      contents = glslStripComments(contents);
      contents = contents
        .replace(/\s+$/gm, "")
        .replace(/^\s+/gm, "")
        .replace(/\n+/gm, "\n");
      contents += "\n";
    }

    contents = contents.split('"').join('\\"').replace(/\n/gm, "\\n\\\n");
    contents = `${copyrightComments}\
//This file is automatically rebuilt by the Cesium build process.\n\
export default "${contents}";\n`;

    fs.writeFileSync(jsFile, contents);
  });

  // delete any left over JS files from old shaders
  Object.keys(leftOverJsFiles).forEach(function (filepath) {
    rimraf.sync(filepath);
  });

  const generateBuiltinContents = function (contents, builtins, path) {
    for (let i = 0; i < builtins.length; i++) {
      const builtin = builtins[i];
      contents.imports.push(
        `import czm_${builtin} from './${path}/${builtin}.js'`
      );
      contents.builtinLookup.push(`czm_${builtin} : ` + `czm_${builtin}`);
    }
  };

  //generate the JS file for Built-in GLSL Functions, Structs, and Constants
  const contents = {
    imports: [],
    builtinLookup: [],
  };
  generateBuiltinContents(contents, builtinConstants, "Constants");
  generateBuiltinContents(contents, builtinStructs, "Structs");
  generateBuiltinContents(contents, builtinFunctions, "Functions");

  const fileContents = `//This file is automatically rebuilt by the Cesium build process.\n${contents.imports.join(
    "\n"
  )}\n\nexport default {\n    ${contents.builtinLookup.join(",\n    ")}\n};\n`;

  fs.writeFileSync(
    path.join("Source", "Shaders", "Builtin", "CzmBuiltins.js"),
    fileContents
  );
}

function createCesiumJs() {
  let contents = `export const VERSION = '${version}';\n`;
  globby.sync(sourceFiles).forEach(function (file) {
    file = path.relative("Source", file);

    let moduleId = file;
    moduleId = filePathToModuleId(moduleId);

    let assignmentName = path.basename(file, path.extname(file));
    if (moduleId.indexOf("Shaders/") === 0) {
      assignmentName = `_shaders${assignmentName}`;
    }
    assignmentName = assignmentName.replace(/(\.|-)/g, "_");
    contents += `export { default as ${assignmentName} } from './${moduleId}.js';${os.EOL}`;
  });

  fs.writeFileSync("Source/Cesium.js", contents);
}

function createTypeScriptDefinitions() {
  // Run jsdoc with tsd-jsdoc to generate an initial Cesium.d.ts file.
  child_process.execSync("npx jsdoc --configure Tools/jsdoc/ts-conf.json", {
    stdio: "inherit",
  });

  let source = fs.readFileSync("Source/Cesium.d.ts").toString();

  // All of our enum assignments that alias to WebGLConstants, such as PixelDatatype.js
  // end up as enum strings instead of actually mapping values to WebGLConstants.
  // We fix this with a simple regex replace later on, but it means the
  // WebGLConstants constants enum needs to be defined in the file before it can
  // be used.  This block of code reads in the TS file, finds the WebGLConstants
  // declaration, and then writes the file back out (in memory to source) with
  // WebGLConstants being the first module.
  const node = typescript.createSourceFile(
    "Source/Cesium.d.ts",
    source,
    typescript.ScriptTarget.Latest
  );
  let firstNode;
  node.forEachChild((child) => {
    if (
      typescript.SyntaxKind[child.kind] === "EnumDeclaration" &&
      child.name.escapedText === "WebGLConstants"
    ) {
      firstNode = child;
    }
  });

  const printer = typescript.createPrinter({
    removeComments: false,
    newLine: typescript.NewLineKind.LineFeed,
  });

  let newSource = "";
  newSource += printer.printNode(
    typescript.EmitHint.Unspecified,
    firstNode,
    node
  );
  newSource += "\n\n";
  node.forEachChild((child) => {
    if (
      typescript.SyntaxKind[child.kind] !== "EnumDeclaration" ||
      child.name.escapedText !== "WebGLConstants"
    ) {
      newSource += printer.printNode(
        typescript.EmitHint.Unspecified,
        child,
        node
      );
      newSource += "\n\n";
    }
  });
  source = newSource;

  // The next step is to find the list of Cesium modules exported by the Cesium API
  // So that we can map these modules with a link back to their original source file.

  const regex = /^declare (function|class|namespace|enum) (.+)/gm;
  let matches;
  const publicModules = new Set();
  //eslint-disable-next-line no-cond-assign
  while ((matches = regex.exec(source))) {
    const moduleName = matches[2].match(/([^<\s|\(]+)/);
    publicModules.add(moduleName[1]);
  }

  // Math shows up as "Math" because of it's aliasing from CesiumMath and namespace collision with actual Math
  // It fails the above regex so just add it directly here.
  publicModules.add("Math");

  // Fix up the output to match what we need
  // declare => export since we are wrapping everything in a namespace
  // CesiumMath => Math (because no CesiumJS build step would be complete without special logic for the Math class)
  // Fix up the WebGLConstants aliasing we mentioned above by simply unquoting the strings.
  source = source
    .replace(/^declare /gm, "export ")
    .replace(/module "Math"/gm, "namespace Math")
    .replace(/CesiumMath/gm, "Math")
    .replace(/Number\[]/gm, "number[]") // Workaround https://github.com/englercj/tsd-jsdoc/issues/117
    .replace(/String\[]/gm, "string[]")
    .replace(/Boolean\[]/gm, "boolean[]")
    .replace(/Object\[]/gm, "object[]")
    .replace(/<Number>/gm, "<number>")
    .replace(/<String>/gm, "<string>")
    .replace(/<Boolean>/gm, "<boolean>")
    .replace(/<Object>/gm, "<object>")
    .replace(
      /= "WebGLConstants\.(.+)"/gm,
      // eslint-disable-next-line no-unused-vars
      (match, p1) => `= WebGLConstants.${p1}`
    )
    // Strip const enums which can cause errors - https://www.typescriptlang.org/docs/handbook/enums.html#const-enum-pitfalls
    .replace(/^(\s*)(export )?const enum (\S+) {(\s*)$/gm, "$1$2enum $3 {$4");

  // Wrap the source to actually be inside of a declared cesium module
  // and add any workaround and private utility types.
  source = `declare module "cesium" {
${source}
}

`;

  // Map individual modules back to their source file so that TS still works
  // when importing individual files instead of the entire cesium module.
  globby.sync(sourceFiles).forEach(function (file) {
    file = path.relative("Source", file);

    let moduleId = file;
    moduleId = filePathToModuleId(moduleId);

    const assignmentName = path.basename(file, path.extname(file));
    if (publicModules.has(assignmentName)) {
      publicModules.delete(assignmentName);
      source += `declare module "cesium/Source/${moduleId}" { import { ${assignmentName} } from 'cesium'; export default ${assignmentName}; }\n`;
    }
  });

  // Write the final source file back out
  fs.writeFileSync("Source/Cesium.d.ts", source);

  // Use tsc to compile it and make sure it is valid
  child_process.execSync("npx tsc -p Tools/jsdoc/tsconfig.json", {
    stdio: "inherit",
  });

  // Also compile our smokescreen to make sure interfaces work as expected.
  child_process.execSync("npx tsc -p Specs/TypeScript/tsconfig.json", {
    stdio: "inherit",
  });

  // Below is a sanity check to make sure we didn't leave anything out that
  // we don't already know about

  // Intentionally ignored nested items
  publicModules.delete("KmlFeatureData");
  publicModules.delete("MaterialAppearance");

  if (publicModules.size !== 0) {
    throw new Error(
      `Unexpected unexposed modules: ${Array.from(publicModules.values()).join(
        ", "
      )}`
    );
  }
}

function createSpecList() {
  const files = globby.sync(specFiles);

  let contents = "";
  files.forEach(function (file) {
    contents += `import './${filePathToModuleId(file).replace(
      "Specs/",
      ""
    )}.js';\n`;
  });

  fs.writeFileSync(path.join("Specs", "SpecList.js"), contents);
}

/**
 * Reads `ThirdParty.extra.json` file
 * @param path {string} Path to `ThirdParty.extra.json`
 * @param discoveredDependencies {Array<string>} List of previously discovered modules
 * @returns {Promise<Array<Object>>} A promise to an array of objects with 'name`, `license`, and `url` strings
 */
function getLicenseDataFromThirdPartyExtra(path, discoveredDependencies) {
  if (!fs.existsSync(path)) {
    return Promise.reject(`${path} does not exist`);
  }

  const fsReadFile = Promise.promisify(fs.readFile);

  return fsReadFile(path).then(function (contents) {
    const thirdPartyExtra = JSON.parse(contents);
    return Promise.map(thirdPartyExtra, function (module) {
      if (!discoveredDependencies.includes(module.name)) {
        // If this is not a npm module, return existing info
        if (!packageJson.devDependencies[module.name]) {
          discoveredDependencies.push(module.name);
          return Promise.resolve(module);
        }

        return getLicenseDataFromPackage(
          module.name,
          discoveredDependencies,
          module.license,
          module.notes
        );
      }
    });
  });
}

/**
 * Extracts name, license, and url from `package.json` file.
 *
 * @param packageName {string} Name of package
 * @param discoveredDependencies {Array<string>} List of previously discovered modules
 * @param licenseOverride {Array<string>} If specified, override info fetched from package.json. Useful in the case where there are multiple licenses and we might chose a single one.
 * @returns {Promise<Object>} A promise to an object with 'name`, `license`, and `url` strings
 */
function getLicenseDataFromPackage(
  packageName,
  discoveredDependencies,
  licenseOverride,
  notes
) {
  if (discoveredDependencies.includes(packageName)) {
    return Promise.resolve([]);
  }
  discoveredDependencies.push(packageName);

  let promise;
  const packagePath = path.join("node_modules", packageName, "package.json");
  const fsReadFile = Promise.promisify(fs.readFile);

  if (fs.existsSync(packagePath)) {
    // Package exists at top-level, so use it.
    promise = fsReadFile(packagePath);
  } else {
    return Promise.reject(
      new Error(`Unable to find ${packageName} license information`)
    );
  }

  return promise.then(function (contents) {
    const packageJson = JSON.parse(contents);

    // Check for license
    let licenseField = licenseOverride;

    if (!licenseField) {
      licenseField = [packageJson.license];
    }

    if (!licenseField && packageJson.licenses) {
      licenseField = packageJson.licenses;
    }

    if (!licenseField) {
      console.log(`No license found for ${packageName}`);
      licenseField = ["NONE"];
    }

    let version = packageJson.version;
    if (!packageJson.version) {
      console.log(`No version information found for ${packageName}`);
      version = "NONE";
    }

    return {
      name: packageName,
      license: licenseField,
      version: version,
      url: `https://www.npmjs.com/package/${packageName}`,
      notes: notes,
    };
  });
}

function generateThirdParty() {
  let licenseJson = [];
  const discoveredDependencies = [];
  const fsWriteFile = Promise.promisify(fs.writeFile);

  // Generate ThirdParty.json from ThirdParty.extra.json and package.json
  return getLicenseDataFromThirdPartyExtra(
    "ThirdParty.extra.json",
    discoveredDependencies
  )
    .then(function (licenseInfo) {
      licenseJson = licenseJson.concat(licenseInfo);
    })
    .then(function () {
      licenseJson.sort(function (a, b) {
        const nameA = a.name.toLowerCase();
        const nameB = b.name.toLowerCase();
        if (nameA < nameB) {
          return -1;
        }
        if (nameA > nameB) {
          return 1;
        }
        return 0;
      });

      return fsWriteFile(
        "ThirdParty.json",
        JSON.stringify(licenseJson, null, 2)
      );
    });
}

function createGalleryList() {
  const demoObjects = [];
  const demoJSONs = [];
  const output = path.join("Apps", "Sandcastle", "gallery", "gallery-index.js");

  const fileList = ["Apps/Sandcastle/gallery/**/*.html"];
  if (noDevelopmentGallery) {
    fileList.push("!Apps/Sandcastle/gallery/development/**/*.html");
  }

  // On travis, the version is set to something like '1.43.0-branch-name-travisBuildNumber'
  // We need to extract just the Major.Minor version
  const majorMinor = packageJson.version.match(/^(.*)\.(.*)\./);
  const major = majorMinor[1];
  const minor = Number(majorMinor[2]) - 1; // We want the last release, not current release
  const tagVersion = `${major}.${minor}`;

  // Get an array of demos that were added since the last release.
  // This includes newly staged local demos as well.
  let newDemos = [];
  try {
    newDemos = child_process
      .execSync(
        `git diff --name-only --diff-filter=A ${tagVersion} Apps/Sandcastle/gallery/*.html`,
        { stdio: ["pipe", "pipe", "ignore"] }
      )
      .toString()
      .trim()
      .split("\n");
  } catch (e) {
    // On a Cesium fork, tags don't exist so we can't generate the list.
  }

  let helloWorld;
  globby.sync(fileList).forEach(function (file) {
    const demo = filePathToModuleId(
      path.relative("Apps/Sandcastle/gallery", file)
    );

    const demoObject = {
      name: demo,
      isNew: newDemos.includes(file),
    };

    if (fs.existsSync(`${file.replace(".html", "")}.jpg`)) {
      demoObject.img = `${demo}.jpg`;
    }

    demoObjects.push(demoObject);

    if (demo === "Hello World") {
      helloWorld = demoObject;
    }
  });

  demoObjects.sort(function (a, b) {
    if (a.name < b.name) {
      return -1;
    } else if (a.name > b.name) {
      return 1;
    }
    return 0;
  });

  const helloWorldIndex = Math.max(demoObjects.indexOf(helloWorld), 0);

  for (let i = 0; i < demoObjects.length; ++i) {
    demoJSONs[i] = JSON.stringify(demoObjects[i], null, 2);
  }

  const contents = `\
// This file is automatically rebuilt by the Cesium build process.\n\
const hello_world_index = ${helloWorldIndex};\n\
const VERSION = '${version}';\n\
const gallery_demos = [${demoJSONs.join(", ")}];\n\
const has_new_gallery_demos = ${newDemos.length > 0 ? "true;" : "false;"}\n`;

  fs.writeFileSync(output, contents);

  // Compile CSS for Sandcastle
  return streamToPromise(
    gulp
      .src(path.join("Apps", "Sandcastle", "templates", "bucketRaw.css"))
      .pipe(cleanCSS())
      .pipe(gulpRename("bucket.css"))
      .pipe(
        gulpInsert.prepend(
          "/* This file is automatically rebuilt by the Cesium build process. */\n"
        )
      )
      .pipe(gulp.dest(path.join("Apps", "Sandcastle", "templates")))
  );
}

function createJsHintOptions() {
  const jshintrc = JSON.parse(
    fs.readFileSync(path.join("Apps", "Sandcastle", ".jshintrc"), "utf8")
  );

  const contents = `\
// This file is automatically rebuilt by the Cesium build process.\n\
const sandcastleJsHintOptions = ${JSON.stringify(jshintrc, null, 4)};\n`;

  fs.writeFileSync(
    path.join("Apps", "Sandcastle", "jsHintOptions.js"),
    contents
  );
}

function buildSandcastle() {
  const appStream = gulp
    .src([
      "Apps/Sandcastle/**",
      "!Apps/Sandcastle/load-cesium-es6.js",
      "!Apps/Sandcastle/standalone.html",
      "!Apps/Sandcastle/images/**",
      "!Apps/Sandcastle/gallery/**.jpg",
    ])
    // Remove swap out ESM modules for the IIFE build
    .pipe(
      gulpReplace(
        '    <script type="module" src="../load-cesium-es6.js"></script>',
        '    <script src="../../../Build/CesiumUnminified/Cesium.js"></script>\n' +
          '    <script>window.CESIUM_BASE_URL = "../../../Build/CesiumUnminified/";</script>";'
      )
    )
    // Fix relative paths for new location
    .pipe(gulpReplace("../../../Build", "../../.."))
    .pipe(gulpReplace("../../Source", "../../../Source"))
    .pipe(gulpReplace("../../ThirdParty", "../../../ThirdParty"))
    .pipe(gulpReplace("../../SampleData", "../../../../Apps/SampleData"))
    .pipe(gulpReplace("Build/Documentation", "Documentation"))
    .pipe(gulp.dest("Build/Apps/Sandcastle"));

  const imageStream = gulp
    .src(["Apps/Sandcastle/gallery/**.jpg", "Apps/Sandcastle/images/**"], {
      base: "Apps/Sandcastle",
      buffer: false,
    })
    .pipe(gulp.dest("Build/Apps/Sandcastle"));

  const standaloneStream = gulp
    .src(["Apps/Sandcastle/standalone.html"])
    .pipe(
      gulpReplace(
        '    <script type="module" src="load-cesium-es6.js"></script>',
        '    <script src="../../Build/CesiumUnminified/Cesium.js"></script>\n' +
          '    <script>window.CESIUM_BASE_URL = "../../Build/CesiumUnminified/";</script>";'
      )
    )
    .pipe(gulpReplace("../../Build", "../.."))
    .pipe(gulp.dest("Build/Apps/Sandcastle"));

  return streamToPromise(mergeStream(appStream, imageStream, standaloneStream));
}

async function buildCesiumViewer() {
  const cesiumViewerOutputDirectory = "Build/Apps/CesiumViewer";
  mkdirp.sync(cesiumViewerOutputDirectory);

  const result = await esbuild.build({
    entryPoints: [
      "Apps/CesiumViewer/CesiumViewer.js",
      "Apps/CesiumViewer/CesiumViewer.css",
    ],
    bundle: true, // Tree-shaking is enabled automatically
    minify: true,
    loader: {
      ".gif": "text",
      ".png": "text",
    },
    banner: {
      js: copyrightHeader,
    },
    target: "es6",
    format: "iife",
    inject: ["Apps/CesiumViewer/index.js"],
    external: ["https", "http", "zlib"],
    plugins: [stripPragmaPlugin],
    outdir: cesiumViewerOutputDirectory,
    outbase: "Apps/CesiumViewer",
    logLevel: "error", // print errors immediately, and collect warnings so we can filter out known ones
  });

  handleBuildWarnings(result);

  await esbuild.build({
    entryPoints: ["Source/Widgets/InfoBox/InfoBoxDescription.css"],
    minify: true,
    bundle: true,
    loader: {
      ".gif": "text",
      ".png": "text",
    },
    outdir: cesiumViewerOutputDirectory,
    outbase: "Source",
  });

  await createWorkers({
    minify: true,
    path: cesiumViewerOutputDirectory,
  });

  const stream = mergeStream(
    gulp.src([
      "Apps/CesiumViewer/**",
      "!Apps/CesiumViewer/Images",
      "!Apps/CesiumViewer/**/*.js",
      "!Apps/CesiumViewer/**/*.css",
    ]),

    gulp.src(
      [
        "Build/Cesium/Assets/**",
        "Build/Cesium/Workers/**",
        "Build/Cesium/ThirdParty/**",
        "Build/Cesium/Widgets/**",
        "!Build/Cesium/Widgets/**/*.css",
      ],
      {
        base: "Build/Cesium",
        nodir: true,
      }
    ),

    gulp.src(["web.config"])
  );

  return streamToPromise(stream.pipe(gulp.dest(cesiumViewerOutputDirectory)));
}

function filePathToModuleId(moduleId) {
  return moduleId.substring(0, moduleId.lastIndexOf(".")).replace(/\\/g, "/");
}<|MERGE_RESOLUTION|>--- conflicted
+++ resolved
@@ -1153,7 +1153,6 @@
     browsers = argv.browsers.split(",");
   }
 
-<<<<<<< HEAD
   const instrumenter = new istanbul.createInstrumenter({
     esModules: true,
     produceSourceMap: true,
@@ -1283,71 +1282,6 @@
     );
     karma.start();
   });
-=======
-  const karmaConfig = Karma.config.parseConfig(karmaConfigFile, {
-    port: 9876,
-    browsers: browsers,
-    specReporter: {
-      suppressErrorSummary: false,
-      suppressFailed: false,
-      suppressPassed: suppressPassed,
-      suppressSkipped: true,
-    },
-    preprocessors: {
-      "Source/Core/**/*.js": ["karma-coverage-istanbul-instrumenter"],
-      "Source/DataSources/**/*.js": ["karma-coverage-istanbul-instrumenter"],
-      "Source/Renderer/**/*.js": ["karma-coverage-istanbul-instrumenter"],
-      "Source/Scene/**/*.js": ["karma-coverage-istanbul-instrumenter"],
-      "Source/Shaders/**/*.js": ["karma-coverage-istanbul-instrumenter"],
-      "Source/Widgets/**/*.js": ["karma-coverage-istanbul-instrumenter"],
-      "Source/Workers/**/*.js": ["karma-coverage-istanbul-instrumenter"],
-    },
-    coverageIstanbulInstrumenter: {
-      esModules: true,
-    },
-    reporters: ["spec", "coverage"],
-    coverageReporter: {
-      dir: "Build/Coverage",
-      subdir: function (browserName) {
-        folders.push(browserName);
-        return browserName;
-      },
-      includeAllSources: true,
-    },
-    client: {
-      captureConsole: verbose,
-      args: [
-        undefined,
-        undefined,
-        undefined,
-        undefined,
-        undefined,
-        webglStub,
-        undefined,
-      ],
-    },
-  });
-
-  const karma = new Karma.Server(karmaConfig, function doneCallback(exitCode) {
-    let html = "<!doctype html><html><body><ul>";
-    folders.forEach(function (folder) {
-      html += `<li><a href="${encodeURIComponent(
-        folder
-      )}/index.html">${folder}</a></li>`;
-    });
-    html += "</ul></body></html>";
-    fs.writeFileSync("Build/Coverage/index.html", html);
-
-    if (!process.env.TRAVIS) {
-      folders.forEach(function (dir) {
-        open(`Build/Coverage/${dir}/index.html`);
-      });
-    }
-    return done(failTaskOnError ? exitCode : undefined);
-  });
-
-  karma.start();
->>>>>>> 634f0f6c
 });
 
 gulp.task("test", function (done) {
@@ -1383,12 +1317,8 @@
   if (release) {
     files = [
       { pattern: "Specs/Data/**", included: false },
-<<<<<<< HEAD
       { pattern: "Specs/TestWorkers/**/*.wasm", included: false },
-=======
       { pattern: "Specs/ThirdParty/**", included: false, type: "module" },
-      { pattern: "Specs/TestWorkers/**", included: false },
->>>>>>> 634f0f6c
       { pattern: "Build/Cesium/Cesium.js", included: true },
       { pattern: "Build/Cesium/Cesium.js.map", included: false },
       { pattern: "Build/Cesium/**", included: false },
