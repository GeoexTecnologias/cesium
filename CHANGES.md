# Change Log

### 1.114 - 2024-02-01

#### @cesium/engine

##### Breaking Changes :mega:

- By default, the screen space camera controller will no longer go inside or under instances of `Cesium3DTileset`. [#11581](https://github.com/CesiumGS/cesium/pull/11581)
  - This behavior can be disabled by setting `Cesium3DTileset.disableCollision` to true.
  - This feature is enabled by default only for WebGL 2 and above, but can be enabled for WebGL 1 by setting the `enablePick` option to true when creating the `Cesium3DTileset`.
- Clamping to ground, `HeightReference.CLAMP_TO_GROUND`, and `HeightReference.RELATIVE_TO_GROUND` now take into account 3D Tilesets. These opions will clamp to either 3D Tilesets or Terrain, whichever has a greater height. [#11604](https://github.com/CesiumGS/cesium/pull/11604)
  - To restore previous behavior where an entity is clamped only to terrain or relative only to terrain, set `heightReference` to `HeightReference.CLAMP_TO_TERRAIN` or `HeightReference.RELATIVE_TO_TERRAIN` respectively.
- Removed the need for node internal packages `http`, `https`, `url` and `zlib` in the `Resource` class. This means they do not need to be marked external by build tools anymore. [#11773](https://github.com/CesiumGS/cesium/pull/11773)
  - This slightly changed the contents of the `RequestErrorEvent` error that is thrown in node environments when a request fails. The `response` property is now a [`Response`](https://developer.mozilla.org/en-US/docs/Web/API/Response) object instead of an [`http.IncomingMessage`](https://nodejs.org/docs/latest-v20.x/api/http.html#class-httpincomingmessage)
- The `Cesium3DTileset.dynamicScreenSpaceError` optimization is now enabled by default, as this improves performance for street-level horizon views. Furthermore, the default settings of this feature were tuned for improved performance. `Cesium3DTileset.dynamicScreenSpaceErrorDensity` was changed from 0.00278 to 0.0002. `Cesium3DTileset.dynamicScreenSpaceErrorFactor` was changed from 4 to 24. [#11718](https://github.com/CesiumGS/cesium/pull/11718)
- `PolygonGeometry.computeRectangle` has been removed. Use `PolygonGeometry.computeRectangleFromPositions` instead.

##### Additions :tada:

- Added `HeightReference.CLAMP_TO_TERRAIN`, `HeightReference.RELATIVE_TO_TERRAIN`, `HeightReference.CLAMP_TO_3D_TILE`, and `HeightReference.RELATIVE_TO_3D_TILE` to position relatve to terrain or 3D tilesets exclusively.[#11604](https://github.com/CesiumGS/cesium/pull/11604)
- Added `Cesium3DTileset.getHeight` to sample height values of the loaded tiles. If using WebGL 1, the `enablePick` option must be set to true to use this function. [#11581](https://github.com/CesiumGS/cesium/pull/11581)
- Added `Cesium3DTileset.disableCollision` to allow the camera from to go inside or below a 3D tileset, for instance, to be used with 3D Tiles interiors. [#11581](https://github.com/CesiumGS/cesium/pull/11581)
- Fog rendering now applies to glTF models and 3D Tiles. This can be configured using `scene.fog` and `scene.atmosphere`. [#11744](https://github.com/CesiumGS/cesium/pull/11744)
- Added `scene.atmosphere` to store common atmosphere lighting parameters. [#11744](https://github.com/CesiumGS/cesium/pull/11744) and [#11681](https://github.com/CesiumGS/cesium/issues/11681)
- Added `createWorldBathymetryAsync` helper function to make it easier to load Bathymetry terrain. [#11790](https://github.com/CesiumGS/cesium/issues/11790)

##### Fixes :wrench:

- Fixed an issue where `DataSource` objects incorrectly shared a single `PolylineCollection` in the `PolylineGeometryUpdater`. Updated `PolylineGeometryUpdater` to create a distinct `PolylineCollection` instance per `DataSource`. This resolves the crashes reported under [#7758](https://github.com/CesiumGS/cesium/issues/7758) and [#9154](https://github.com/CesiumGS/cesium/issues/9154).
- Fixed a geometry displacement on iOS devices that was caused by NaN value in `czm_translateRelativeToEye` function. [#7100](https://github.com/CesiumGS/cesium/issues/7100)
- Fixed improper scaling of ellipsoid inner radii in 3D mode. [#11656](https://github.com/CesiumGS/cesium/issues/11656) and [#10245](https://github.com/CesiumGS/cesium/issues/10245)
- Updated `approximateTerrainHeights.json` to account for CWB heights to help with ground primitives when using Cesium World Bathymetry [#11805](https://github.com/CesiumGS/cesium/pull/11805)
- Fix globe materials when lighting is false. Slope/Aspect material no longer rely on turning on lighting or shadows. [#11563](https://github.com/CesiumGS/cesium/issues/11563)
- Fixed a bug where `GregorianDate` constructor would not validate the input parameters for valid date. [#10057](https://github.com/CesiumGS/cesium/issues/10057)
- Fixed a bug where the `Cesium3DTileset` constructor was ignoring the options `dynamicScreenSpaceError`, `dynamicScreenSpaceErrorDensity`, `dynamicScreenSpaceErrorFactor` and `dynamicScreenSpaceErrorHeightFalloff`. [#11677](https://github.com/CesiumGS/cesium/issues/11677)
- Fixed a bug where transforms that had been defined with the `KHR_texture_transform` extension had not been applied to Property Textures in `EXT_structural_metadata`. [#11708](https://github.com/CesiumGS/cesium/issues/11708)
- Fixed a bug where transforms that had been defined with the `KHR_texture_transform` extension had not been applied to Feature ID Textures in `EXT_mesh_features`. [#11731](https://github.com/CesiumGS/cesium/issues/11731)
- Fixed `Entity` documentation for `orientation` property. [#11762](https://github.com/CesiumGS/cesium/pull/11762)
- The `EntityCollection#add` method was documented to throw a `DeveloperError` for duplicate IDs, but did throw a `RuntimeError` in this case. This is now changed to throw a `DeveloperError`. [#11776](https://github.com/CesiumGS/cesium/pull/11776)
- Parts of the documentation have been updated to resolve potential issues with the generated TypedScript definitions. [#11776](https://github.com/CesiumGS/cesium/pull/11776)
- Fixed type definition for `Camera.constrainedAxis`. [#11475](https://github.com/CesiumGS/cesium/issues/11475)
<<<<<<< HEAD
- Fixed a geometry displacement on iOS devices that was caused by NaN value in `czm_translateRelativeToEye` function. [#7100](https://github.com/CesiumGS/cesium/issues/7100)
- Fixed a bug affecting voxel shader compilation in WebGL1 contexts. [#11798](https://github.com/CesiumGS/cesium/pull/11798)
=======
>>>>>>> 57f0e150

#### @cesium/widgets

##### Fixes :wrench:

- Fixed a bug where the 3D Tiles Inspector's `dynamicScreenSpaceErrorDensity` slider did not update the tileset [#6143](https://github.com/CesiumGS/cesium/issues/6143)

### 1.113 - 2024-01-02

#### @cesium/engine

##### Additions :tada:

- Vertical exaggeration can now be applied to a `Cesium3DTileset`. Exaggeration of `Terrain` and `Cesium3DTileset` can be controlled simultaneously via the new `Scene` properties `Scene.verticalExaggeration` and `Scene.verticalExaggerationRelativeHeight`. [#11655](https://github.com/CesiumGS/cesium/pull/11655)

##### Fixes :wrench:

- Changes the default `RequestScheduler.maximumRequestsPerServer` from 6 to 18. This should improve performance on HTTP/2 servers and above. [#11627](https://github.com/CesiumGS/cesium/issues/11627)
- Corrected JSDoc and Typescript definitions that marked optional arguments as required in `ImageryProvider` constructor. [#11625](https://github.com/CesiumGS/cesium/issues/11625)
- The `Quaternion.computeAxis` function created an axis that was `(0,0,0)` for the unit quaternion, and an axis that was `(NaN,NaN,NaN)` for the quaternion `(0,0,0,-1)` (which describes a rotation about 360 degrees). Now, it returns the x-axis `(1,0,0)` in both of these cases. [#11665](https://github.com/CesiumGS/cesium/issues/11665)

##### Deprecated :hourglass_flowing_sand:

- `Globe.terrainExaggeration` and `Globe.terrainExaggerationRelativeHeight` have been deprecated in CesiumJS 1.113. They will be removed in 1.116. Use `Scene.verticalExaggeration` and `Scene.verticalExaggerationRelativeHeight` instead. [#11655](https://github.com/CesiumGS/cesium/pull/11655)

### 1.112 - 2023-12-01

#### @cesium/engine

##### Fixes :wrench:

- Fixed terrain lockups in `requestTileGeometry` by ensuring promise handling aligns with CesiumJS's expectations. [#11630](https://github.com/CesiumGS/cesium/pull/11630)
- Corrected JSDoc and Typescript definitions that marked optional arguments as required in `Cesium3dTileset.fromIonAssetId` [#11623](https://github.com/CesiumGS/cesium/issues/11623), and `IonImageryProvider.fromAssetId` [#11624](https://github.com/CesiumGS/cesium/issues/11624)

### 1.111 - 2023-11-01

#### @cesium/engine

##### Additions :tada:

- `BingMapsImageryProvider.fromUrl` now takes an optional `mapLayer` parameter which is a string that maps directly to the [mapLayer template parameters](https://learn.microsoft.com/en-us/bingmaps/rest-services/imagery/get-imagery-metadata#template-parameters) specified in the Bing Maps documentation.

##### Fixes :wrench:

- By default, `createGooglePhotorealistic3DTileset` no longer shows credits on screen but links to them instead, as this is compliant with the minimum required attribution. To restore this behavior, pass the option `showCreditsOnScreen: true`. [#11589](https://github.com/CesiumGS/cesium/pull/11589)
- Fixed an issue with polygon hole rendering. [#11583](https://github.com/CesiumGS/cesium/issues/11583)
- Fixed error with rhumb lines that have a 0 degree heading. [#11573](https://github.com/CesiumGS/cesium/pull/11573)
- Fixed `czm_normal`, `czm_normal3D`, `czm_inverseNormal`, and `czm_inverseNormal3D` for cases where the model matrix has non-uniform scale. [#11553](https://github.com/CesiumGS/cesium/pull/11553)
- Fixed issue with clustered labels when `dataSource.show` was toggled. [#11560](https://github.com/CesiumGS/cesium/pull/11560)
- Fixed inconsistent clustering when `dataSource.show` was toggled. [#11560](https://github.com/CesiumGS/cesium/pull/11560)

### 1.110.1 - 2023-10-25

#### @cesium/engine

##### Breaking Changes :mega:

- CesiumJS no longer ships with a demo Google Maps API key. `GoogleMaps.defaultApiKey` is no longer defined by default.
- `createGooglePhotorealistic3DTileset` by default now provides tiles via Cesium ion if the `GoogleMaps.defaultApiKey` is not set.
- If you wish to continue to use your own Google Maps API key, you can go back to the previous behavior:

  ```javascript
  Cesium.GoogleMaps.defaultApiKey = "your-api-key";

  const tileset = await Cesium.createGooglePhotorealistic3DTileset();
  viewer.scene.primitives.add(tileset));
  ```

### 1.110 - 2023-10-02

#### @cesium/engine

##### Breaking Changes :mega:

- `Cesium3DTileset.maximumMemoryUsage` has been removed. Use `Cesium3DTileset.cacheBytes` and `Cesium3DTileset.maximumCacheOverflowBytes` instead.

##### Additions :tada:

- Worker files are now embedded in `Build/Cesium/Cesium.js` and `Build/CesiumUnminified/Cesium.js`. [#11519](https://github.com/CesiumGS/cesium/pull/11519)
- Added `PolygonGeometry.computeRectangleFromPositions` for computing a `Rectangle` that encloses a polygon, including cases over the international date line and the poles.
- Added `Stereographic` for computing 2D operations in stereographic, or polar, coordinates.
- Adds events to `PrimitiveCollection` for primitive added/removed. [#11531](https://github.com/CesiumGS/cesium/pull/11531)
- Adds an optional `rejectOnTileFail` parameter to `sampleTerrain` and `sampleTerrainMostDetailed` to allow handling of tile request failures. [#11530](https://github.com/CesiumGS/cesium/pull/11530)

##### Fixes :wrench:

- Fixed rendering of polygons spanning extents of 90 degrees or more. [#4871](https://github.com/CesiumGS/cesium/issues/4871)
- Fixed ground primitive polygon visual artifacts at pole. [#8033](https://github.com/CesiumGS/cesium/issues/8033)
- Fixed bug in `Cesium3DTilePass` affecting the `PRELOAD` pass. [#11525](https://github.com/CesiumGS/cesium/pull/11525)
- Fixed bug where sky atmosphere could not be shown when `globe.show` is initialized to false. [#11266](https://github.com/CesiumGS/cesium/issues/11266)
- Fixed issue loading workers in cross-origin `Build/Cesium/Cesium.js` and `Build/CesiumUnminified/Cesium.js` requests. [#11505](https://github.com/CesiumGS/cesium/issues/11505)
- Fixed `showOnScreen` behavior for `Model` and `Cesium3DTileset` credits. [#11538](https://github.com/CesiumGS/cesium/pull/11538)
- Remove reading of `import.meta` meta-property because webpack does not support it. [#11511](https://github.com/CesiumGS/cesium/pull/11511)
- Fixed label background rendering in request render mode. [#11529](https://github.com/CesiumGS/cesium/issues/11529)

##### Deprecated :hourglass_flowing_sand:

- `PolygonGeometry.computeRectangle` has been deprecated. It will be removed in 1.112. Use `PolygonGeometry.computeRectangleFromPositions` instead.

### 1.109 - 2023-09-01

#### @cesium/engine

##### Breaking Changes :mega:

- Firefox 114 is now the minimum Firefox version required to run CesiumJS. [#11400](https://github.com/CesiumGS/cesium/pull/11400)
- `TaskProcessor` now loads worker files as ESM instead of AMD. [#11400](https://github.com/CesiumGS/cesium/pull/11400)

##### Additions :tada:

- Added the `retinaTiles` option to the `OpenStreetMapImageryProvider` contructor options to allow requesting tiles at the 2x resolution for retina displays. [#11485](https://github.com/CesiumGS/cesium/pull/11485)
- The TypeScript definition of `defined` now uses type predicates to allow TypeScript to use the result during compliation.

##### Fixes :wrench:

- Restore previous behavior for cut out terrain loading. [#11482](https://github.com/CesiumGS/cesium/issues/11482)
- The return type of `SingleTileImageryProvider.fromUrl` has been fixed to be `Promise.<SingleTileImageryProvider>` (was `void`). [#11432](https://github.com/CesiumGS/cesium/pull/11432)
- Fixed request render mode when models are loading without `incrementallyLoadTextures`. [#11486](https://github.com/CesiumGS/cesium/pull/11486)

#### @cesium/widgets

##### Additions :tada:

- Added two additional default imagery providers from Stadia maps to the BaseLayerPicker widget: Alidade Smooth and Alidade Smooth Dark. [#11485](https://github.com/CesiumGS/cesium/pull/11485)

##### Fixes :wrench:

- Use updated URLs and attribution for Stamen Map styles in the default BaseLayerPicker widget. [#11451](https://github.com/CesiumGS/cesium/issues/11451)
- Fixed types for `ProviderViewModel.CreationFunction`. [#11452](https://github.com/CesiumGS/cesium/issues/11452)
- Fixed I3dmLoader manually compute positions when RTC_CENTER is ZERO [#11466](https://github.com/CesiumGS/cesium/pull/11466)

### 1.108 - 2023-08-01

#### Major Announcements :loudspeaker:

- Starting with version 1.109, CesiumJS will require Firefox version 114 or higher for rendering. This is to [facilitate web worker loading and remove outdated dependencies](https://github.com/CesiumGS/cesium/pull/11400). Other browsers and node will be unaffected.

#### @cesium/engine

##### Fixes :wrench:

- Fixed issue where terrain with multiple layers was loading higher LOD tiles inconsistently. [#11312](https://github.com/CesiumGS/cesium/issues/11312)
- Fixed `OpenStreetMapImageryProvider` usage in comments, change default url and add `tile.openstreetmap.org` to `RequestScheduler.requestsByServer`. [#11407](https://github.com/CesiumGS/cesium/pull/11407)
- Fixed calculation of GroundPolyline bounding spheres in regions with negative terrain heights. [#11184](https://github.com/CesiumGS/cesium/pull/11184)
- Fixed `CzmlDataSource` in cases of custom `Ellipsoid.WGS84` definitions. [#11190](https://github.com/CesiumGS/cesium/pull/11190)
- Fixed mipmaps for textures using the `KHR_texture_transform` extension. [#11411](https://github.com/CesiumGS/cesium/pull/11411)

#### @cesium/widgets

##### Fixes :wrench:

- Fixed conflicting geocoder suggestions for latitude and longitude pairs by removing `CartographicGeocoderService` from the default geocoder services in `GeocoderViewModel`. [#11433](https://github.com/CesiumGS/cesium/issues/11433).

### 1.107.2 - 2023-07-13

This is an npm-only release to fix a dependency issue published in 1.107.1

### 1.107.1 - 2023-07-13

#### @cesium/engine

##### Fixes :wrench:

- Fixed a bug where `Model` would not respond to different alpha values in a `Cesium3DTileStyle`. [#11399](https://github.com/CesiumGS/cesium/pull/11399)
- Fixed dimensions of `tangentEC` in custom shaders. [#11394](https://github.com/CesiumGS/cesium/pull/11394)

#### @cesium/widgets

##### Fixes :wrench:

- Fixed promise return value when using `viewer.flyTo` to navigate to an ImageryLayer. [#11392](https://github.com/CesiumGS/cesium/pull/11392)
- Fixed `depthTestAgainstTerrain` value being overridden when using the base layer picker widget. [#11393](https://github.com/CesiumGS/cesium/issues/11393)

### 1.107 - 2023-07-03

#### Major Announcements :loudspeaker:

- The `readyPromise` pattern has been removed across the API. This has been done to facilitate better asynchronous flow and error handling. For example:

```js
try {
  const tileset = await Cesium.Cesium3DTileset.fromUrl(url);
  viewer.scene.primitives.add(tileset);
} catch (error) {
  console.log(`Failed to load tileset: ${error}`);
}
```

```js
try {
  const viewer = new Cesium.Viewer("cesiumContainer", {
    terrainProvider: await Cesium.createWorldTerrainAsync();
  });
} catch (error) {
  console.log(`Failed to created terrain: ${error}`);
}
```

#### @cesium/engine

##### Breaking Changes :mega:

- `CesiumWidget` constructor option `options.imageryProvider` has been removed. Use `options.baseLayer` instead.
- `ImageryProvider.ready` and `ImageryProvider.readyPromise` have been removed.
- `ImageryProvider.defaultAlpha`, `ImageryProvider.defaultNightAlpha`, `ImageryProvider.defaultDayAlpha`, `ImageryProvider.defaultBrightness`, `ImageryProvider.defaultContrast`, `ImageryProvider.defaultHue`, `ImageryProvider.defaultSaturation`, `ImageryProvider.defaultGamma`, `ImageryProvider.defaultMinificationFilter`, `ImageryProvider.defaultMagnificationFilter` have been removed. Use `ImageryLayer.alpha`, `ImageryLayer.nightAlpha`, `ImageryLayer.dayAlpha`, `ImageryLayer.brightness`, `ImageryLayer.contrast`, `ImageryLayer.hue`, `ImageryLayer.saturation`, `ImageryLayer.gamma`, `ImageryLayer.minificationFilter`, `ImageryLayer.magnificationFilter`instead.
- `ImageryLayer.getViewableRectangle` was removed. Use `ImageryLayer.getImageryRectangle` instead.
- `ArcGisMapServerImageryProvider` constructor parameter `url`,`ArcGisMapServerImageryProvider.ready`, and `ArcGisMapServerImageryProvider.readyPromise` have been removed. Use `ArcGisMapServerImageryProvider.fromUrl` instead.
- `BingMapsImageryProvider` constructor parameter `url`,`BingMapsImageryProvider.ready`, and `BingMapsImageryProvider.readyPromise` have been removed. Use `BingMapsImageryProvider.fromUrl` instead.
- `GoogleEarthEnterpriseImageryProvider` constructor parameters `options.url` and `options.metadata`, `GoogleEarthEnterpriseImageryProvider.ready`, and `GoogleEarthEnterpriseImageryProvider.readyPromise` have been removed. Use `GoogleEarthEnterpriseImageryProvider.fromMetadata` instead.
- `GoogleEarthEnterpriseMapsProvider` constructor parameters `options.url` and `options.channel`, `GoogleEarthEnterpriseMapsProvider.ready`, and `GoogleEarthEnterpriseMapsProvider.readyPromise` have been removed. Use `GoogleEarthEnterpriseMapsProvider.fromUrl` instead.
- `GridImageryProvider.ready` and `GridImageryProvider.readyPromise` have been removed.
- `IonImageryProvider` constructor parameter `assetId`,`BIonImageryProvider.ready`, and `IonImageryProvider.readyPromise` have been removed. Use `IonImageryProvider.fromAssetId` instead.
- `MapboxImageryProvider.ready` and `MapboxImageryProvider.readyPromise` have been removed.
- `MapboxStyleImageryProvider.ready` and `MapboxStyleImageryProvider.readyPromise` have been removed.
- `OpenStreetMapImageryProvider.ready` and `OpenStreetMapImageryProvider.readyPromise` have been removed.
- `SingleTileImageryProvider` constructor parameters `options.tileHeight` and `options.tileWidth` became required in CesiumJS 1.104. Omitting these properties will result in an error in 1.107. Provide `options.tileHeight` and `options.tileWidth`, or use `SingleTileImageryProvider.fromUrl` instead.
- `SingleTileImageryProvider.ready` and `SingleTileImageryProvider.readyPromise` have been removed. Use `SingleTileImageryProvider.fromUrl` instead.
- `TileCoordinatesImageryProvider.ready` and `TileCoordinatesImageryProvider.readyPromise` have been removed.
- `TileMapServiceImageryProvider` constructor parameter `options.url`, `TileMapServiceImageryProvider.ready`, and `TileMapServiceImageryProvider.readyPromise` have been removed. Use `TileMapServiceImageryProvider.fromUrl` instead.
- `UrlTemplateImageryProvider.reinitialize`, `UrlTemplateImageryProvider.ready`, and `UrlTemplateImageryProvider.readyPromise` have been removed.
- `WebMapServiceImageryProvider.ready`, and `WebMapServiceImageryProvider.readyPromise` have been removed.
- `WebMapTileServiceImageryProvider.ready`, and `WebMapTileServiceImageryProvider.readyPromise` have been removed.
- `TerrainProvider.ready` and `TerrainProvider.readyPromise` have been removed.
- `createWorldImagery` was removed. Use `createWorldImageryAsync` instead.
- `ArcGISTiledElevationTerrainProvider` constructor parameter `options.url`, `ArcGISTiledElevationTerrainProvider.ready`, and `ArcGISTiledElevationTerrainProvider.readyPromise` have been removed. Use `ArcGISTiledElevationTerrainProvider.fromUrl` instead.
- `CesiumTerrainProvider` constructor parameter `options.url`, `CesiumTerrainProvider.ready`, and `CesiumTerrainProvider.readyPromise` have been removed. Use `CesiumTerrainProvider.fromIonAssetId` or `CesiumTerrainProvider.fromUrl` instead.
- `CustomHeightmapTerrainProvider.ready`, and `CustomHeightmapTerrainProvider.readyPromise` were deprecated in CesiumJS 1.104.
- `EllipsoidTerrainProvider.ready`, and `EllipsoidTerrainProvider.readyPromise` were deprecated in CesiumJS 1.104.
- `GoogleEarthEnterpriseMetadata` constructor parameter `options.url` and `GoogleEarthEnterpriseMetadata.readyPromise` have been removed. Use `GoogleEarthEnterpriseMetadata.fromUrl` instead.
- `GoogleEarthEnterpriseTerrainProvider` constructor parameters `options.url` and `options.metadata`, `GoogleEarthEnterpriseTerrainProvider.ready`, and `GoogleEarthEnterpriseTerrainProvider.readyPromise` have been removed. Use `GoogleEarthEnterpriseTerrainProvider.fromMetadata` instead.
- `VRTheWorldTerrainProvider` constructor parameter `options.url`, `VRTheWorldTerrainProvider.ready`, and `VRTheWorldTerrainProvider.readyPromise` have been removed. Use `VRTheWorldTerrainProvider.fromUrl` instead.
- `createWorldTerrain` was removed. Use `createWorldTerrainAsync` instead.
- `Cesium3DTileset` constructor parameter `options.url`, `Cesium3DTileset.ready`, and `Cesium3DTileset.readyPromise` have been removed. Use `Cesium3DTileset.fromUrl` instead.
- `createOsmBuildings` was removed. Use `createOsmBuildingsAsync` instead.
- `Model.fromGltf`, `Model.readyPromise`, and `Model.texturesLoadedPromise` have been removed. Use `Model.fromGltfAsync`, `Model.readyEvent`, `Model.errorEvent`, and `Model.texturesReadyEvent` instead. For example:
  ```js
  try {
    const model = await Cesium.Model.fromGltfAsync({
      url: "../../SampleData/models/CesiumMan/Cesium_Man.glb",
    });
    viewer.scene.primitives.add(model);
    model.readyEvent.addEventListener(() => {
      // model is ready for rendering
    });
  } catch (error) {
    console.log(`Failed to load model. ${error}`);
  }
  ```
- `I3SDataProvider` construction parameter `options.url`, `I3SDataProvider.ready`, and `I3SDataProvider.readyPromise` have been removed. Use `I3SDataProvider.fromUrl` instead.
- `TimeDynamicPointCloud.readyPromise` was removed. Use `TimeDynamicPointCloud.frameFailed` to track any errors.
- `VoxelProvider.ready` and `VoxelProvider.readyPromise` have been removed.
- `VoxelPrimitive.eadyPromise` have been removed.
- `Cesium3DTilesVoxelProvider` construction parameter `options.url`, `Cesium3DTilesVoxelProvider.ready`, and `Cesium3DTilesVoxelProvider.readyPromise` have been removed. Use `Cesium3DTilesVoxelProvider.fromUrl` instead.
- `Primitive.readyPromise`, `ClassificationPrimitive.readyPromise`, `GroundPrimitive.readyPromise`, and `GroundPolylinePrimitive.readyPromise` have been removed. Wait for `Primitive.ready`, `ClassificationPrimitive.ready`, `GroundPrimitive.ready`, or `GroundPolylinePrimitive.ready` to return true instead.
- `CreditDisplay.addCredit`, `CreditDisplay.addDefaultCredit`, and `CreditDisplay.removeDefaultCredit` have been removed. Use `CreditDisplay.addCreditToNextFrame`, `CreditDisplay.addStaticCredit`, and `CreditDisplay.removeStaticCredit` respectively instead.

##### Additions :tada:

- Added `Cesium3DTileset.cacheBytes` and `Cesium3DTileset.maximumCacheOverflowBytes` to better control memory usage. To replicate previous behavior, convert `maximumMemoryUsage` from MB to bytes, assign the value to `cacheBytes`, and set `maximumCacheOverflowBytes = Number.MAX_VALUE`

##### Fixes :wrench:

- Fixed crash in `CzmlDataSource` when a 3D Tileset entity is hidden. [#11357](https://github.com/CesiumGS/cesium/issues/11357)
- Fixed `PostProcessStage` crash affecting point clouds rendered with attenuation. [#11339](https://github.com/CesiumGS/cesium/issues/11339)
- Fixed a race condition when loading cut-out terrain. [#11382](https://github.com/CesiumGS/cesium/pull/11382)
- Fixed debug label rendering in `Cesium3dTilesInspector`. [#11355](https://github.com/CesiumGS/cesium/issues/11355)
- Fixed credits for imagery layer shows up even when layer is hidden. [#11340](https://github.com/CesiumGS/cesium/issues/11340)
- Fixed Insufficient buffer size thrown by rendering 3dtiles. [#11358](https://github.com/CesiumGS/cesium/pull/11358)

##### Deprecated :hourglass_flowing_sand:

- `Cesium3DTileset.maximumMemoryUsage` has been deprecated in CesiumJS 1.107. It will be removed in 1.110. Use `Cesium3DTileset.cacheBytes` and `Cesium3DTileset.maximumCacheOverflowBytes` instead. [#11310](https://github.com/CesiumGS/cesium/pull/11310)

#### @cesium/widgets

##### Breaking Changes :mega:

- `Viewer` constructor option `options.imageryProvider` has been deprecated in CesiumJS 1.104. It will be removed in 1.107. Use `options.baseLayer` instead.

### 1.106.1 - 2023-06-02

This is an npm-only release to fix a dependency issue published in 1.106

### 1.106 - 2023-06-01

#### @cesium/engine

##### Fixes :wrench:

- Fixed label background rendering. [#11293](https://github.com/CesiumGS/cesium/pull/11293)
- Fixed color creation from CSS color string with modern "space-separated" syntax. [#11271](https://github.com/CesiumGS/cesium/pull/11271)
- Fixed tracked entity camera controls. [#11286](https://github.com/CesiumGS/cesium/issues/11286)
- Fixed a race condition when loading cut-out terrain. [#11296](https://github.com/CesiumGS/cesium/pull/11296)
- Fixed async behavior for custom terrain and imagery providers. [#11274](https://github.com/CesiumGS/cesium/issues/11274)

### 1.105.2 - 2023-05-15

- This is an npm-only release to fix a dependency issue published in 1.105.1.

### 1.105.1 - 2023-05-10

#### @cesium/engine

##### Additions :tada:

- Added `createGooglePhotorealistic3DTileset` to create a 3D tileset streaming Google Photorealistic 3D Tiles.
- Added `GoogleMaps` for managing credentials when loading data from the Google Map Tiles API.

##### Fixes :wrench:

- Improved camera controls when globe is off. [#7171](https://github.com/CesiumGS/cesium/issues/7171)

### 1.105 - 2023-05-01

#### @cesium/engine

##### Additions :tada:

- Added `ArcGisMapServerImagery.fromBasemapType`, and `ArcGisBaseMapType`, and `ArcGisMapService` for ease of use with the latest ArcGIS Imagery API.[#11098](https://github.com/CesiumGS/cesium/pull/11098)
- Added `CesiumWidget.creditDisplay` to access the onscreen and lightbox credits. [#11241](https://github.com/CesiumGS/cesium/pull/11241)
- Added `CreditDisplay.addStaticCredit` and `CreditDisplay.removeStaticCredit` such that `Credit.showOnScreen` value is taken into account. [#6215](https://github.com/CesiumGS/cesium/issues/6215)
- Added `options.gltfCallback` to `Model.loadGltfAsync` to allow apps to access the loaded glTF JSON. [#11240](https://github.com/CesiumGS/cesium/pull/11240)
- Added `GeocoderService.credit` and and `attributions` property to `GeocoderService.Result` to allow for geocoder services to attribute results. [#11256](https://github.com/CesiumGS/cesium/pull/11256)

##### Fixes :wrench:

- Fixed Repeated URI parsing slows 3D Tiles performance [#11197](https://github.com/CesiumGS/cesium/issues/11197). Together with [#11211](https://github.com/CesiumGS/cesium/pull/11211), this can reduce tile parsing time by as much as 25% on large tilesets
- Fixed atmosphere rendering performance issue. [10510](https://github.com/CesiumGS/cesium/issues/10510)
- Fixed crashing when zooming to an entity without globe present. [#10957](https://github.com/CesiumGS/cesium/pull/11226)
- Fixed model rendering when emissiveTexture is defined and emissiveFactor is not. [#11215](https://github.com/CesiumGS/cesium/pull/11215)
- Fixed issue with calling `switchToOrthographicFunction` and `camera.flyTo` in immediate succession. [#11210](https://github.com/CesiumGS/cesium/pull/11210)
- Fixed an issue when zooming in an orthographic frustum. [#11206](https://github.com/CesiumGS/cesium/pull/11206)
- Fixed a crash when Cesium3DTileStyle's scaleByDistance, translucencyByDistance or distanceDisplayCondition set to StyleExpression
  which returns `undefined`. [#11228](https://github.com/CesiumGS/cesium/pull/11228)
- Fixed handling of `out_FragColor` layout declarations when translating shaders to WebGL1. [#11230](https://github.com/CesiumGS/cesium/pull/11230)
- Fixed a problem with Ambient Occlusion that affected some MacOS hardware. [#10106](https://github.com/CesiumGS/cesium/issues/10106)
- Fixed UniformType.MAT3 value for custom shaders. [#11235](https://github.com/CesiumGS/cesium/pull/11235).

##### Deprecated :hourglass_flowing_sand:

- `CreditDisplay.addCredit`, `CreditDisplay.addDefaultCredit`, and `CreditDisplay.removeDefaultCredit` have been deprecated in CesiumJS 1.105. They will be removed in 1.107. Use `CreditDisplay.addCreditToNextFrame`, `CreditDisplay.addStaticCredit`, and `CreditDisplay.removeStaticCredit` respectively instead. [#11241](https://github.com/CesiumGS/cesium/pull/11241)

#### @cesium/widgets

##### Additions :tada:

- Added `Viewer.creditDisplay` to access the onscreen and lightbox credits. [#11241](https://github.com/CesiumGS/cesium/pull/11241)
- The `Geocoder` widget will now display attributions onscreen or in the lightbox for geocoder results if present, otherwise a default credit from a geocoder service if one is provided. [#11256](https://github.com/CesiumGS/cesium/pull/11256)

##### Fixes :wrench:

- Fixed missing `ContextOptions` in generated TypeScript definitions. [10963](https://github.com/CesiumGS/cesium/issues/10963)

### 1.104 - 2023-04-03

#### Major Announcements :loudspeaker:

- Starting with CesiumJS 1.104 The `readyPromise` pattern has been deprecated across the API. It will be removed in CesiumJS 1.107. This has been done to facilitate better asynchronous flow and error handling. For example:

```js
try {
  const tileset = await Cesium.Cesium3DTileset.fromUrl(url);
  viewer.scene.primitives.add(tileset);
} catch (error) {
  console.log(`Failed to load tileset: ${error}`);
}
```

#### @cesium/engine

##### Additions :tada:

- Added `ArcGisMapServerImageryProvider.fromUrl`, `ArcGISTiledElevationTerrainProvider.fromUrl`, `BingMapsImageryProvider.fromUrl`, `CesiumTerrainProvider.fromUrl`, `CesiumTerrainProvider.fromIonAssetId`, `GoogleEarthEnterpriseMetadata.fromUrl`, `GoogleEarthEnterpriseImageryProvider.fromMetadata`, `GoogleEarthEnterpriseMapsProvider.fromUrl`, `GoogleEarthEnterpriseTerrainProvider.fromMetadata`, `ImageryLayer.fromProviderAsync`, `IonImageryProvider.fromAssetId`, `SingleTileImageryProvider.fromUrl`, `Terrain`, `TileMapServiceImageryProvider.fromUrl`, `VRTheWorldTerrainProvider.fromUrl`, `createWorldTerrainAsync`, `Cesium3DTileset.fromUrl`, `Cesium3DTileset.fromIonAssetId`, `createOsmBuildingsAsync`, `Model.fromGltfAsync`, `Model.readyEvent`, `Model.errorEvent`,`Model.texturesReadyEvent`, `I3SDataProvider.fromUrl`, and `Cesium3DTilesVoxelProvider.fromUrl` for better async flow and error handling. [#11059](https://github.com/CesiumGS/cesium/pull/11059)
- Send `X-Cesium-*` headers to requests to cesium ion. [#11200](https://github.com/CesiumGS/cesium/pull/11200)

##### Fixes :wrench:

- Fixed issue where passing `children` in the Entity constructor options will override children. [#11101](https://github.com/CesiumGS/cesium/issues/11101)
- Fixed error type to be `RequestErrorEvent` in `Resource.retryCallback`. [#11177](https://github.com/CesiumGS/cesium/pull/11177)
- Fixed issue when render `OrthographicFrustum` geometry by `DebugCameraPrimitive`. [#11159](https://github.com/CesiumGS/cesium/issues/11159)
- Fixed ion URL in `RequestScheduler` throttling overrides. [#11193](https://github.com/CesiumGS/cesium/pull/11193)
- Fixed `SingleTileImageryProvider` fetching image when `show` is `false` by allowing lazy-loading for `SingleTileImageryProvider` if `tileWidth` and `tileHeight` are provided to the constructor. [#9529](https://github.com/CesiumGS/cesium/issues/9529)
- Fixed various race conditions from async operations. [#10909](https://github.com/CesiumGS/cesium/issues/10909)

##### Deprecated :hourglass_flowing_sand:

- `CesiumWidget` constructor option `options.imageryProvider` has been deprecated in CesiumJS 1.104. It will be removed in 1.107. Use `options.baseLayer` instead.
- `ImageryProvider.ready` and `ImageryProvider.readyPromise` were deprecated in CesiumJS 1.104. They will be removed in 1.107.
- `ImageryProvider.defaultAlpha`, `ImageryProvider.defaultNightAlpha`, `ImageryProvider.defaultDayAlpha`, `ImageryProvider.defaultBrightness`, `ImageryProvider.defaultContrast`, `ImageryProvider.defaultHue`, `ImageryProvider.defaultSaturation`, `ImageryProvider.defaultGamma`, `ImageryProvider.defaultMinificationFilter`, `ImageryProvider.defaultMagnificationFilter` were deprecated in CesiumJS 1.104. They will be removed in 1.107. Use `ImageryLayer.alpha`, `ImageryLayer.nightAlpha`, `ImageryLayer.dayAlpha`, `ImageryLayer.brightness`, `ImageryLayer.contrast`, `ImageryLayer.hue`, `ImageryLayer.saturation`, `ImageryLayer.gamma`, `ImageryLayer.minificationFilter`, `ImageryLayer.magnificationFilter`instead.
- `ImageryLayer.getViewableRectangle` was deprecated in CesiumJS 1.104. It will be removed in 1.107. Use `ImageryLayer.getImageryRectangle` instead.
- `ArcGisMapServerImageryProvider` constructor parameter `url`,`ArcGisMapServerImageryProvider.ready`, and `ArcGisMapServerImageryProvider.readyPromise` were deprecated in CesiumJS 1.104. They will be removed in 1.107. Use `ArcGisMapServerImageryProvider.fromUrl` instead.
- `BingMapsImageryProvider` constructor parameter `url`,`BingMapsImageryProvider.ready`, and `BingMapsImageryProvider.readyPromise` were deprecated in CesiumJS 1.104. They will be removed in 1.107. Use `BingMapsImageryProvider.fromUrl` instead.
- `GoogleEarthEnterpriseImageryProvider` constructor parameters `options.url` and `options.metadata`, `GoogleEarthEnterpriseImageryProvider.ready`, and `GoogleEarthEnterpriseImageryProvider.readyPromise` were deprecated in CesiumJS 1.104. They will be removed in 1.107. Use `GoogleEarthEnterpriseImageryProvider.fromMetadata` instead.
- `GoogleEarthEnterpriseMapsProvider` constructor parameters `options.url` and `options.channel`, `GoogleEarthEnterpriseMapsProvider.ready`, and `GoogleEarthEnterpriseMapsProvider.readyPromise` were deprecated in CesiumJS 1.104. They will be removed in 1.107. Use `GoogleEarthEnterpriseMapsProvider.fromUrl` instead.
- `GridImageryProvider.ready` and `GridImageryProvider.readyPromise` were deprecated in CesiumJS 1.104. They will be removed in 1.107.
- `IonImageryProvider` constructor parameter `assetId`,`BIonImageryProvider.ready`, and `IonImageryProvider.readyPromise` were deprecated in CesiumJS 1.104. They will be removed in 1.107. Use `IonImageryProvider.fromAssetId` instead.
- `MapboxImageryProvider.ready` and `MapboxImageryProvider.readyPromise` were deprecated in CesiumJS 1.104. They will be removed in 1.107.
- `MapboxStyleImageryProvider.ready` and `MapboxStyleImageryProvider.readyPromise` were deprecated in CesiumJS 1.104. They will be removed in 1.107.
- `OpenStreetMapImageryProvider.ready` and `OpenStreetMapImageryProvider.readyPromise` were deprecated in CesiumJS 1.104. They will be removed in 1.107.
- `SingleTileImageryProvider` constructor parameters `options.tileHeight` and `options.tileWidth` became required in CesiumJS 1.104. Omitting these properties will result in an error in 1.107. Provide `options.tileHeight` and `options.tileWidth`, or use `SingleTileImageryProvider.fromUrl` instead.
- `SingleTileImageryProvider.ready` and `SingleTileImageryProvider.readyPromise` were deprecated in CesiumJS 1.104. They will be removed in 1.107. Use `SingleTileImageryProvider.fromUrl` instead.
- `TileCoordinatesImageryProvider.ready` and `TileCoordinatesImageryProvider.readyPromise` were deprecated in CesiumJS 1.104. They will be removed in 1.107.
- `TileMapServiceImageryProvider` constructor parameter `options.url`, `TileMapServiceImageryProvider.ready`, and `TileMapServiceImageryProvider.readyPromise` were deprecated in CesiumJS 1.104. They will be removed in 1.107. Use `TileMapServiceImageryProvider.fromUrl` instead.
- `UrlTemplateImageryProvider.reinitialize`, `UrlTemplateImageryProvider.ready`, and `UrlTemplateImageryProvider.readyPromise` were deprecated in CesiumJS 1.104. They will be removed in 1.107.
- `WebMapServiceImageryProvider.ready`, and `WebMapServiceImageryProvider.readyPromise` were deprecated in CesiumJS 1.104. They will be removed in 1.107.
- `WebMapTileServiceImageryProvider.ready`, and `WebMapTileServiceImageryProvider.readyPromise` were deprecated in CesiumJS 1.104. They will be removed in 1.107.
- `TerrainProvider.ready` and `TerrainProvider.readyPromise` were deprecated in CesiumJS 1.104. They will be removed in 1.107.
- `createWorldImagery` was deprecated in CesiumJS 1.104. It will be removed in 1.107. Use `createWorldImageryAsync` instead.
- `ArcGISTiledElevationTerrainProvider` constructor parameter `options.url`, `ArcGISTiledElevationTerrainProvider.ready`, and `ArcGISTiledElevationTerrainProvider.readyPromise` were deprecated in CesiumJS 1.104. They will be removed in 1.107. Use `ArcGISTiledElevationTerrainProvider.fromUrl` instead.
- `CesiumTerrainProvider` constructor parameter `options.url`, `CesiumTerrainProvider.ready`, and `CesiumTerrainProvider.readyPromise` were deprecated in CesiumJS 1.104. They will be removed in 1.107. Use `CesiumTerrainProvider.fromIonAssetId` or `CesiumTerrainProvider.fromUrl` instead.
- `CustomHeightmapTerrainProvider.ready`, and `CustomHeightmapTerrainProvider.readyPromise` were deprecated in CesiumJS 1.104.
- `EllipsoidTerrainProvider.ready`, and `EllipsoidTerrainProvider.readyPromise` were deprecated in CesiumJS 1.104.
- `GoogleEarthEnterpriseMetadata` constructor parameter `options.url` and `GoogleEarthEnterpriseMetadata.readyPromise` were deprecated in CesiumJS 1.104. They will be removed in 1.107. Use `GoogleEarthEnterpriseMetadata.fromUrl` instead.
- `GoogleEarthEnterpriseTerrainProvider` constructor parameters `options.url` and `options.metadata`, `GoogleEarthEnterpriseTerrainProvider.ready`, and `GoogleEarthEnterpriseTerrainProvider.readyPromise` were deprecated in CesiumJS 1.104. They will be removed in 1.107. Use `GoogleEarthEnterpriseTerrainProvider.fromMetadata` instead.
- `VRTheWorldTerrainProvider` constructor parameter `options.url`, `VRTheWorldTerrainProvider.ready`, and `VRTheWorldTerrainProvider.readyPromise` were deprecated in CesiumJS 1.104. They will be removed in 1.107. Use `VRTheWorldTerrainProvider.fromUrl` instead.
- `createWorldTerrain` was deprecated in CesiumJS 1.104. It will be removed in 1.107. Use `createWorldTerrainAsync` instead.
- `Cesium3DTileset` constructor parameter `options.url`, `Cesium3DTileset.ready`, and `Cesium3DTileset.readyPromise` were deprecated in CesiumJS 1.104. They will be removed in 1.107. Use `Cesium3DTileset.fromUrl` instead.
- `createOsmBuildings` was deprecated in CesiumJS 1.104. It will be removed in 1.107. Use `createOsmBuildingsAsync` instead.
- `Model.fromGltf`, `Model.readyPromise`, and `Model.texturesLoadedPromise` were deprecated in CesiumJS 1.104. They will be removed in 1.107. Use `Model.fromGltfAsync`, `Model.readyEvent`, `Model.errorEvent`, and `Model.texturesReadyEvent` instead. For example:
  ```js
  try {
    const model = await Cesium.Model.fromGltfAsync({
      url: "../../SampleData/models/CesiumMan/Cesium_Man.glb",
    });
    viewer.scene.primitives.add(model);
    model.readyEvent.addEventListener(() => {
      // model is ready for rendering
    });
  } catch (error) {
    console.log(`Failed to load model. ${error}`);
  }
  ```
- `I3SDataProvider` construction parameter `options.url`, `I3SDataProvider.ready`, and `I3SDataProvider.readyPromise` were deprecated in CesiumJS 1.104. They will be removed in 1.107. Use `I3SDataProvider.fromUrl` instead.
- `TimeDynamicPointCloud.readyPromise` was deprecated in CesiumJS 1.104. It will be removed in 1.107. Use `TimeDynamicPointCloud.frameFailed` to track any errors.
- `VoxelProvider.ready` and `VoxelProvider.readyPromise` were deprecated in CesiumJS 1.104. They will be removed in 1.107.
- `Cesium3DTilesVoxelProvider` construction parameter `options.url`, `Cesium3DTilesVoxelProvider.ready`, and `Cesium3DTilesVoxelProvider.readyPromise` were deprecated in CesiumJS 1.104. They will be removed in 1.107. Use `Cesium3DTilesVoxelProvider.fromUrl` instead.
- `Primitive.readyPromise`, `ClassificationPrimitive.readyPromise`, `GroundPrimitive.readyPromise`, and `GroundPolylinePrimitive.readyPromise` were deprecated in CesiumJS 1.104. They will be removed in 1.107. Wait for `Primitive.ready`, `ClassificationPrimitive.ready`, `GroundPrimitive.ready`, or `GroundPolylinePrimitive.ready` to return true instead.

#### @cesium/widgets

##### Fixes :wrench:

- Fixed Cesium.Viewer instantiated inside my lit component: CreditDisplay is missing its styles [#10907](https://github.com/CesiumGS/cesium/issues/10907)
- Fixed allowing `false` for `imageryProvider` in `Viewer.ConstructorOptions`. [#11179](https://github.com/CesiumGS/cesium/pull/11179)

##### Deprecated :hourglass_flowing_sand:

- `Viewer` constructor option `options.imageryProvider` has been deprecated in CesiumJS 1.104. It will be removed in 1.107. Use `options.baseLayer` instead.

### 1.103 - 2023-03-01

#### @cesium/engine

##### Additions :tada:

- Added smooth zoom with mouse wheel. [#11062](https://github.com/CesiumGS/cesium/pull/11062)
- Enabled lighting on voxels with BOX shape. [#11076](https://github.com/CesiumGS/cesium/pull/11076)

##### Fixes :wrench:

- Fixed browser warning for `willReadFrequently` option. [#11025](https://github.com/CesiumGS/cesium/issues/11025)
- Replaced constructor types with primitive types in JSDoc and generated TypeScript definitions. [#11080](https://github.com/CesiumGS/cesium/pull/11080)
- Adjusted render order of voxels and opaque entities. [#11120](https://github.com/CesiumGS/cesium/pull/11120)
- Fixed artifacts on edges of voxels with BOX shape. [#11050](https://github.com/CesiumGS/cesium/pull/11050)
- Fixed initial textures visibility for particle systems. [#11099](https://github.com/CesiumGS/cesium/pull/11099)
- Fixed Primitive.getGeometryInstanceAttributes cache acquisition speed. [#11066](https://github.com/CesiumGS/cesium/issues/11066)
- Fixed requestWebgl1 hint error in context. [#11082](https://github.com/CesiumGS/cesium/issues/11082)

#### @cesium/widgets

##### Fixes :wrench:

- Replaced constructor types with primitive types in JSDoc and generated TypeScript definitions. [#11080](https://github.com/CesiumGS/cesium/pull/11080)

### 1.102 - 2023-02-01

#### @cesium/engine

#### Major Announcements :loudspeaker:

- CesiumJS now defaults to using a WebGL2 context for rendering. WebGL2 is widely supported on all platforms and this results in better feature support across devices, especially mobile.
  - WebGL1 is supported. If WebGL2 is not available, CesiumJS will automatically fall back to WebGL1.
  - In order to work in a WebGL2 context, any custom materials, custom primitives or custom shaders will need to be upgraded to use GLSL 300.
  - Otherwise to request a WebGL 1 context, set `requestWebgl1` to `true` when providing `ContextOptions` as shown below:
    ```js
    const viewer = new Viewer("cesiumContainer", {
      contextOptions: {
        requestWebgl1: true,
      },
    });
    ```

##### Additions :tada:

- Added `FeatureDetection.supportsWebgl2` to detect if a WebGL2 rendering context in the current browser.

##### Fixes :wrench:

- Fixed label background rendering. [#11040](https://github.com/CesiumGS/cesium/issues/11040)
- Fixed a bug decoding glTF Draco attributes with quantization bits above 16. [#7471](https://github.com/CesiumGS/cesium/issues/7471)
- Fixed an edge case in `viewer.flyTo` when flying to a imagery layer with certain terrain providers. [#10937](https://github.com/CesiumGS/cesium/issues/10937)
- Fixed a crash in terrain sampling if any points have an undefined position due to being outside the rectangle. [#10931](https://github.com/CesiumGS/cesium/pull/10931)
- Fixed a bug where scale was not being applied to the top-level tileset geometric error. [#11047](https://github.com/CesiumGS/cesium/pull/11047)
- Updating Bing Maps top page hyperlink to Bing Maps ToU hyperlink [#11049](https://github.com/CesiumGS/cesium/pull/11049)

### 1.101 - 2023-01-02

#### Major Announcements :loudspeaker:

- Starting with version 1.102, CesiumJS will default to using a WebGL2 context for rendering. WebGL2 is widely supported on all platforms and this change will result in better feature support across devices, especially mobile.
  - WebGL1 will still be supported. If WebGL2 is not available, CesiumJS will automatically fall back to WebGL1.
  - In order to work in a WebGL2 context, any custom materials, custom primitive or custom shaders will need to be upgraded to use GLSL 300.
  - Otherwise to request a WebGL 1 context, set `requestWebgl1` to `true` when providing `ContextOptions` as shown below:
    ```js
    const viewer = new Viewer("cesiumContainer", {
      contextOptions: {
        requestWebgl1: true,
      },
    });
    ```

#### @cesium/engine

##### Additions :tada:

- Added `vertexShadowDarkness` parameter to `Globe` to control the amount of darkness of the vertex shadow when terrain lighting is enabled. [#10914](https://github.com/CesiumGS/cesium/pull/10914)
- Added experimental support for 3D Tiles voxels with the [`3DTILES_content_voxels`](https://github.com/CesiumGS/3d-tiles/tree/voxels/extensions/3DTILES_content_voxels) extension. The current implementation is intended for development use, as the voxel format has not yet been finalized and is subject to breaking changes without deprecation.

##### Fixes :wrench:

- Fixed a bug where the scale of a `PointPrimitive` was incorrect when `scaleByDistance` was set to a `NearFarScalar`. [#10912](https://github.com/CesiumGS/cesium/pull/10912)
- Fixed glTF models with a mix of Draco and non-Draco attributes. [#10936](https://github.com/CesiumGS/cesium/pull/10936)
- Fixed a bug where billboards with `alignedAxis` properties were not properly aligned in 2D and Columbus View. [#10965](https://github.com/CesiumGS/cesium/issues/10965)
- Fixed a bug where \*.ktx2 image loading from a URI failed. [#10869](https://github.com/CesiumGS/cesium/pull/10869)
- Fixed a bug where a `Model` would sometimes disappear when loaded in Columbus View. [#10945](https://github.com/CesiumGS/cesium/pull/10945)
- Fixed a bug where the entity collection of a `GpxDataSource` did not have the `owner` property set. [#10921](https://github.com/CesiumGS/cesium/issues/10921)
- Fixed the JSDoc and TypeScript definitions of arguments in `Matrix2.multiplyByScalar`, `Matrix3.multiplyByScalar`, and several functions in the `S2Cell` class. [#10899](https://github.com/CesiumGS/cesium/pull/10899)
- Fixed a bug where `result` parameters were omitted from the TypeScript definitions. [#10864](https://github.com/CesiumGS/cesium/issues/10864)

#### Deprecated :hourglass_flowing_sand:

- `ContextOptions.requestWebgl2` was deprecated in CesiumJS 1.101 and will be removed in 1.102. Instead, CesiumJS will default to using a WebGL2 context for rendering. Use `ContextOptions.requestWebgl1` to request a WebGL1 or WebGL2 context.

#### @cesium/widgets

##### Additions :tada:

- Added `viewerVoxelInspectorMixin` and `VoxelInspector` to support experimental 3D Tiles voxels.

### 1.100 - 2022-12-01

#### Major Announcements :loudspeaker:

- CesiumJS is now published alongside two smaller packages `@cesium/engine` and `@cesium/widgets` [#10824](https://github.com/CesiumGS/cesium/pull/10824):
  - The source code has been paritioned into two folders: `packages/engine` and `packages/widgets`.
  - These workspaces packages will follow semantic versioning.
  - These workspaces packages will be published as ES modules with TypeScript definitions.
  - In the combined CesiumJS release, the `Source` folder only contains the following:
    - `Cesium.js`
    - `Cesium.d.ts`
    - `Assets`
    - `ThirdParty`
    - `Widgets`(CSS files only)
  - The ability to import modules and TypeScript definitions from individual files has been removed. Any imports should originate from the `cesium` module (`import { Cartesian3 } from "cesium";`) or the combined `Cesium.js` file (`import { Cartesian3 } from "Source/Cesium.js";`);

#### Breaking Changes :mega:

- The viewer parameter in `KmlTour.prototype.play` was removed. Instead of a `Viewer`, pass a `CesiumWidget` instead. [#10845](https://github.com/CesiumGS/cesium/pull/10845)

### 1.99 - 2022-11-01

#### Major Announcements :loudspeaker:

- Starting with version 1.100, CesiumJS will be published alongside two smaller packages `@cesium/engine` and `@cesium/widgets` [#10824](https://github.com/CesiumGS/cesium/pull/10824):
  - The source code will been paritioned into two folders: `packages/engine` and `packages/widgets`.
  - These workspaces packages will follow semantic versioning.
  - These workspaces packages will be published as ES modules with TypeScript definitions.
  - The combined CesiumJS release will continue to be published, however, the `Source` folder will only contain the following:
    - `Cesium.js`
    - `Cesium.d.ts`
    - `Assets`
    - `ThirdParty`
    - `Widgets`(CSS files only)
  - The ability to import modules and TypeScript definitions from individual files will been removed. Any imports should originate from the `cesium` module (`import { Cartesian3 } from "cesium";`) or the combined `Cesium.js` file (`import { Cartesian3 } from "Source/Cesium.js";`);

#### Breaking Changes :mega:

- The polyfills `requestAnimationFrame` and `cancelAnimationFrame` have been removed. Use the native browser methods instead. [#10579](https://github.com/CesiumGS/cesium/pull/10579)

##### Additions :tada:

- Added support for I3S 3D Object and IntegratedMesh Layers. [#9634](https://github.com/CesiumGS/cesium/pull/9634)

##### Deprecated :hourglass_flowing_sand:

- The viewer parameter in `KmlTour.prototype.play` was deprecated in Cesium 1.99. It will be removed in 1.100. Instead of a `Viewer`, pass a `CesiumWidget` instead. [#10845](https://github.com/CesiumGS/cesium/pull/10845)

##### Fixes :wrench:

- Fixed a bug where the scale of a `Model` was being incorrectly applied to its bounding sphere. [#10855](https://github.com/CesiumGS/cesium/pull/10855)
- Fixed a bug where rendering a `Model` with image-based lighting while specular environment maps were unsupported caused a crash. [#10859](https://github.com/CesiumGS/cesium/pull/10859)
- Fixed a bug where request render mode was broken when a ground primitive is added. [#10756](https://github.com/CesiumGS/cesium/issues/10756)

### 1.98.1 - 2022-10-03

- This is an npm only release to fix the improperly published 1.98.

### 1.98 - 2022-10-03

#### Breaking Changes :mega:

- As of the previous release (1.97), `new Model()` is an internal constructor and must not be used directly. Use `Model.fromGltf()` instead. [#10778](https://github.com/CesiumGS/cesium/pull/10778)
- The `.getPropertyNames` methods of `Cesium3DTileFeature`, `Cesium3DTilePointFeature`, and `ModelFeature` have been removed. Use the `.getPropertyIds` methods instead.

##### Additions :tada:

- Added support for the `WEB3D_quantized_attributes` extension found in some glTF 1.0 models. [#10758](https://github.com/CesiumGS/cesium/pull/10758)

##### Fixes :wrench:

- Fixed a bug where instanced models without normals would not render. [#10765](https://github.com/CesiumGS/cesium/pull/10765)
- Fixed a regression where `i3dm` with scale and without rotation would render incorrectly. [#10808](https://github.com/CesiumGS/cesium/pull/10808)
- Fixed a regression where instanced feature IDs were not processed correctly [#10771](https://github.com/CesiumGS/cesium/pull/10771)
- Fixed a regression where `Cesium3DTileFeature.setProperty()` was not creating properties for unknown property IDs. [#10775](https://github.com/CesiumGS/cesium/pull/10775)
- Fixed a regression where `pnts` tiles with `3DTILES_draco_point_compression` and <= 8 quantization bits were being rendered incorrectly. [#10794](https://github.com/CesiumGS/cesium/pull/10794)
- Fixed a regression where glTF models with unused nodes would crash [#10813](https://github.com/CesiumGS/cesium/pull/10813)
- Fixed a regression where tilesets would not load in multiple `Viewer`s. [#10828](https://github.com/CesiumGS/cesium/pull/10828)
- Fixed a bug where camera would not follow the `Viewer.trackedEntity` if it had a model with a `HeightReference` other than `NONE`. [#10805](https://github.com/CesiumGS/cesium/pull/10805)
- Fixed a bug where calling `removeAll` on a `ClippingPlaneCollection` attached to a `Model` would cause a crash. [#10827](https://github.com/CesiumGS/cesium/pull/10827)
- Fixed a bug where replacing a `Model`'s `ClippingPlaneCollection` with one of the same length would cause a crash. [#10831](https://github.com/CesiumGS/cesium/pull/10831)
- Fixed a bug where KMLs with a NetworkLink with viewRefreshMode=='onRegion' would cause Cesium to make numerous resource requests and possibly trigger an out of memory error. [#10790](https://github.com/CesiumGS/cesium/pull/10790)
- Fixed a bug where calling `Vector3DTileContent.getFeature` before a render update could result in no feature being returned. [#10819](https://github.com/CesiumGS/cesium/pull/10819)

### 1.97 - 2022-09-01

#### Major Announcements :loudspeaker:

- CesiumJS has switched to a new architecture for loading glTF models and tilesets to enable:
  - User-defined GLSL shaders via [`CustomShader`](Documentation/CustomShaderGuide/README.md)
  - Support for [3D Tiles Next](https://cesium.com/blog/2021/11/10/introducing-3d-tiles-next/) metadata extensions: [`EXT_structural_metadata`](https://github.com/CesiumGS/glTF/tree/proposal-EXT_structural_metadata/extensions/2.0/Vendor/EXT_structural_metadata), [`EXT_mesh_features`](https://github.com/CesiumGS/glTF/tree/proposal-EXT_mesh_features/extensions/2.0/Vendor/EXT_mesh_features) and [`EXT_instance_features`](https://github.com/CesiumGS/glTF/tree/3d-tiles-next/extensions/2.0/Vendor/EXT_instance_features)
  - Support for [`EXT_mesh_gpu_instancing`](https://github.com/KhronosGroup/glTF/tree/main/extensions/2.0/Vendor/EXT_mesh_gpu_instancing)
  - Support for [`EXT_meshopt_compression`](https://github.com/KhronosGroup/glTF/tree/main/extensions/2.0/Vendor/EXT_meshopt_compression)
  - Texture caching across different tiles
  - Numerous bug fixes
- Usage notes for the new glTF architecture:
  - Those using `ModelExperimental.fromGltf()` should now use `Model.fromGltf()`.
  - The `enableModelExperimental` flag was removed, as tilesets and entities always use the new architecture.
  - The new implementation of `Model` uses the same public API as before, so no other changes are necessary.

#### Breaking Changes :mega:

- glTF 1.0 assets are no longer fully supported. glTF 1.0 techniques are converted to PBR materials where possible, but more complex techniques will no longer function correctly. If custom GLSL shaders are needed, use `CustomShader` instead. [#10648](https://github.com/CesiumGS/cesium/pull/10648)
- The glTF 2.0 extension `KHR_techniques_webgl` and `KHR_materials_common` are also no longer fully supported. Materials are converted to PBR materials where possible.
- Support for rendering instanced models on the CPU has been removed.
- `Model.gltf`, `Model.basePath`, `Model.pendingTextureLoads` (properties), and `Model.dequantizeInShader` (constructor option) have been removed.
- `ModelMesh` and `ModelMaterial` have been removed.
- `new Model()` is an internal constructor and must not be used directly. Use `Model.fromGltf()` instead. [#10778](https://github.com/CesiumGS/cesium/pull/10778)

##### Additions :tada:

- `Model` can now classify other assets with a given `classificationType`. [#10623](https://github.com/CesiumGS/cesium/pull/10623)
- `Model` now supports back face culling for point clouds. [#10703](https://github.com/CesiumGS/cesium/pull/10703)
- Export asset files such as CSS in `package.json`, allowing bundlers to import without additional configuration. [#9212](https://github.com/CesiumGS/cesium/pull/9212)
- The `sideEffects` field in `package.json` is now specified, allowing more conservative bundlers like Webpack to enable tree shaking by default. [#10714](https://github.com/CesiumGS/cesium/pull/10714)
- Model entities now support `CustomShader`. [#10747](https://github.com/CesiumGS/cesium/pull/10747)

##### Fixes :wrench:

- Fixed bug with `Viewer.flyTo` where camera could go underground when target is an `Entity` with `ModelGraphics` with `HeightReference.CLAMP_TO_GROUND` or `HeightReference.RELATIVE_TO_GROUND`. [#10631](https://github.com/CesiumGS/cesium/pull/10631)
- Fixed issues running CesiumJS under Node.js when using ES modules. [#10684](https://github.com/CesiumGS/cesium/issues/10684)
- Fixed the incorrect lighting of instanced models. [#10690](https://github.com/CesiumGS/cesium/pull/10690)
- Fixed developer error with `Camera.flyTo` with an `orientation` and a `Rectangle` value for `destination`. [#10704](https://github.com/CesiumGS/cesium/issues/10704)
- Fixed rendering bug with points in .vctr format, where points wouldn't show until picked or styled. [#10707](https://github.com/CesiumGS/cesium/pull/10707)
- Fixed bounding volume calculations for glTF models with `KHR_mesh_quantization` and normalized positions. [#10741](https://github.com/CesiumGS/cesium/pull/10741)

### 1.96 - 2022-08-01

##### Major Announcements :loudspeaker:

- Built `Cesium.js` is no longer AMD format. This may or may not be a breaking change depending on how you use Cesium in your app. See our [blog post](https://cesium.com/blog/2022/07/19/build-tooling-updates-coming-to-cesiumjs/) for the full details. [#10399](https://github.com/CesiumGS/cesium/pull/10399)
  - Built `Cesium.js` has gone from `12.5MB` to `8.4MB` unminified and from `4.3MB` to `3.6MB` minified. `Cesium.js.map` has gone from `22MB` to `17.2MB`.
  - If you were ingesting individual ESM-style modules from the combined file `Build/Cesium/Cesium.js` or `Build/CesiumUnminified/Cesium.js`, instead use `Build/Cesium/index.js` or `Build/CesiumUnminified/index.js` respectively.
  - Using ESM from `Source` will require a bundler to resolve third party node dependencies.
  - `CESIUM_BASE_URL` should be set to either `Build/Cesium` or `Build/CesiumUnminified`.

##### Breaking Changes :mega:

- `Model.boundingSphere` now returns the bounding sphere in ECEF coordinates instead of the local coordinate system. [#10589](https://github.com/CesiumGS/cesium/pull/10589)
- `Cesium3DTileStyle.readyPromise` and `Cesium3DTileStyle.ready` have been removed. If loading a style from a url, use `Cesium3DTileStyle.fromUrl` instead. [#10348](https://github.com/CesiumGS/cesium/pull/10348)

##### Additions :tada:

- Models and tilesets that use the `CESIUM_primitive_outline` extension can now toggle outlines at runtime with the `showOutline` property. Furthermore, the color of the outlines can now be controlled by the `outlineColor` property. [#10506](https://github.com/CesiumGS/cesium/pull/10506)
- Added optional `blurActiveElementOnCanvasFocus` option to set the behavior of blurring the active element when interacting with the canvas. [#10518](https://github.com/CesiumGS/cesium/pull/10518)
- Added `ModelExperimental.getNode` to allow users to modify the transforms of model nodes at runtime. [#10540](https://github.com/CesiumGS/cesium/pull/10540)
- Added support for point cloud styling for tilesets loaded with `ModelExperimental`. [#10569](https://github.com/CesiumGS/cesium/pull/10569)
- Upgraded earcut from version 2.2.2 to version 2.2.4 which includes 10-15% better performance in triangulation. [#10593](https://github.com/CesiumGS/cesium/pull/10593)

##### Fixes :wrench:

- Fixed crash when loading glTF models with the `EXT_mesh_features` and `EXT_structural_metadata` extensions without `channels` property. [#10511](https://github.com/CesiumGS/cesium/pull/10511)
- Fixed a crash in the 3D Tiles Feature Styling sandcastle that occurred when using `ModelExperimental`. [#10514](https://github.com/CesiumGS/cesium/pull/10514)
- Fixed improper handling of double-sided materials in `ModelExperimental`. [#10507](https://github.com/CesiumGS/cesium/pull/10507)
- Fixed a bug where the alpha component of `model.color` would not update in the 3D Models Coloring sandcastle when using `ModelExperimental`. [#10519](https://github.com/CesiumGS/cesium/pull/10519)
- Fixed a bug where .cmpt files were not cached correctly in `ModelExperimental`. [#10524](https://github.com/CesiumGS/cesium/pull/10524)
- Fixed a crash in the 3D Tiles Formats sandcastle when loading draco-compressed point clouds with `ModelExperimental`. [#10521](https://github.com/CesiumGS/cesium/pull/10521)
- Fixed a bug where per-feature post-processing was not working with `ModelExperimental`. [#10528](https://github.com/CesiumGS/cesium/pull/10528)
- Fixed error in `loadAndExecuteScript` and favorite icon lost in sandcaslte when CesiumJS was running in cross-origin isloated evironment.[#10515](https://github.com/CesiumGS/cesium/pull/10515)
- Fixed a bug where `Viewer.zoomTo` would continuously throw errors if a `Cesium3DTileset` failed to load.[#10523](https://github.com/CesiumGS/cesium/pull/10523)
- Fixed a bug where styles would not apply to tilesets if they were applied while the tileset was hidden. [#10582](https://github.com/CesiumGS/cesium/pull/10582)
- Fixed a bug where `.i3dm` models with quantized positions were not being correctly loaded by `ModelExperimental`. [#10598](https://github.com/CesiumGS/cesium/pull/10598)
- Fixed a bug where dynamic geometry was not marked as `ready`. [#10517](https://github.com/CesiumGS/cesium/issues/10517)

##### Deprecated :hourglass_flowing_sand:

- Support for rendering instanced models on the CPU has been deprecated and will be removed in CesiumJS 1.97. [#10589](https://github.com/CesiumGS/cesium/pull/10589)
- The polyfills `requestAnimationFrame` and `cancelAnimationFrame` have been deprecated and will be removed in 1.99. Use the native browser methods instead. [#10579](https://github.com/CesiumGS/cesium/pull/10579)

### 1.95 - 2022-07-01

##### Breaking Changes :mega:

- Tilesets rendered with `ModelExperimental` must set `projectTo2D` to true in order to be accurately projected and rendered in 2D / CV mode. [#10440](https://github.com/CesiumGS/cesium/pull/10440)

##### Additions :tada:

- Memory statistics for `ModelExperimental` now appear in the `Cesium3DTilesInspector`. This includes binary metadata memory, which is not counted by `Model`. [#10397](https://github.com/CesiumGS/cesium/pull/10397)
- Memory statistics for `ResourceCache` (used by `ModelExperimental`) now appear in the `Cesium3DTilesInspector`. [#10413](https://github.com/CesiumGS/cesium/pull/10413)
- Added support for rendering individual models in 2D / CV using `ModelExperimental`. [#10419](https://github.com/CesiumGS/cesium/pull/10419)
- Added support for rendering instanced tilesets in 2D / CV using `ModelExperimental`. [#10433](https://github.com/CesiumGS/cesium/pull/10433)
- Added `modelUpAxis` and `modelForwardAxis` constructor options to `Cesium3DTileset` [#10439](https://github.com/CesiumGS/cesium/pull/10439)
- Added `heightReference` to `ModelExperimental`. [#10448](https://github.com/CesiumGS/cesium/pull/10448)
- Added `silhouetteSize` and `silhouetteColor` to `ModelExperimental`. [#10457](https://github.com/CesiumGS/cesium/pull/10457)
- Added support for mipmapped textures in `ModelExperimental`. [#10231](https://github.com/CesiumGS/cesium/issues/10231)
- Added `distanceDisplayCondition` to `ModelExperimental`. [#10481](https://github.com/CesiumGS/cesium/pull/10481)
- Added support for `AGI_articulations` to `ModelExperimental`. [#10479](https://github.com/CesiumGS/cesium/pull/10479)
- Added `credit` to `ModelExperimental`. [#10489](https://github.com/CesiumGS/cesium/pull/10489)
- Added `asynchronous` to `ModelExperimental.fromGltf`. [#10490](https://github.com/CesiumGS/cesium/pull/10490)
- Added `id` to `ModelExperimental`. [#10491](https://github.com/CesiumGS/cesium/pull/10491)
- `ExperimentalFeatures.enableModelExperimental` now enables `ModelExperimental` for entities and CZML in addition to 3D Tiles. [#10492](https://github.com/CesiumGS/cesium/pull/10492)

##### Fixes :wrench:

- Fixed `FeatureDetection` for Microsoft Edge. [#10429](https://github.com/CesiumGS/cesium/pull/10429)
- Fixed broken links in documentation of `CesiumTerrainProvider`. [#7478](https://github.com/CesiumGS/cesium/issues/7478)
- Warn if `Cesium3DTile` content.uri property is empty, and load empty tile. [#7263](https://github.com/CesiumGS/cesium/issues/7263)
- Updated text highlighting for code examples in documentation. [#10051](https://github.com/CesiumGS/cesium/issues/10051)
- Updated ModelExperimental shader defaults to match glTF spec. [#9992](https://github.com/CesiumGS/cesium/issues/9992)
- Fixed shadow rendering artifacts that appeared in `ModelExperimental`. [#10501](https://github.com/CesiumGS/cesium/pull/10501/)

##### Deprecated :hourglass_flowing_sand:

- The `.getPropertyNames` methods of `Cesium3DTileFeature`, `Cesium3DTilePointFeature`, and `ModelFeature` have been deprecated and will be removed in 1.98. Use the `.getPropertyIds` methods instead.

### 1.94.3 - 2022-06-10

- Fixed a crash with vector tilesets with lines when clamping to terrain or 3D tiles. [#10447](https://github.com/CesiumGS/cesium/pull/10447)

### 1.94.2 - 2022-06-03

- This is an npm only release to fix the improperly published 1.94.1.

### 1.94.1 - 2022-06-03

##### Additions :tada:

- Added support for rendering individual models in 2D / CV using `ModelExperimental`. [#10419](https://github.com/CesiumGS/cesium/pull/10419)

##### Fixes :wrench:

- Fixed `Cesium3DTileColorBlendMode.REPLACE` for certain tilesets. [#10424](https://github.com/CesiumGS/cesium/pull/10424)
- Fixed a crash when applying a style to a vector tileset with point features. [#10427](https://github.com/CesiumGS/cesium/pull/10427)

### 1.94 - 2022-06-01

##### Breaking Changes :mega:

- Removed individual image-based lighting parameters from `Model` and `Cesium3DTileset`. [#10388](https://github.com/CesiumGS/cesium/pull/10388)
- Models and tilesets rendered with `ModelExperimental` must set `enableDebugWireframe` to true in order for `debugWireframe` to work in WebGL1. [#10344](https://github.com/CesiumGS/cesium/pull/10344)
- Removed `ImagerySplitPosition` and `Scene.imagerySplitPosition`. Use `SplitDirection` and `Scene.splitPosition` instead.[#10418](https://github.com/CesiumGS/cesium/pull/10418)
- Tilesets and models should now specify image-based lighting parameters in `ImageBasedLighting` instead of as individual options. [#10226](https://github.com/CesiumGS/cesium/pull/10226)

##### Additions :tada:

- Added `Cesium3DTileStyle.fromUrl` for loading a style from a url. [#10348](https://github.com/CesiumGS/cesium/pull/10348)
- Added `IndexDatatype.fromTypedArray`. [#10350](https://github.com/CesiumGS/cesium/pull/10350)
- Added `ModelAnimationCollection.animateWhilePaused` and `ModelAnimation.animationTime` to allow explicit control over a model's animations. [#9339](https://github.com/CesiumGS/cesium/pull/9339)
- Replaced `options.gltf` with `options.url` in `ModelExperimental.fromGltf`. [#10371](https://github.com/CesiumGS/cesium/pull/10371)
- Added support for 2D / CV mode for non-instanced tilesets rendered with `ModelExperimental`. [#10384](https://github.com/CesiumGS/cesium/pull/10384)
- Added `PolygonGraphics.textureCoordinates`, `PolygonGeometry.textureCoordinates`, `CoplanarPolygonGeometry.textureCoordinates`, which override the default `stRotation`-based texture coordinate calculation behaviour with the provided texture coordinates, specified in the form of a `PolygonHierarchy` of `Cartesian2` points. [#10109](https://github.com/CesiumGS/cesium/pull/10109)

##### Fixes :wrench:

- Fixed the rendering issues related to order-independent translucency on iOS devices. [#10417](https://github.com/CesiumGS/cesium/pull/10417)
- Fixed the inaccurate computation of bounding spheres for models not centered at (0,0,0) in their local space. [#10395](https://github.com/CesiumGS/cesium/pull/10395)
- Fixed the inaccurate computation of bounding spheres for `ModelExperimental`. [#10339](https://github.com/CesiumGS/cesium/pull/10339/)
- Fixed error when destroying a 3D tileset before it has finished loading. [#10363](Fixes https://github.com/CesiumGS/cesium/issues/10363)
- Fixed race condition which can occur when updating `Cesium3DTileStyle` before its `readyPromise` has resolved. [#10345](https://github.com/CesiumGS/cesium/issues/10345)
- Fixed label background rendering. [#10342](https://github.com/CesiumGS/cesium/issues/10342)
- Enabled support for loading web assembly modules in Edge. [#6541](https://github.com/CesiumGS/cesium/pull/6541)
- Fixed crash for zero-area `region` bounding volumes in a 3D Tileset. [#10351](https://github.com/CesiumGS/cesium/pull/10351)
- Fixed `Cesium3DTileset.debugShowUrl` so that it works for implicit tiles too. [#10372](https://github.com/CesiumGS/cesium/issues/10372)
- Fixed crash when loading a tileset without a metadata schema but has external tilesets with tile or content metadata. [#10387](https://github.com/CesiumGS/cesium/pull/10387)
- Fixed winding order for negatively scaled models in `ModelExperimental`. [#10405](https://github.com/CesiumGS/cesium/pull/10405)
- Fixed error when calling `sampleTerrain` over a large area that required lots of tile requests. [#10425](https://github.com/CesiumGS/cesium/pull/10425)

##### Deprecated :hourglass_flowing_sand:

- `Cesium3DTileStyle` constructor parameters of `string` or `Resource` type have been deprecated and will be removed in CesiumJS 1.96. If loading a style from a url, use `Cesium3DTileStyle.fromUrl` instead. [#10348](https://github.com/CesiumGS/cesium/pull/10348)
- `Cesium3DTileStyle.readyPromise` and `Cesium3DTileStyle.ready` have been deprecated and will be removed in CesiumJS 1.96. If loading a style from a url, use `Cesium3DTileStyle.fromUrl` instead. [#10348](https://github.com/CesiumGS/cesium/pull/10348)
- `Model.gltf`, `Model.basePath`, `Model.pendingTextureLoads` (properties), and `Model.dequantizeInShader` (constructor option) have been deprecated and will be removed in CesiumJS 1.97. [#10415](https://github.com/CesiumGS/cesium/pull/10415)
- Support for glTF 1.0 assets has been deprecated and will be removed in CesiumJS 1.97. Please convert any glTF 1.0 assets to glTF 2.0. [#10414](https://github.com/CesiumGS/cesium/pull/10414)
- Support for the glTF extension `KHR_techniques_webgl` has been deprecated and will be removed in CesiumJS 1.97. If custom GLSL shaders are needed, use `CustomShader` instead. [#10414](https://github.com/CesiumGS/cesium/pull/10414)
- `Model.boundingSphere` currently returns results in the model's local coordinate system, but in CesiumJS 1.96 it will be changed to return results in ECEF coordinates. [#10415](https://github.com/CesiumGS/cesium/pull/10415)

### 1.93 - 2022-05-02

##### Breaking Changes :mega:

- Temporarily disable `Scene.orderIndependentTranslucency` by default on iPad and iOS due to a WebGL regression, see [#9827](https://github.com/CesiumGS/cesium/issues/9827). The old default will be restored once the issue has been resolved.

##### Additions :tada:

- Improved rendering of ground and sky atmosphere. [#10063](https://github.com/CesiumGS/cesium/pull/10063)
- Added support for morph targets in `ModelExperimental`. [#10271](https://github.com/CesiumGS/cesium/pull/10271)
- Added support for skins in `ModelExperimental`. [#10282](https://github.com/CesiumGS/cesium/pull/10282)
- Added support for animations in `ModelExperimental`. [#10314](https://github.com/CesiumGS/cesium/pull/10314)
- Added `debugWireframe` to `ModelExperimental`. [#10332](https://github.com/CesiumGS/cesium/pull/10332)
- Added `GeoJsonSource.process` to support adding features without removing existing entities, similar to `CzmlDataSource.process`. [#9275](https://github.com/CesiumGS/cesium/issues/9275)
- `KmlDataSource` now exposes the `camera` and `canvas` properties, which are used to provide information about the state of the `Viewer` when making network requests for a [`Link`](https://developers.google.com/kml/documentation/kmlreference#link). Passing these values in the constructor is now optional.
- Prevent text selection in the Timeline widget. [#10325](https://github.com/CesiumGS/cesium/pull/10325)

##### Fixes :wrench:

- Fixed `GoogleEarthEnterpriseImageryProvider.requestImagery`, `GridImageryProvider.requestImagery`, and `TileCoordinateImageryProvider.requestImagery` return types to match interface. [#10265](https://github.com/CesiumGS/cesium/issues/10265)
- Various property and return TypeScript definitions were corrected, and the `Event` class was made generic in order to support strongly typed event callbacks. [#10292](https://github.com/CesiumGS/cesium/pull/10292)
- Fixed debug label rendering in `Cesium3dTilesInspector`. [#10246](https://github.com/CesiumGS/cesium/issues/10246)
- Fixed a crash that occurred in `ModelExperimental` when loading a Draco-compressed model with tangents. [#10294](https://github.com/CesiumGS/cesium/pull/10294)
- Fixed an incorrect model matrix computation for `i3dm` tilesets that are loaded using `ModelExperimental`. [#10302](https://github.com/CesiumGS/cesium/pull/10302)
- Fixed race condition during billboard clamping when the height reference changes. [#10191](https://github.com/CesiumGS/cesium/issues/10191)
- Fixed ability to run `test` and other support tasks from within the release zip file. [#10311](https://github.com/CesiumGS/cesium/pull/10311)

### 1.92 - 2022-04-01

##### Breaking Changes :mega:

- Removed `Cesium.when`. Any `Promise` in the Cesium API has changed to the native `Promise` API. Code bases using cesium will likely need updates after this change. See the [upgrade guide](https://community.cesium.com/t/cesiumjs-is-switching-from-when-js-to-native-promises-which-will-be-a-breaking-change-in-1-92/17213) for instructions on how to update your code base to be compliant with native promises.
- `ArcGisMapServerImageryProvider.readyPromise` will not reject if there is a failure unless the request cannot be retried.
- `SingleTileImageryProvider.readyPromise` will not reject if there is a failure unless the request cannot be retried.
- Removed links to SpecRunner.html and related Jasmine files for running unit tests in browsers.

##### Additions :tada:

- Added experimental support for the [3D Tiles 1.1 draft](https://github.com/CesiumGS/3d-tiles/pull/666). [#10189](https://github.com/CesiumGS/cesium/pull/10189)
- Added support for `EXT_structural_metadata` property attributes in `CustomShader` [#10228](https://github.com/CesiumGS/cesium/pull/10228)
- Added partial support for `EXT_structural_metadata` property textures in `CustomShader` [#10247](https://github.com/CesiumGS/cesium/pull/10247)
- Added `minimumPixelSize`, `scale`, and `maximumScale` to `ModelExperimental`. [#10092](https://github.com/CesiumGS/cesium/pull/10092)
- `Cesium3DTileset` now has a `splitDirection` property, allowing the tileset to only be drawn on the left or right side of the screen. This is useful for visual comparison of tilesets. [#10193](https://github.com/CesiumGS/cesium/pull/10193)
- Added `lightColor` to `ModelExperimental` [#10207](https://github.com/CesiumGS/cesium/pull/10207)
- Added image-based lighting to `ModelExperimental`. [#10234](https://github.com/CesiumGS/cesium/pull/10234)
- Added clipping planes to `ModelExperimental`. [#10250](https://github.com/CesiumGS/cesium/pull/10250)
- Added `Cartesian2.clamp`, `Cartesian3.clamp`, and `Cartesian4.clamp`. [#10197](https://github.com/CesiumGS/cesium/pull/10197)
- Added a 'renderable' property to 'Fog' to disable its visual rendering while preserving tiles culling at a distance. [#10186](https://github.com/CesiumGS/cesium/pull/10186)
- Refactored metadata API so `tileset.metadata` and `content.group.metadata` are more symmetric with `content.metadata` and `tile.metadata`. [#10224](https://github.com/CesiumGS/cesium/pull/10224)

##### Fixes :wrench:

- Fixed `Scene` documentation for `msaaSamples` property. [#10205](https://github.com/CesiumGS/cesium/pull/10205)
- Fixed a bug where `pnts` tiles would crash when `Cesium.ExperimentalFeatures.enableModelExperimental` was true. [#10183](https://github.com/CesiumGS/cesium/pull/10183)
- Fixed an issue with Firefox and dimensionless SVG images. [#9191](https://github.com/CesiumGS/cesium/pull/9191)
- Fixed `ShadowMap` documentation for `options.pointLightRadius` type. [#10195](https://github.com/CesiumGS/cesium/pull/10195)
- Fixed evaluation of `minimumLevel` on metadataFailure for TileMapServiceImageryProvider. [#10198](https://github.com/CesiumGS/cesium/pull/10198)
- Fixed a bug where models without normals would render as solid black. Now, such models will use unlit shading. [#10237](https://github.com/CesiumGS/cesium/pull/10237)

##### Deprecated :hourglass_flowing_sand:

- `ImagerySplitDirection` and `Scene.imagerySplitPosition` have been deprecated and will be removed in CesiumJS 1.94. Use `SplitDirection` and `Scene.splitPosition` instead.
- Tilesets and models should now specify image-based lighting parameters in `ImageBasedLighting` instead of as individual options. The individual parameters are deprecated and will be removed in CesiumJS 1.94. [#10226](https://github.com/CesiumGS/cesium/pull/10226)

### 1.91 - 2022-03-01

##### Breaking Changes :mega:

- In Cesium 1.92, `when.js` will be removed and replaced with native promises. `Cesium.when` is deprecated and will be removed in 1.92. Any `Promise` returned from a function as of 1.92 will switch the native `Promise` API. Code bases using cesium will likely need updates after this change. See the [upgrade guide](https://community.cesium.com/t/cesiumjs-is-switching-from-when-js-to-native-promises-which-will-be-a-breaking-change-in-1-92/17213) for instructions on how to update your code base to be compliant with native promises.
- Fixed an inconsistently handled exception in `camera.getPickRay` that arises when the scene is not rendered. `camera.getPickRay` can now return undefined. [#10139](https://github.com/CesiumGS/cesium/pull/10139)

##### Additions :tada:

- Added MSAA support for WebGL2. Enabled in the `Viewer` constructor with the `msaaSamples` option and can be controlled through `Scene.msaaSamples`.
- glTF contents now use `ModelExperimental` by default. [#10055](https://github.com/CesiumGS/cesium/pull/10055)
- Added the ability to toggle back-face culling in `ModelExperimental`. [#10070](https://github.com/CesiumGS/cesium/pull/10070)
- Added `depthPlaneEllipsoidOffset` to `Viewer` and `Scene` constructors to address rendering artifacts below the WGS84 ellipsoid. [#9200](https://github.com/CesiumGS/cesium/pull/9200)
- Added support for `debugColorTiles` in `ModelExperimental`. [#10071](https://github.com/CesiumGS/cesium/pull/10071)
- Added support for shadows in `ModelExperimental`. [#10077](https://github.com/CesiumGS/cesium/pull/10077)
- Added `packArray` and `unpackArray` for matrix types. [#10118](https://github.com/CesiumGS/cesium/pull/10118)
- Added more affine transformation helper functions to `Matrix2`, `Matrix3`, and `Matrix4`. [#10124](https://github.com/CesiumGS/cesium/pull/10124)
  - Added `setScale`, `setUniformScale`, `setRotation`, `getRotation`, and `multiplyByUniformScale` to `Matrix2`.
  - Added `setScale`, `setUniformScale`, `setRotation`, and `multiplyByUniformScale` to `Matrix3`.
  - Added `setUniformScale`, `setRotation`, `getRotation`, and `fromRotation` to `Matrix4`.
- Added `AxisAlignedBoundingBox.fromCorners`. [#10130](https://github.com/CesiumGS/cesium/pull/10130)
- Added `BoundingSphere.fromTransformation`. [#10130](https://github.com/CesiumGS/cesium/pull/10130)
- Added `OrientedBoundingBox.fromTransformation`, `OrientedBoundingBox.computeCorners`, and `OrientedBoundingBox.computeTransformation`. [#10130](https://github.com/CesiumGS/cesium/pull/10130)
- Added `Rectangle.subsection`. [#10130](https://github.com/CesiumGS/cesium/pull/10130)
- Added option to show tileset credits on screen. [#10144](https://github.com/CesiumGS/cesium/pull/10144)
- glTF copyrights now appear under the credits display. [#10138](https://github.com/CesiumGS/cesium/pull/10138)
- Credits are now sorted based on their number of occurrences. [#10141](https://github.com/CesiumGS/cesium/pull/10141)

##### Fixes :wrench:

- Fixed a bug where updating `ModelExperimental`'s model matrix would not update its bounding sphere. [#10078](https://github.com/CesiumGS/cesium/pull/10078)
- Fixed feature ID texture artifacts on Safari. [#10111](https://github.com/CesiumGS/cesium/pull/10111)
- Fixed a bug where a translucent shader applied to a `ModelExperimental` with opaque features was not being rendered. [#10110](https://github.com/CesiumGS/cesium/pull/10110)

### 1.90 - 2022-02-01

##### Additions :tada:

- Feature IDs for styling and picking in `ModelExperimental` can now be selected via `(tileset|model).featureIdIndex` and `(tileset|model).instanceFeatureIdIndex`. [#10018](https://github.com/CesiumGS/cesium/pull/10018)
- Added support for all types of feature IDs in `CustomShader`. [#10018](https://github.com/CesiumGS/cesium/pull/10018)
- Moved documentation for `CustomShader` into `Documentation/CustomShaderGuide/` to make it more discoverable. [#10054](https://github.com/CesiumGS/cesium/pull/10054)
- Added getters `Cesium3DTileFeature.featureId` and `ModelFeature.featureId` so the feature ID or batch ID can be accessed from a picked feature. [#10022](https://github.com/CesiumGS/cesium/pull/10022)
- Added `I3dmLoader` to transcode .i3dm to `ModelExperimental`. [#9968](https://github.com/CesiumGS/cesium/pull/9968)
- Added `PntsLoader` to transcode .pnts to `ModelExperimental`. [#9978](https://github.com/CesiumGS/cesium/pull/9978)
- Added point cloud attenuation support to `ModelExperimental`. [#9998](https://github.com/CesiumGS/cesium/pull/9998)

##### Fixes :wrench:

- Fixed an error when loading GeoJSON with null `stroke` or `fill` properties but valid opacity values. [#9717](https://github.com/CesiumGS/cesium/pull/9717)
- Fixed `scene.pickTranslucentDepth` for translucent point clouds with eye dome lighting. [#9991](https://github.com/CesiumGS/cesium/pull/9991)
- Added a setter for `tileset.pointCloudShading` that throws if set to `undefined` to clarify that this is disallowed. [#9998](https://github.com/CesiumGS/cesium/pull/9998)
- Fixes handling .b3dm `_BATCHID` accessors in `ModelExperimental` [#10008](https://github.com/CesiumGS/cesium/pull/10008) and [10031](https://github.com/CesiumGS/cesium/pull/10031)
- Fixed path entity being drawn when data is unavailable [#1704](https://github.com/CesiumGS/cesium/pull/1704)
- Fixed setting `tileset.imageBasedLightingFactor` has no effect on i3dm tile content. [#10020](https://github.com/CesiumGS/cesium/pull/10020)
- Zooming out is no longer sluggish when close to `screenSpaceCameraController.minimumDistance`. [#9932](https://github.com/CesiumGS/cesium/pull/9932)
- Fixed Particle System Weather sandcastle demo to work with new ES6 rules. [#10045](https://github.com/CesiumGS/cesium/pull/10045)

### 1.89 - 2022-01-03

##### Breaking Changes :mega:

- Removed `Scene.debugShowGlobeDepth`. [#9965](https://github.com/CesiumGS/cesium/pull/9965)
- Removed `CesiumInspectorViewModel.globeDepth` and `CesiumInspectorViewModel.pickDepth`. [#9965](https://github.com/CesiumGS/cesium/pull/9965)
- `barycentricCoordinates` returns `undefined` when the input triangle is degenerate. [#9175](https://github.com/CesiumGS/cesium/pull/9175)

##### Additions :tada:

- Added a `pointSize` field to custom vertex shaders for more control over shading point clouds. [#9960](https://github.com/CesiumGS/cesium/pull/9960)
- Added `lambertDiffuseMultiplier` property to Globe object to enhance terrain lighting. [#9878](https://github.com/CesiumGS/cesium/pull/9878)
- Added `getFeatureInfoUrl` option to `WebMapServiceImageryProvider` which reads the getFeatureInfo request URL for WMS service if it differs with the getCapabilities URL. [#9563](https://github.com/CesiumGS/cesium/pull/9563)
- Added `tileset.enableModelExperimental` so tilesets with `Model` and `ModelExperimental` can be mixed in the same scene. [#9982](https://github.com/CesiumGS/cesium/pull/9982)

##### Fixes :wrench:

- Fixed handling of vec3 vertex colors in `ModelExperimental`. [#9955](https://github.com/CesiumGS/cesium/pull/9955)
- Fixed handling of Draco quantized vec3 vertex colors in `ModelExperimental`. [#9957](https://github.com/CesiumGS/cesium/pull/9957)
- Fixed handling of vec3 vertex colors in `CustomShaderPipelineStage`. [#9964](https://github.com/CesiumGS/cesium/pull/9964)
- Fixes how `Camera.changed` handles changes in `heading`. [#9970](https://github.com/CesiumGS/cesium/pull/9970)
- Fixed handling of subtree root transforms in `Implicit3DTileContent`. [#9971](https://github.com/CesiumGS/cesium/pull/9971)
- Fixed issue in `ModelExperimental` where indices were not the correct data type after draco decode. [#9974](https://github.com/CesiumGS/cesium/pull/9974)
- Fixed WMS 1.3.0 `GetMap` `bbox` parameter so that it follows the axis ordering as defined in the EPSG database. [#9797](https://github.com/CesiumGS/cesium/pull/9797)
- Fixed `KmlDataSource` so that it can handle relative URLs for additional elements - video, audio, iframe etc. [#9328](https://github.com/CesiumGS/cesium/pull/9328)

### 1.88 - 2021-12-01

##### Fixes :wrench:

- Fixed a bug with .ktx2 textures having an incorrect minification filter. [#9876](https://github.com/CesiumGS/cesium/pull/9876/)
- Fixed incorrect diffuse texture alpha in glTFs with the `KHR_materials_pbrSpecularGlossiness` extension. [#9943](https://github.com/CesiumGS/cesium/pull/9943)

### 1.87.1 - 2021-11-09

##### Additions :tada:

- Added experimental implementations of [3D Tiles Next](https://github.com/CesiumGS/3d-tiles/tree/main/next). The following extensions are supported:
  - [3DTILES_content_gltf](https://github.com/CesiumGS/3d-tiles/tree/main/extensions/3DTILES_content_gltf) for using glTF models directly as tile contents
  - [3DTILES_metadata](https://github.com/CesiumGS/3d-tiles/tree/main/extensions/3DTILES_metadata) for adding structured metadata to tilesets, tiles, or groups of tile content
  - [EXT_mesh_features](https://github.com/KhronosGroup/glTF/pull/2082) for adding feature identification and feature metadata to glTF models
  - [3DTILES_implicit_tiling](https://github.com/CesiumGS/3d-tiles/tree/main/extensions/3DTILES_implicit_tiling) for a compact representation of quadtrees and octrees
  - [3DTILES_bounding_volume_S2](https://github.com/CesiumGS/3d-tiles/tree/main/extensions/3DTILES_bounding_volume_S2) for [S2](https://s2geometry.io/) bounding volumes
  - [3DTILES_multiple_contents](https://github.com/CesiumGS/3d-tiles/tree/main/extensions/3DTILES_multiple_contents) for storing multiple contents within a single tile
- Added `ModelExperimental`, a new experimental architecture for loading glTF models. It is disabled by default; set `ExperimentalFeatures.enableModelExperimental = true` to enable it.
- Added `CustomShader` class for styling `Cesium3DTileset` or `ModelExperimental` with custom GLSL shaders
- Added Sandcastle examples for 3D Tiles Next: [Photogrammetry Classification](http://sandcastle.cesium.com/index.html?src=3D%20Tiles%20Next%20Photogrammetry%20Classification.html&label=3D%20Tiles%20Next), [CDB Yemen](http://sandcastle.cesium.com/index.html?src=3D%20Tiles%20Next%20CDB%20Yemen.html&label=3D%20Tiles%20Next), and [S2 Globe](http://sandcastle.cesium.com/index.html?src=3D%20Tiles%20Next%20S2%20Globe.html&label=3D%20Tiles%20Next)

### 1.87 - 2021-11-01

##### Additions :tada:

- Added `ScreenOverlay` support to `KmlDataSource`. [#9864](https://github.com/CesiumGS/cesium/pull/9864)
- Added back some support for Draco attribute quantization as a workaround until a full fix in the next Draco version. [#9904](https://github.com/CesiumGS/cesium/pull/9904)
- Added `CumulusCloud.color` for customizing cloud colors. [#9877](https://github.com/CesiumGS/cesium/pull/9877)

##### Fixes :wrench:

- Point cloud styles that reference a missing property now treat the missing property as `undefined` rather than throwing an error. [#9882](https://github.com/CesiumGS/cesium/pull/9882)
- Fixed Draco attribute quantization in point clouds. [#9908](https://github.com/CesiumGS/cesium/pull/9908)
- Fixed crashes caused by the cloud noise texture exceeding WebGL's maximum supported texture size. [#9885](https://github.com/CesiumGS/cesium/pull/9885)
- Updated third-party zip.js library to 2.3.12 to fix compatibility with Webpack 4. [#9897](https://github.com/cesiumgs/cesium/pull/9897)

### 1.86.1 - 2021-10-15

##### Fixes :wrench:

- Fixed zip.js configurations causing CesiumJS to not work with Node 16. [#9861](https://github.com/CesiumGS/cesium/pull/9861)
- Fixed a bug in `Rectangle.union` with rectangles that span the entire globe. [#9866](https://github.com/CesiumGS/cesium/pull/9866)

### 1.86 - 2021-10-01

##### Breaking Changes :mega:

- Updated to Draco 1.4.1 and temporarily disabled attribute quantization. [#9847](https://github.com/CesiumGS/cesium/issues/9847)

##### Fixes :wrench:

- Fixed incorrect behavior in `CameraFlightPath` when using Columbus View. [#9192](https://github.com/CesiumGS/cesium/pull/9192)

### 1.85 - 2021-09-01

##### Breaking Changes :mega:

- Removed `Scene.terrainExaggeration` and `options.terrainExaggeration` for `CesiumWidget`, `Viewer`, and `Scene`, which were deprecated in CesiumJS 1.83. Use `Globe.terrainExaggeration` instead.

##### Additions :tada:

- Added `CloudCollection` and `CumulusCloud` for adding procedurally generated clouds to a scene. [#9737](https://github.com/CesiumGS/cesium/pull/9737)
- `BingMapsGeocoderService` now takes an optional [Culture Code](https://docs.microsoft.com/en-us/bingmaps/rest-services/common-parameters-and-types/supported-culture-codes) for localizing results. [#9729](https://github.com/CesiumGS/cesium/pull/9729)

##### Fixes :wrench:

- Fixed several crashes related to point cloud eye dome lighting. [#9719](https://github.com/CesiumGS/cesium/pull/9719)

### 1.84 - 2021-08-02

##### Breaking Changes :mega:

- Dropped support for Internet Explorer, which was deprecated in CesiumJS 1.83.

##### Additions :tada:

- Added a `polylinePositions` getter to `Cesium3DTileFeature` that gets the decoded positions of a polyline vector feature. [#9684](https://github.com/CesiumGS/cesium/pull/9684)
- Added `ImageryLayerCollection.pickImageryLayers`, which determines the imagery layers that are intersected by a pick ray. [#9651](https://github.com/CesiumGS/cesium/pull/9651)

##### Fixes :wrench:

- Fixed an issue where styling vector points based on their batch table properties would crash. [#9692](https://github.com/CesiumGS/cesium/pull/9692)
- Fixed an issue in `TileBoundingRegion.distanceToCamera` that caused incorrect results when the camera was on the opposite site of the globe. [#9678](https://github.com/CesiumGS/cesium/pull/9678)
- Fixed an error with removing a CZML datasource when the clock interval has a duration of zero. [#9637](https://github.com/CesiumGS/cesium/pull/9637)
- Fixed the ability to set a material's image to `undefined` and `Material.DefaultImageId`. [#9644](https://github.com/CesiumGS/cesium/pull/9644)
- Fixed render crash when creating a `polylineVolume` with very close points. [#9669](https://github.com/CesiumGS/cesium/pull/9669)
- Fixed a bug in `PolylineGeometry` that incorrectly shifted colors when duplicate positions were removed. [#9676](https://github.com/CesiumGS/cesium/pull/9676)
- Fixed the calculation of `OrientedBoundingBox.distancedSquaredTo` such that they handle `halfAxes` with magnitudes near zero. [#9670](https://github.com/CesiumGS/cesium/pull/9670)
- Fixed a crash that would hang the browser if a `Label` was created with a soft hyphen in its text. [#9682](https://github.com/CesiumGS/cesium/pull/9682)
- Fixed the incorrect calculation of `distanceSquaredTo` in `BoundingSphere`. [#9686](https://github.com/CesiumGS/cesium/pull/9686)

### 1.83 - 2021-07-01

##### Breaking Changes :mega:

- Dropped support for KTX1 and Crunch textures; use the [`ktx2ktx2`](https://github.com/KhronosGroup/KTX-Software) converter tool to update existing KTX1 files.

##### Additions :tada:

- Added support for KTX2 and Basis Universal compressed textures. [#9513](https://github.com/CesiumGS/cesium/issues/9513)
  - Added support for glTF models with the [`KHR_texture_basisu`](https://github.com/KhronosGroup/glTF/blob/master/extensions/2.0/Khronos/KHR_texture_basisu/README.md) extension.
  - Added support for 8-bit, 16-bit float, and 32-bit float KTX2 specular environment maps.
  - Added support for KTX2 images in `Material`.
  - Added new `PixelFormat` and `WebGLConstants` enums from WebGL extensions `WEBGL_compressed_texture_etc`, `WEBGL_compressed_texture_astc`, and `EXT_texture_compression_bptc`.
- Added dynamic terrain exaggeration with `Globe.terrainExaggeration` and `Globe.terrainExaggerationRelativeHeight`. [#9603](https://github.com/CesiumGS/cesium/pull/9603)
- Added `CustomHeightmapTerrainProvider`, a simple `TerrainProvider` that gets height values from a callback function. [#9604](https://github.com/CesiumGS/cesium/pull/9604)
- Added the ability to hide outlines on OSM Buildings and other tilesets and glTF models using the `CESIUM_primitive_outline` extension. [#8959](https://github.com/CesiumGS/cesium/issues/8959)
- Added checks for supported 3D Tiles extensions. [#9552](https://github.com/CesiumGS/cesium/issues/9552)
- Added option to ignore extraneous colorspace information in glTF textures and `ImageBitmap`. [#9624](https://github.com/CesiumGS/cesium/pull/9624)
- Added `options.fadingEnabled` parameter to `ShadowMap` to control whether shadows fade out when the light source is close to the horizon. [#9565](https://github.com/CesiumGS/cesium/pull/9565)
- Added documentation clarifying that the `outlineWidth` property will be ignored on all major browsers on Windows platforms. [#9600](https://github.com/CesiumGS/cesium/pull/9600)
- Added documentation for `KmlTour`, `KmlTourFlyTo`, and `KmlTourWait`. Added documentation and a `kmlTours` getter to `KmlDataSource`. Removed references to `KmlTourSoundCues`. [#8073](https://github.com/CesiumGS/cesium/issues/8073)

##### Fixes :wrench:

- Fixed a regression where older tilesets without a top-level `geometricError` would fail to load. [#9618](https://github.com/CesiumGS/cesium/pull/9618)
- Fixed an issue in `WebMapTileServiceImageryProvider` where using URL subdomains caused query parameters to be dropped from requests. [#9606](https://github.com/CesiumGS/cesium/pull/9606)
- Fixed an issue in `ScreenSpaceCameraController.tilt3DOnTerrain` that caused unexpected camera behavior when tilting terrain diagonally along the screen. [#9562](https://github.com/CesiumGS/cesium/pull/9562)
- Fixed error handling in `GlobeSurfaceTile` to print terrain tile request errors to console. [#9570](https://github.com/CesiumGS/cesium/pull/9570)
- Fixed broken image URL in the KML Sandcastle. [#9579](https://github.com/CesiumGS/cesium/pull/9579)
- Fixed an error where the `positionToEyeEC` and `tangentToEyeMatrix` properties for custom materials were not set in `GlobeFS`. [#9597](https://github.com/CesiumGS/cesium/pull/9597)
- Fixed misleading documentation in `Matrix4.inverse` and `Matrix4.inverseTransformation` that used "affine transformation" instead of "rotation and translation" specifically. [#9608](https://github.com/CesiumGS/cesium/pull/9608)
- Fixed a regression where external images in glTF models were not being loaded with `preferImageBitmap`, which caused them to decode on the main thread and cause frame rate stuttering. [#9627](https://github.com/CesiumGS/cesium/pull/9627)
- Fixed misleading "else" case condition for `color` and `show` in `Cesium3DTileStyle`. A default `color` value is used if no `color` conditions are given. The default value for `show`, `true`, is used if no `show` conditions are given. [#9633](https://github.com/CesiumGS/cesium/pull/9633)
- Fixed a crash that occurred after disabling and re-enabling a post-processing stage. This also prevents the screen from randomly flashing when enabling stages for the first time. [#9649](https://github.com/CesiumGS/cesium/pull/9649)

##### Deprecated :hourglass_flowing_sand:

- `Scene.terrainExaggeration` and `options.terrainExaggeration` for `CesiumWidget`, `Viewer`, and `Scene` have been deprecated and will be removed in CesiumJS 1.85. They will be replaced with `Globe.terrainExaggeration`.
- Support for Internet Explorer has been deprecated and will end in CesiumJS 1.84.

### 1.82.1 - 2021-06-01

- This is an npm only release to fix the improperly published 1.82.0.

### 1.82 - 2021-06-01

##### Additions :tada:

- Added `FeatureDetection.supportsBigInt64Array`, `FeatureDetection.supportsBigUint64Array` and `FeatureDetection.supportsBigInt`.

##### Fixes :wrench:

- Fixed `processTerrain` in `decodeGoogleEarthEnterprisePacket` to handle a newer terrain packet format that includes water surface meshes after terrain meshes. [#9519](https://github.com/CesiumGS/cesium/pull/9519)

### 1.81 - 2021-05-01

##### Fixes :wrench:

- Fixed an issue where `Camera.flyTo` would not work properly with a non-WGS84 Ellipsoid. [#9498](https://github.com/CesiumGS/cesium/pull/9498)
- Fixed an issue where setting the `ViewportQuad` rectangle after creating the viewport had no effect.[#9511](https://github.com/CesiumGS/cesium/pull/9511)
- Fixed an issue where TypeScript was not picking up type defintions for `ArcGISTiledElevationTerrainProvider`. [#9522](https://github.com/CesiumGS/cesium/pull/9522)

##### Deprecated :hourglass_flowing_sand:

- `loadCRN` and `loadKTX` have been deprecated and will be removed in CesiumJS 1.83. They will be replaced with support for KTX2. [#9478](https://github.com/CesiumGS/cesium/pull/9478)

### 1.80 - 2021-04-01

##### Additions :tada:

- Added support for drawing ground primitives on translucent 3D Tiles. [#9399](https://github.com/CesiumGS/cesium/pull/9399)

### 1.79.1 - 2021-03-01

##### Fixes :wrench:

- Fixed a regression in 1.79 that broke terrain exaggeration. [#9397](https://github.com/CesiumGS/cesium/pull/9397)
- Fixed an issue where interpolating certain small rhumblines with surface distance 0.0 would not return the expected result. [#9430](https://github.com/CesiumGS/cesium/pull/9430)

### 1.79 - 2021-03-01

##### Breaking Changes :mega:

- Removed `Cesium3DTileset.url`, which was deprecated in CesiumJS 1.78. Use `Cesium3DTileset.resource.url` to retrieve the url value.
- Removed `EasingFunction.QUADRACTIC_IN`, which was deprecated in CesiumJS 1.77. Use `EasingFunction.QUADRATIC_IN`.
- Removed `EasingFunction.QUADRACTIC_OUT`, which was deprecated in CesiumJS 1.77. Use `EasingFunction.QUADRATIC_OUT`.
- Removed `EasingFunction.QUADRACTIC_IN_OUT`, which was deprecated in CesiumJS 1.77. Use `EasingFunction.QUADRATIC_IN_OUT`.
- Changed `TaskProcessor.maximumActiveTasks` constructor option to be infinity by default. [#9313](https://github.com/CesiumGS/cesium/pull/9313)

##### Fixes :wrench:

- Fixed an issue that prevented use of the full CesiumJS zip release package in a Node.js application.
- Fixed an issue where certain inputs to EllipsoidGeodesic would result in a surfaceDistance of NaN. [#9316](https://github.com/CesiumGS/cesium/pull/9316)
- Fixed `sampleTerrain` and `sampleTerrainMostDetailed` not working for `ArcGISTiledElevationTerrainProvider`. [#9286](https://github.com/CesiumGS/cesium/pull/9286)
- Consistent with the spec, CZML `polylineVolume` now expects its shape positions to specified using the `cartesian2` property. Use of the `cartesian` is also supported for backward-compatibility. [#9384](https://github.com/CesiumGS/cesium/pull/9384)
- Removed an unnecessary matrix copy each time a `Cesium3DTileset` is updated. [#9366](https://github.com/CesiumGS/cesium/pull/9366)

### 1.78 - 2021-02-01

##### Additions :tada:

- Added `BillboardCollection.show`, `EntityCluster.show`, `LabelCollection.show`, `PointPrimitiveCollection.show`, and `PolylineCollection.show` for a convenient way to control show of the entire collection [#9307](https://github.com/CesiumGS/cesium/pull/9307)
- `TaskProcessor` now accepts an absolute URL in addition to a worker name as it's first parameter. This makes it possible to use custom web workers with Cesium's task processing system without copying them to Cesium's Workers directory. [#9338](https://github.com/CesiumGS/cesium/pull/9338)
- Added `Cartesian2.cross` which computes the magnitude of the cross product of two vectors whose Z values are implicitly 0. [#9305](https://github.com/CesiumGS/cesium/pull/9305)
- Added `Math.previousPowerOfTwo`. [#9310](https://github.com/CesiumGS/cesium/pull/9310)

##### Fixes :wrench:

- Fixed an issue with `Math.mod` introducing a small amount of floating point error even when the input did not need to be altered. [#9354](https://github.com/CesiumGS/cesium/pull/9354)

##### Deprecated :hourglass_flowing_sand:

- `Cesium3DTileset.url` has been deprecated and will be removed in Cesium 1.79. Instead, use `Cesium3DTileset.resource.url` to retrieve the url value.

### 1.77 - 2021-01-04

##### Additions :tada:

- Added `ElevationBand` material, which maps colors and gradients to exact elevations. [#9132](https://github.com/CesiumGS/cesium/pull/9132)

##### Fixes :wrench:

- Fixed an issue where changing a model or tileset's `color`, `backFaceCulling`, or `silhouetteSize` would trigger an error. [#9271](https://github.com/CesiumGS/cesium/pull/9271)

##### Deprecated :hourglass_flowing_sand:

- `EasingFunction.QUADRACTIC_IN` was deprecated and will be removed in Cesium 1.79. It has been replaced with `EasingFunction.QUADRATIC_IN`. [#9220](https://github.com/CesiumGS/cesium/issues/9220)
- `EasingFunction.QUADRACTIC_OUT` was deprecated and will be removed in Cesium 1.79. It has been replaced with `EasingFunction.QUADRATIC_OUT`. [#9220](https://github.com/CesiumGS/cesium/issues/9220)
- `EasingFunction.QUADRACTIC_IN_OUT` was deprecated and will be removed in Cesium 1.79. It has been replaced with `EasingFunction.QUADRATIC_IN_OUT`. [#9220](https://github.com/CesiumGS/cesium/issues/9220)

### 1.76 - 2020-12-01

##### Fixes :wrench:

- Fixed an issue where tileset styles would be reapplied every frame when a tileset has a style and `tileset.preloadWhenHidden` is true and `tileset.show` is false. Also fixed a related issue where styles would be reapplied if the style being set is the same as the active style. [#9223](https://github.com/CesiumGS/cesium/pull/9223)
- Fixed JSDoc and TypeScript type definitions for `EllipsoidTangentPlane.fromPoints` which didn't list a return type. [#9227](https://github.com/CesiumGS/cesium/pull/9227)
- Updated DOMPurify from 1.0.8 to 2.2.2. [#9240](https://github.com/CesiumGS/cesium/issues/9240)

### 1.75 - 2020-11-02

##### Fixes :wrench:

- Fixed an issue in the PBR material where models with the `KHR_materials_unlit` extension had the normal attribute disabled. [#9173](https://github.com/CesiumGS/cesium/pull/9173).
- Fixed JSDoc and TypeScript type definitions for `writeTextToCanvas` which listed incorrect return type. [#9196](https://github.com/CesiumGS/cesium/pull/9196)
- Fixed JSDoc and TypeScript type definitions for `Viewer.globe` constructor option to allow disabling the globe on startup. [#9063](https://github.com/CesiumGS/cesium/pull/9063)

### 1.74 - 2020-10-01

##### Additions :tada:

- Added `Matrix3.inverseTranspose` and `Matrix4.inverseTranspose`. [#9135](https://github.com/CesiumGS/cesium/pull/9135)

##### Fixes :wrench:

- Fixed an issue where the camera zooming is stuck when looking up. [#9126](https://github.com/CesiumGS/cesium/pull/9126)
- Fixed an issue where Plane doesn't rotate correctly around the main local axis. [#8268](https://github.com/CesiumGS/cesium/issues/8268)
- Fixed clipping planes with non-uniform scale. [#9135](https://github.com/CesiumGS/cesium/pull/9135)
- Fixed an issue where ground primitives would get clipped at certain camera angles. [#9114](https://github.com/CesiumGS/cesium/issues/9114)
- Fixed a bug that could cause half of the globe to disappear when setting the `terrainProvider. [#9161](https://github.com/CesiumGS/cesium/pull/9161)
- Fixed a crash when loading Cesium OSM buildings with shadows enabled. [#9172](https://github.com/CesiumGS/cesium/pull/9172)

### 1.73 - 2020-09-01

##### Breaking Changes :mega:

- Removed `MapboxApi`, which was deprecated in CesiumJS 1.72. Pass your access token directly to the `MapboxImageryProvider` or `MapboxStyleImageryProvider` constructors.
- Removed `BingMapsApi`, which was deprecated in CesiumJS 1.72. Pass your access key directly to the `BingMapsImageryProvider` or `BingMapsGeocoderService` constructors.

##### Additions :tada:

- Added support for the CSS `line-height` specifier in the `font` property of a `Label`. [#8954](https://github.com/CesiumGS/cesium/pull/8954)
- `Viewer` now has default pick handling for `Cesium3DTileFeature` data and will display its properties in the default Viewer `InfoBox` as well as set `Viewer.selectedEntity` to a transient Entity instance representing the data. [#9121](https://github.com/CesiumGS/cesium/pull/9121).

##### Fixes :wrench:

- Fixed several artifacts on mobile devices caused by using insufficient precision. [#9064](https://github.com/CesiumGS/cesium/pull/9064)
- Fixed handling of `data:` scheme for the Cesium ion logo URL. [#9085](https://github.com/CesiumGS/cesium/pull/9085)
- Fixed an issue where the boundary rectangles in `TileAvailability` are not sorted correctly, causing terrain to sometimes fail to achieve its maximum detail. [#9098](https://github.com/CesiumGS/cesium/pull/9098)
- Fixed an issue where a request for an availability tile of the reference layer is delayed because the throttle option is on. [#9099](https://github.com/CesiumGS/cesium/pull/9099)
- Fixed an issue where Node.js tooling could not resolve package.json. [#9105](https://github.com/CesiumGS/cesium/pull/9105)
- Fixed classification artifacts on some mobile devices. [#9108](https://github.com/CesiumGS/cesium/pull/9108)
- Fixed an issue where Resource silently fails to load if being used multiple times. [#9093](https://github.com/CesiumGS/cesium/issues/9093)

### 1.72 - 2020-08-03

##### Breaking Changes :mega:

- CesiumJS no longer ships with a default Mapbox access token and Mapbox imagery layers have been removed from the `BaseLayerPicker` defaults. If you are using `MapboxImageryProvider` or `MapboxStyleImageryProvider`, use `options.accessToken` when initializing the imagery provider.

##### Additions :tada:

- Added support for glTF multi-texturing via `TEXCOORD_1`. [#9075](https://github.com/CesiumGS/cesium/pull/9075)

##### Deprecated :hourglass_flowing_sand:

- `MapboxApi.defaultAccessToken` was deprecated and will be removed in CesiumJS 1.73. Pass your access token directly to the MapboxImageryProvider or MapboxStyleImageryProvider constructors.
- `BingMapsApi` was deprecated and will be removed in CesiumJS 1.73. Pass your access key directly to the BingMapsImageryProvider or BingMapsGeocoderService constructors.

##### Fixes :wrench:

- Fixed `Color.fromCssColorString` when color string contains spaces. [#9015](https://github.com/CesiumGS/cesium/issues/9015)
- Fixed 3D Tileset replacement refinement when leaf is empty. [#8996](https://github.com/CesiumGS/cesium/pull/8996)
- Fixed a bug in the assessment of terrain tile visibility [#9033](https://github.com/CesiumGS/cesium/issues/9033)
- Fixed vertical polylines with `arcType: ArcType.RHUMB`, including lines drawn via GeoJSON. [#9028](https://github.com/CesiumGS/cesium/pull/9028)
- Fixed wall rendering when underground [#9041](https://github.com/CesiumGS/cesium/pull/9041)
- Fixed issue where a side of the wall was missing if the first position and the last position were equal [#9044](https://github.com/CesiumGS/cesium/pull/9044)
- Fixed `translucencyByDistance` for label outline color [#9003](https://github.com/CesiumGS/cesium/pull/9003)
- Fixed return value for `SampledPositionProperty.removeSample` [#9017](https://github.com/CesiumGS/cesium/pull/9017)
- Fixed issue where wall doesn't have correct texture coordinates when there are duplicate positions input [#9042](https://github.com/CesiumGS/cesium/issues/9042)
- Fixed an issue where clipping planes would not clip at the correct distances on some Android devices, most commonly reproducible on devices with `Mali` GPUs that do not support float textures via WebGL [#9023](https://github.com/CesiumGS/cesium/issues/9023)

### 1.71 - 2020-07-01

##### Breaking Changes :mega:

- Updated `WallGeometry` to respect the order of positions passed in, instead of making the positions respect a counter clockwise winding order. This will only affect the look of walls with an image material. If this changed the way your wall is drawing, reverse the order of the positions. [#8955](https://github.com/CesiumGS/cesium/pull/8955/)

##### Additions :tada:

- Added `backFaceCulling` property to `Cesium3DTileset` and `Model` to support viewing the underside or interior of a tileset or model. [#8981](https://github.com/CesiumGS/cesium/pull/8981)
- Added `Ellipsoid.surfaceArea` for computing the approximate surface area of a rectangle on the surface of an ellipsoid. [#8986](https://github.com/CesiumGS/cesium/pull/8986)
- Added support for PolylineVolume in CZML. [#8841](https://github.com/CesiumGS/cesium/pull/8841)
- Added `Color.toCssHexString` for getting the CSS hex string equivalent for a color. [#8987](https://github.com/CesiumGS/cesium/pull/8987)

##### Fixes :wrench:

- Fixed issue where tileset was not playing glTF animations. [#8962](https://github.com/CesiumGS/cesium/issues/8962)
- Fixed a divide-by-zero bug in `Ellipsoid.geodeticSurfaceNormal` when given the origin as input. `undefined` is returned instead. [#8986](https://github.com/CesiumGS/cesium/pull/8986)
- Fixed error with `WallGeometry` when there were adjacent positions with very close values. [#8952](https://github.com/CesiumGS/cesium/pull/8952)
- Fixed artifact for skinned model when log depth is enabled. [#6447](https://github.com/CesiumGS/cesium/issues/6447)
- Fixed a bug where certain rhumb arc polylines would lead to a crash. [#8787](https://github.com/CesiumGS/cesium/pull/8787)
- Fixed handling of Label's backgroundColor and backgroundPadding option [#8949](https://github.com/CesiumGS/cesium/pull/8949)
- Fixed several bugs when rendering CesiumJS in a WebGL 2 context. [#797](https://github.com/CesiumGS/cesium/issues/797)
- Fixed a bug where switching from perspective to orthographic caused triangles to overlap each other incorrectly. [#8346](https://github.com/CesiumGS/cesium/issues/8346)
- Fixed a bug where switching to orthographic camera on the first frame caused the zoom level to be incorrect. [#8853](https://github.com/CesiumGS/cesium/pull/8853)
- Fixed `scene.pickFromRay` intersection inaccuracies. [#8439](https://github.com/CesiumGS/cesium/issues/8439)
- Fixed a bug where a null or undefined name property passed to the `Entity` constructor would throw an exception.[#8832](https://github.com/CesiumGS/cesium/pull/8832)
- Fixed JSDoc and TypeScript type definitions for `ScreenSpaceEventHandler.getInputAction` which listed incorrect return type. [#9002](https://github.com/CesiumGS/cesium/pull/9002)
- Improved the style of the error panel. [#8739](https://github.com/CesiumGS/cesium/issues/8739)
- Fixed animation widget SVG icons not appearing in iOS 13.5.1. [#8993](https://github.com/CesiumGS/cesium/pull/8993)

### 1.70.1 - 2020-06-10

##### Additions :tada:

- Add a `toString` method to the `Resource` class in case an instance gets logged as a string. [#8722](https://github.com/CesiumGS/cesium/issues/8722)
- Exposed `Transforms.rotationMatrixFromPositionVelocity` method from Cesium's private API. [#8927](https://github.com/CesiumGS/cesium/issues/8927)

##### Fixes :wrench:

- Fixed JSDoc and TypeScript type definitions for all `ImageryProvider` types, which were missing `defaultNightAlpha` and `defaultDayAlpha` properties. [#8908](https://github.com/CesiumGS/cesium/pull/8908)
- Fixed JSDoc and TypeScript for `MaterialProperty`, which were missing the ability to take primitive types in their constructor. [#8904](https://github.com/CesiumGS/cesium/pull/8904)
- Fixed JSDoc and TypeScript type definitions to allow the creation of `GeometryInstance` instances using `XXXGeometry` classes. [#8941](https://github.com/CesiumGS/cesium/pull/8941).
- Fixed JSDoc and TypeScript for `buildModuleUrl`, which was accidentally excluded from the official CesiumJS API. [#8923](https://github.com/CesiumGS/cesium/pull/8923)
- Fixed JSDoc and TypeScript type definitions for `EllipsoidGeodesic` which incorrectly listed `result` as required. [#8904](https://github.com/CesiumGS/cesium/pull/8904)
- Fixed JSDoc and TypeScript type definitions for `EllipsoidTangentPlane.fromPoints`, which takes an array of `Cartesian3`, not a single instance. [#8928](https://github.com/CesiumGS/cesium/pull/8928)
- Fixed JSDoc and TypeScript type definitions for `EntityCollection.getById` and `CompositeEntityCollection.getById`, which can both return undefined. [#8928](https://github.com/CesiumGS/cesium/pull/8928)
- Fixed JSDoc and TypeScript type definitions for `Viewer` options parameters.
- Fixed a memory leak where some 3D Tiles requests were being unintentionally retained after the requests were cancelled. [#8843](https://github.com/CesiumGS/cesium/pull/8843)
- Fixed a bug with handling of PixelFormat's flipY. [#8893](https://github.com/CesiumGS/cesium/pull/8893)

### 1.70.0 - 2020-06-01

##### Major Announcements :loudspeaker:

- All Cesium ion users now have access to Cesium OSM Buildings - a 3D buildings layer covering the entire world built with OpenStreetMap building data, available as 3D Tiles. Read more about it [on our blog](https://cesium.com/blog/2020/06/01/cesium-osm-buildings/).
  - [Explore it on Sandcastle](https://sandcastle.cesium.com/index.html?src=Cesium%20OSM%20Buildings.html).
  - Add it to your CesiumJS app: `viewer.scene.primitives.add(Cesium.createOsmBuildings())`.
  - Contains per-feature data like building name, address, and much more. [Read more about the available properties](https://cesium.com/content/cesium-osm-buildings/).
- CesiumJS now ships with official TypeScript type definitions! [#8878](https://github.com/CesiumGS/cesium/pull/8878)
  - If you import CesiumJS as a module, the new definitions will automatically be used by TypeScript and related tooling.
  - If you import individual CesiumJS source files directly, you'll need to add `"types": ["cesium"]` in your tsconfig.json in order for the definitions to be used.
  - If you’re using your own custom definitions and you’re not yet ready to switch, you can delete `Source/Cesium.d.ts` after install.
  - See our [blog post](https://cesium.com/blog/2020/06/01/cesiumjs-tsd/) for more information and a technical overview of how it all works.
- CesiumJS now supports underground rendering with globe translucency! [#8726](https://github.com/CesiumGS/cesium/pull/8726)
  - Added options for controlling globe translucency through the new [`GlobeTranslucency`](https://cesium.com/learn/cesiumjs/ref-doc/GlobeTranslucency.html) object including front face alpha, back face alpha, and a translucency rectangle.
  - Added `Globe.undergroundColor` and `Globe.undergroundColorAlphaByDistance` for controlling how the back side of the globe is rendered when the camera is underground or the globe is translucent. [#8867](https://github.com/CesiumGS/cesium/pull/8867)
  - Improved camera controls when the camera is underground. [#8811](https://github.com/CesiumGS/cesium/pull/8811)
  - Sandcastle examples: [Globe Translucency](https://sandcastle.cesium.com/?src=Globe%20Translucency.html), [Globe Interior](https://sandcastle.cesium.com/?src=Globe%20Interior.html), and [Underground Color](https://sandcastle.cesium.com/?src=Underground%20Color.html&label=All)

##### Additions :tada:

- Our API reference documentation has received dozens of fixes and improvements, largely due to the TypeScript effort.
- Added `Cesium3DTileset.extensions` to get the extensions property from the tileset JSON. [#8829](https://github.com/CesiumGS/cesium/pull/8829)
- Added `Camera.completeFlight`, which causes the current camera flight to immediately jump to the final destination and call its complete callback. [#8788](https://github.com/CesiumGS/cesium/pull/8788)
- Added `nightAlpha` and `dayAlpha` properties to `ImageryLayer` to control alpha separately for the night and day sides of the globe. [#8868](https://github.com/CesiumGS/cesium/pull/8868)
- Added `SkyAtmosphere.perFragmentAtmosphere` to switch between per-vertex and per-fragment atmosphere shading. [#8866](https://github.com/CesiumGS/cesium/pull/8866)
- Added a new sandcastle example to show how to add fog using a `PostProcessStage` [#8798](https://github.com/CesiumGS/cesium/pull/8798)
- Added `frustumSplits` option to `DebugCameraPrimitive`. [8849](https://github.com/CesiumGS/cesium/pull/8849)
- Supported `#rgba` and `#rrggbbaa` formats in `Color.fromCssColorString`. [8873](https://github.com/CesiumGS/cesium/pull/8873)

##### Fixes :wrench:

- Fixed a bug that could cause rendering of a glTF model to become corrupt when switching from a Uint16 to a Uint32 index buffer to accomodate new vertices added for edge outlining. [#8820](https://github.com/CesiumGS/cesium/pull/8820)
- Fixed a bug where a removed billboard could prevent changing of the `TerrainProvider`. [#8766](https://github.com/CesiumGS/cesium/pull/8766)
- Fixed an issue with 3D Tiles point cloud styling where `${feature.propertyName}` and `${feature["propertyName"]}` syntax would cause a crash. Also fixed an issue where property names with non-alphanumeric characters would crash. [#8785](https://github.com/CesiumGS/cesium/pull/8785)
- Fixed a bug where `DebugCameraPrimitive` was ignoring the near and far planes of the `Camera`. [#8848](https://github.com/CesiumGS/cesium/issues/8848)
- Fixed sky atmosphere artifacts below the horizon. [#8866](https://github.com/CesiumGS/cesium/pull/8866)
- Fixed ground primitives in orthographic mode. [#5110](https://github.com/CesiumGS/cesium/issues/5110)
- Fixed the depth plane in orthographic mode. This improves the quality of polylines and other primitives that are rendered near the horizon. [8858](https://github.com/CesiumGS/cesium/pull/8858)

### 1.69.0 - 2020-05-01

##### Breaking Changes :mega:

- The property `Scene.sunColor` has been removed. Use `scene.light.color` and `scene.light.intensity` instead. [#8774](https://github.com/CesiumGS/cesium/pull/8774)
- Removed `isArray`. Use the native `Array.isArray` function instead. [#8779](https://github.com/CesiumGS/cesium/pull/8779)

##### Additions :tada:

- Added `RequestScheduler` to the public API; this allows users to have more control over the requests made by CesiumJS. [#8384](https://github.com/CesiumGS/cesium/issues/8384)
- Added support for high-quality edges on solid geometry in glTF models. [#8776](https://github.com/CesiumGS/cesium/pull/8776)
- Added `Scene.cameraUnderground` for checking whether the camera is underneath the globe. [#8765](https://github.com/CesiumGS/cesium/pull/8765)

##### Fixes :wrench:

- Fixed several problems with polylines when the logarithmic depth buffer is enabled, which is the default on most systems. [#8706](https://github.com/CesiumGS/cesium/pull/8706)
- Fixed a bug with very long view ranges requiring multiple frustums even with the logarithmic depth buffer enabled. Previously, such scenes could resolve depth incorrectly. [#8727](https://github.com/CesiumGS/cesium/pull/8727)
- Fixed an issue with glTF skinning support where an optional property `skeleton` was considered required by Cesium. [#8175](https://github.com/CesiumGS/cesium/issues/8175)
- Fixed an issue with clamping of non-looped glTF animations. Subscribers to animation `update` events should expect one additional event firing as an animation stops. [#7387](https://github.com/CesiumGS/cesium/issues/7387)
- Geometry instance floats now work for high precision floats on newer iOS devices. [#8805](https://github.com/CesiumGS/cesium/pull/8805)
- Fixed a bug where the elevation contour material's alpha was not being applied. [#8749](https://github.com/CesiumGS/cesium/pull/8749)
- Fix potential memory leak when destroying `CesiumWidget` instances. [#8591](https://github.com/CesiumGS/cesium/pull/8591)
- Fixed displaying the Cesium ion icon when running in an Android, iOS or UWP WebView. [#8758](https://github.com/CesiumGS/cesium/pull/8758)

### 1.68.0 - 2020-04-01

##### Additions :tada:

- Added basic underground rendering support. When the camera is underground the globe will be rendered as a solid surface and underground entities will not be culled. [#8572](https://github.com/AnalyticalGraphicsInc/cesium/pull/8572)
- The `CesiumUnminified` build now includes sourcemaps. [#8572](https://github.com/CesiumGS/cesium/pull/8659)
- Added glTF `STEP` animation interpolation. [#8786](https://github.com/CesiumGS/cesium/pull/8786)
- Added the ability to edit CesiumJS shaders on-the-fly using the [SpectorJS](https://spector.babylonjs.com/) Shader Editor. [#8608](https://github.com/CesiumGS/cesium/pull/8608)

##### Fixes :wrench:

- Cesium can now be used in Node.JS 12 and later, with or without `--experimental-modules`. It can still be used in earlier versions as well. [#8572](https://github.com/CesiumGS/cesium/pull/8659)
- Interacting with the Cesium canvas will now blur the previously focused element. This prevents unintended modification of input elements when interacting with the globe. [#8662](https://github.com/CesiumGS/cesium/pull/8662)
- `TileMapServiceImageryProvider` will now force `minimumLevel` to 0 if the `tilemapresource.xml` metadata request fails and the `rectangle` is too large for the given detail level [#8448](https://github.com/AnalyticalGraphicsInc/cesium/pull/8448)
- Fixed ground atmosphere rendering when using a smaller ellipsoid. [#8683](https://github.com/CesiumGS/cesium/issues/8683)
- Fixed globe incorrectly occluding objects when using a smaller ellipsoid. [#7124](https://github.com/CesiumGS/cesium/issues/7124)
- Fixed a regression introduced in 1.67 which caused overlapping colored ground geometry to have visual artifacts. [#8694](https://github.com/CesiumGS/cesium/pull/8694)
- Fixed a clipping problem when viewing a polyline up close with the logarithmic depth buffer enabled, which is the default on most systems. [#8703](https://github.com/CesiumGS/cesium/pull/8703)

### 1.67.0 - 2020-03-02

##### Breaking Changes :mega:

- `Cesium3DTileset.skipLevelOfDetail` is now `false` by default. [#8631](https://github.com/CesiumGS/cesium/pull/8631)
- glTF models are now rendered using the `LEQUALS` depth test function instead of `LESS`. This means that when geometry overlaps, the _later_ geometry will be visible above the earlier, where previously the opposite was true. We believe this is a more sensible default, and makes it easier to render e.g. outlined buildings with glTF. [#8646](https://github.com/CesiumGS/cesium/pull/8646)

##### Additions :tada:

- Massively improved performance of clamped Entity ground geometry with dynamic colors. [#8630](https://github.com/CesiumGS/cesium/pull/8630)
- Added `Entity.tileset` for loading a 3D Tiles tileset via the Entity API using the new `Cesium3DTilesetGraphics` class. [#8580](https://github.com/CesiumGS/cesium/pull/8580)
- Added `tileset.uri`, `tileset.show`, and `tileset.maximumScreenSpaceError` properties to CZML processing for loading 3D Tiles. [#8580](https://github.com/CesiumGS/cesium/pull/8580)
- Added `Color.lerp` for linearly interpolating between two RGB colors. [#8607](https://github.com/CesiumGS/cesium/pull/8607)
- `CesiumTerrainProvider` now supports terrain tiles using a `WebMercatorTilingScheme` by specifying `"projection": "EPSG:3857"` in `layer.json`. It also now supports numbering tiles from the North instead of the South by specifying `"scheme": "slippyMap"` in `layer.json`. [#8563](https://github.com/CesiumGS/cesium/pull/8563)
- Added basic support for `isNaN`, `isFinite`, `null`, and `undefined` in the 3D Tiles styling GLSL backend for point clouds. [#8621](https://github.com/CesiumGS/cesium/pull/8621)
- Added `sizeInMeters` to `ParticleSystem`. [#7746](https://github.com/CesiumGS/cesium/pull/7746)

##### Fixes :wrench:

- Fixed a bug that caused large, nearby geometry to be clipped when using a logarithmic depth buffer, which is the default on most systems. [#8600](https://github.com/CesiumGS/cesium/pull/8600)
- Fixed a bug where tiles would not load if the camera was tracking a moving tileset. [#8598](https://github.com/CesiumGS/cesium/pull/8598)
- Fixed a bug where applying a new 3D Tiles style during a flight would not update all existing tiles. [#8622](https://github.com/CesiumGS/cesium/pull/8622)
- Fixed a bug where Cartesian vectors could not be packed to typed arrays [#8568](https://github.com/CesiumGS/cesium/pull/8568)
- Updated knockout from 3.5.0 to 3.5.1. [#8424](https://github.com/CesiumGS/cesium/pull/8424)
- Cesium's local development server now works in Node 12 & 13 [#8648](https://github.com/CesiumGS/cesium/pull/8648)

##### Deprecated :hourglass_flowing_sand:

- The `isArray` function has been deprecated and will be removed in Cesium 1.69. Use the native `Array.isArray` function instead. [#8526](https://github.com/CesiumGS/cesium/pull/8526)

### 1.66.0 - 2020-02-03

##### Deprecated :hourglass_flowing_sand:

- The property `Scene.sunColor` has been deprecated and will be removed in Cesium 1.69. Use `scene.light.color` and `scene.light.intensity` instead. [#8493](https://github.com/CesiumGS/cesium/pull/8493)

##### Additions :tada:

- `useBrowserRecommendedResolution` flag in `Viewer` and `CesiumWidget` now defaults to `true`. This ensures Cesium rendering is fast and smooth by default across all devices. Set it to `false` to always render at native device resolution instead at the cost of performance on under-powered devices. [#8548](https://github.com/CesiumGS/cesium/pull/8548)
- Cesium now creates a WebGL context with a `powerPreference` value of `high-performance`. Some browsers use this setting to enable a second, more powerful, GPU. You can set it back to `default`, or opt-in to `low-power` mode, by passing the context option when creating a `Viewer` or `CesiumWidget` instance:

```js
var viewer = new Viewer("cesiumContainer", {
  contextOptions: {
    webgl: {
      powerPreference: "default",
    },
  },
});
```

- Added more customization to Cesium's lighting system. [#8493](https://github.com/CesiumGS/cesium/pull/8493)
  - Added `Light`, `DirectionalLight`, and `SunLight` classes for creating custom light sources.
  - Added `Scene.light` for setting the scene's light source, which defaults to a `SunLight`.
  - Added `Globe.dynamicAtmosphereLighting` for enabling lighting effects on atmosphere and fog, such as day/night transitions. It is true by default but may be set to false if the atmosphere should stay unchanged regardless of the scene's light direction.
  - Added `Globe.dynamicAtmosphereLightingFromSun` for using the sun direction instead of the scene's light direction when `Globe.dynamicAtmosphereLighting` is enabled. See the moonlight example in the [Lighting Sandcastle example](https://cesiumjs.org/Cesium/Apps/Sandcastle/?src=Lighting.html).
  - Primitives and the globe are now shaded with the scene light's color.
- Updated SampleData models to glTF 2.0. [#7802](https://github.com/CesiumGS/cesium/issues/7802)
- Added `Globe.showSkirts` to support the ability to hide terrain skirts when viewing terrain from below the surface. [#8489](https://github.com/CesiumGS/cesium/pull/8489)
- Added `minificationFilter` and `magnificationFilter` options to `Material` to control texture filtering. [#8473](https://github.com/CesiumGS/cesium/pull/8473)
- Updated [earcut](https://github.com/mapbox/earcut) to 2.2.1. [#8528](https://github.com/CesiumGS/cesium/pull/8528)
- Added a font cache to improve label performance. [#8537](https://github.com/CesiumGS/cesium/pull/8537)

##### Fixes :wrench:

- Fixed a bug where the camera could go underground during mouse navigation. [#8504](https://github.com/CesiumGS/cesium/pull/8504)
- Fixed a bug where rapidly updating a `PolylineCollection` could result in an `instanceIndex` is out of range error. [#8546](https://github.com/CesiumGS/cesium/pull/8546)
- Fixed issue where `RequestScheduler` double-counted image requests made via `createImageBitmap`. [#8162](https://github.com/CesiumGS/cesium/issues/8162)
- Reduced Cesium bundle size by avoiding unnecessarily importing `Cesium3DTileset` in `Picking.js`. [#8532](https://github.com/CesiumGS/cesium/pull/8532)
- Fixed a bug where files with backslashes were not loaded in KMZ files. [#8533](https://github.com/CesiumGS/cesium/pull/8533)
- Fixed WebGL warning message about `EXT_float_blend` being implicitly enabled. [#8534](https://github.com/CesiumGS/cesium/pull/8534)
- Fixed a bug where toggling point cloud classification visibility would result in a grey screen on Linux / Nvidia. [#8538](https://github.com/CesiumGS/cesium/pull/8538)
- Fixed a bug where a point in a `PointPrimitiveCollection` was rendered in the middle of the screen instead of being clipped. [#8542](https://github.com/CesiumGS/cesium/pull/8542)
- Fixed a crash when deleting and re-creating polylines from CZML. `ReferenceProperty` now returns undefined when the target entity or property does not exist, instead of throwing. [#8544](https://github.com/CesiumGS/cesium/pull/8544)
- Fixed terrain tile picking in the Cesium Inspector. [#8567](https://github.com/CesiumGS/cesium/pull/8567)
- Fixed a crash that could occur when an entity was deleted while the corresponding `Primitive` was being created asynchronously. [#8569](https://github.com/CesiumGS/cesium/pull/8569)
- Fixed a crash when calling `camera.lookAt` with the origin (0, 0, 0) as the target. This could happen when looking at a tileset with the origin as its center. [#8571](https://github.com/CesiumGS/cesium/pull/8571)
- Fixed a bug where `camera.viewBoundingSphere` was modifying the `offset` parameter. [#8438](https://github.com/CesiumGS/cesium/pull/8438)
- Fixed a crash when creating a plane with both position and normal on the Z-axis. [#8576](https://github.com/CesiumGS/cesium/pull/8576)
- Fixed `BoundingSphere.projectTo2D` when the bounding sphere’s center is at the origin. [#8482](https://github.com/CesiumGS/cesium/pull/8482)

### 1.65.0 - 2020-01-06

##### Breaking Changes :mega:

- `OrthographicFrustum.getPixelDimensions`, `OrthographicOffCenterFrustum.getPixelDimensions`, `PerspectiveFrustum.getPixelDimensions`, and `PerspectiveOffCenterFrustum.getPixelDimensions` now require a `pixelRatio` argument before the `result` argument. The previous function definition has been deprecated since 1.63. [#8320](https://github.com/CesiumGS/cesium/pull/8320)
- The function `Matrix4.getRotation` has been renamed to `Matrix4.getMatrix3`. `Matrix4.getRotation` has been deprecated since 1.62. [#8183](https://github.com/CesiumGS/cesium/pull/8183)
- `createTileMapServiceImageryProvider` and `createOpenStreetMapImageryProvider` have been removed. Instead, pass the same options to `new TileMapServiceImageryProvider` and `new OpenStreetMapImageryProvider` respectively. The old functions have been deprecated since 1.62. [#8174](https://github.com/CesiumGS/cesium/pull/8174)

##### Additions :tada:

- Added `Globe.backFaceCulling` to support viewing terrain from below the surface. [#8470](https://github.com/CesiumGS/cesium/pull/8470)

##### Fixes :wrench:

- Fixed Geocoder auto-complete suggestions when hosted inside Web Components. [#8425](https://github.com/CesiumGS/cesium/pull/8425)
- Fixed terrain tile culling problems when under ellipsoid. [#8397](https://github.com/CesiumGS/cesium/pull/8397)
- Fixed primitive culling when below the ellipsoid but above terrain. [#8398](https://github.com/CesiumGS/cesium/pull/8398)
- Improved the translucency calculation for the Water material type. [#8455](https://github.com/CesiumGS/cesium/pull/8455)
- Fixed bounding volume calculation for `GroundPrimitive`. [#4883](https://github.com/CesiumGS/cesium/issues/4483)
- Fixed `OrientedBoundingBox.fromRectangle` for rectangles with width greater than 180 degrees. [#8475](https://github.com/CesiumGS/cesium/pull/8475)
- Fixed globe picking so that it returns the closest intersecting triangle instead of the first intersecting triangle. [#8390](https://github.com/CesiumGS/cesium/pull/8390)
- Fixed horizon culling issues with large root tiles. [#8487](https://github.com/CesiumGS/cesium/pull/8487)
- Fixed a lighting bug affecting Macs with Intel integrated graphics where glTF 2.0 PBR models with double sided materials would have flipped normals. [#8494](https://github.com/CesiumGS/cesium/pull/8494)

### 1.64.0 - 2019-12-02

##### Fixes :wrench:

- Fixed an issue in image based lighting where an invalid environment map would silently fail. [#8303](https://github.com/CesiumGS/cesium/pull/8303)
- Various small internal improvements

### 1.63.1 - 2019-11-06

##### Fixes :wrench:

- Fixed regression in 1.63 where ground atmosphere and labels rendered incorrectly on displays with `window.devicePixelRatio` greater than 1.0. [#8351](https://github.com/CesiumGS/cesium/pull/8351)
- Fixed regression in 1.63 where some primitives would show through the globe when log depth is disabled. [#8368](https://github.com/CesiumGS/cesium/pull/8368)

### 1.63 - 2019-11-01

##### Major Announcements :loudspeaker:

- Cesium has migrated to ES6 modules. This may or may not be a breaking change for your application depending on how you use Cesium. See our [blog post](https://cesium.com/blog/2019/10/31/cesiumjs-es6/) for the full details.
- We’ve consolidated all of our website content from cesiumjs.org and cesium.com into one home on cesium.com. Here’s where you can now find:
  - [Sandcastle](https://sandcastle.cesium.com) - `https://sandcastle.cesium.com`
  - [API Docs](https://cesium.com/learn/cesiumjs/ref-doc/) - `https://cesium.com/learn/cesiumjs/ref-doc/`
  - [Downloads](https://cesium.com/downloads/) - `https://cesium.com/downloads/`
  - Hosted releases can be found at `https://cesium.com/downloads/cesiumjs/releases/<CesiumJS Version Number>/Build/Cesium/Cesium.js`
  - See our [blog post](https://cesium.com/blog/2019/10/15/cesiumjs-migration/) for more information.

##### Additions :tada:

- Decreased Web Workers bundle size by a factor of 10, from 8384KB (2624KB gzipped) to 863KB (225KB gzipped). This makes Cesium load faster, especially on low-end devices and slower network connections.
- Added full UTF-8 support to labels, greatly improving support for non-latin alphabets and emoji. [#7280](https://github.com/CesiumGS/cesium/pull/7280)
- Added `"type": "module"` to package.json to take advantage of native ES6 module support in newer versions of Node.js. This also enables module-based front-end development for tooling that relies on Node.js module resolution.
- The combined `Build/Cesium/Cesium.js` and `Build/CesiumUnminified/Cesium.js` have been upgraded from IIFE to UMD modules that support IIFE, AMD, and commonjs.
- Added `pixelRatio` parameter to `OrthographicFrustum.getPixelDimensions`, `OrthographicOffCenterFrustum.getPixelDimensions`, `PerspectiveFrustum.getPixelDimensions`, and `PerspectiveOffCenterFrustum.getPixelDimensions`. Pass in `scene.pixelRatio` for dimensions in CSS pixel units or `1.0` for dimensions in native device pixel units. [#8237](https://github.com/CesiumGS/cesium/pull/8237)

##### Fixes :wrench:

- Fixed css pixel usage for polylines, point clouds, models, primitives, and post-processing. [#8113](https://github.com/CesiumGS/cesium/issues/8113)
- Fixed a bug where `scene.sampleHeightMostDetailed` and `scene.clampToHeightMostDetailed` would not resolve in request render mode. [#8281](https://github.com/CesiumGS/cesium/issues/8281)
- Fixed seam artifacts when log depth is disabled, `scene.globe.depthTestAgainstTerrain` is false, and primitives are under the globe. [#8205](https://github.com/CesiumGS/cesium/pull/8205)
- Fix dynamic ellipsoids using `innerRadii`, `minimumClock`, `maximumClock`, `minimumCone` or `maximumCone`. [#8277](https://github.com/CesiumGS/cesium/pull/8277)
- Fixed rendering billboard collections containing more than 65536 billboards. [#8325](https://github.com/CesiumGS/cesium/pull/8325)

##### Deprecated :hourglass_flowing_sand:

- `OrthographicFrustum.getPixelDimensions`, `OrthographicOffCenterFrustum.getPixelDimensions`, `PerspectiveFrustum.getPixelDimensions`, and `PerspectiveOffCenterFrustum.getPixelDimensions` now take a `pixelRatio` argument before the `result` argument. The previous function definition will no longer work in 1.65. [#8237](https://github.com/CesiumGS/cesium/pull/8237)

### 1.62 - 2019-10-01

##### Deprecated :hourglass_flowing_sand:

- `createTileMapServiceImageryProvider` and `createOpenStreetMapImageryProvider` have been deprecated and will be removed in Cesium 1.65. Instead, pass the same options to `new TileMapServiceImageryProvider` and `new OpenStreetMapImageryProvider` respectively.
- The function `Matrix4.getRotation` has been deprecated and renamed to `Matrix4.getMatrix3`. `Matrix4.getRotation` will be removed in version 1.65.

##### Additions :tada:

- Added ability to create partial ellipsoids using both the Entity API and CZML. New ellipsoid geometry properties: `innerRadii`, `minimumClock`, `maximumClock`, `minimumCone`, and `maximumCone`. This affects both `EllipsoidGeometry` and `EllipsoidOutlineGeometry`. See the updated [Sandcastle example](https://cesiumjs.org/Cesium/Apps/Sandcastle/?src=Partial%20Ellipsoids.html&label=Geometries). [#5995](https://github.com/CesiumGS/cesium/pull/5995)
- Added `useBrowserRecommendedResolution` flag to `Viewer` and `CesiumWidget`. When true, Cesium renders at CSS pixel resolution instead of native device resolution. This replaces the workaround in the 1.61 change list. [8215](https://github.com/CesiumGS/cesium/issues/8215)
- Added `TileMapResourceImageryProvider` and `OpenStreetMapImageryProvider` classes to improve API consistency: [#4812](https://github.com/CesiumGS/cesium/issues/4812)
- Added `credit` parameter to `CzmlDataSource`, `GeoJsonDataSource`, `KmlDataSource` and `Model`. [#8173](https://github.com/CesiumGS/cesium/pull/8173)
- Added `Matrix3.getRotation` to get the rotational component of a matrix with scaling removed. [#8182](https://github.com/CesiumGS/cesium/pull/8182)

##### Fixes :wrench:

- Fixed labels not showing for individual entities in data sources when clustering is enabled. [#6087](https://github.com/CesiumGS/cesium/issues/6087)
- Fixed an issue where polygons, corridors, rectangles, and ellipses on terrain would not render on some mobile devices. [#6739](https://github.com/CesiumGS/cesium/issues/6739)
- Fixed a bug where GlobeSurfaceTile would not render the tile until all layers completed loading causing globe to appear to hang. [#7974](https://github.com/CesiumGS/cesium/issues/7974)
- Spread out KMl loading across multiple frames to prevent freezing. [#8195](https://github.com/CesiumGS/cesium/pull/8195)
- Fixed a bug where extruded polygons would sometimes be missing segments. [#8035](https://github.com/CesiumGS/cesium/pull/8035)
- Made pixel sizes consistent for polylines and point clouds when rendering at different pixel ratios. [#8113](https://github.com/CesiumGS/cesium/issues/8113)
- `Camera.flyTo` flies to the correct location in 2D when the destination crosses the international date line [#7909](https://github.com/CesiumGS/cesium/pull/7909)
- Fixed 3D tiles style coloring when multiple tilesets are in the scene [#8051](https://github.com/CesiumGS/cesium/pull/8051)
- 3D Tiles geometric error now correctly scales with transform. [#8182](https://github.com/CesiumGS/cesium/pull/8182)
- Fixed per-feature post processing from sometimes selecting the wrong feature. [#7929](https://github.com/CesiumGS/cesium/pull/7929)
- Fixed a bug where dynamic polylines did not use the given arcType. [#8191](https://github.com/CesiumGS/cesium/issues/8191)
- Fixed atmosphere brightness when High Dynamic Range is disabled. [#8149](https://github.com/CesiumGS/cesium/issues/8149)
- Fixed brightness levels for procedural Image Based Lighting. [#7803](https://github.com/CesiumGS/cesium/issues/7803)
- Fixed alpha equation for `BlendingState.ALPHA_BLEND` and `BlendingState.ADDITIVE_BLEND`. [#8202](https://github.com/CesiumGS/cesium/pull/8202)
- Improved display of tile coordinates for `TileCoordinatesImageryProvider` [#8131](https://github.com/CesiumGS/cesium/pull/8131)
- Reduced size of approximateTerrainHeights.json [#7959](https://github.com/CesiumGS/cesium/pull/7959)
- Fixed undefined `quadDetails` error from zooming into the map really close. [#8011](https://github.com/CesiumGS/cesium/pull/8011)
- Fixed a crash for 3D Tiles that have zero volume. [#7945](https://github.com/CesiumGS/cesium/pull/7945)
- Fixed relative-to-center check, `depthFailAppearance` resource freeing for `Primitive` [#8044](https://github.com/CesiumGS/cesium/pull/8044)

### 1.61 - 2019-09-03

##### Additions :tada:

- Added optional `index` parameter to `PrimitiveCollection.add`. [#8041](https://github.com/CesiumGS/cesium/pull/8041)
- Cesium now renders at native device resolution by default instead of CSS pixel resolution, to go back to the old behavior, set `viewer.resolutionScale = 1.0 / window.devicePixelRatio`. [#8082](https://github.com/CesiumGS/cesium/issues/8082)
- Added `getByName` method to `DataSourceCollection` allowing to retrieve `DataSource`s by their name property from the collection

##### Fixes :wrench:

- Disable FXAA by default. To re-enable, set `scene.postProcessStages.fxaa.enabled = true` [#7875](https://github.com/CesiumGS/cesium/issues/7875)
- Fixed a crash when a glTF model used `KHR_texture_transform` without a sampler defined. [#7916](https://github.com/CesiumGS/cesium/issues/7916)
- Fixed post-processing selection filtering to work for bloom. [#7984](https://github.com/CesiumGS/cesium/issues/7984)
- Disabled HDR by default to improve visual quality in most standard use cases. Set `viewer.scene.highDynamicRange = true` to re-enable. [#7966](https://github.com/CesiumGS/cesium/issues/7966)
- Fixed a bug that causes hidden point primitives to still appear on some operating systems. [#8043](https://github.com/CesiumGS/cesium/issues/8043)
- Fix negative altitude altitude handling in `GoogleEarthEnterpriseTerrainProvider`. [#8109](https://github.com/CesiumGS/cesium/pull/8109)
- Fixed issue where KTX or CRN files would not be properly identified. [#7979](https://github.com/CesiumGS/cesium/issues/7979)
- Fixed multiple globe materials making the globe darker. [#7726](https://github.com/CesiumGS/cesium/issues/7726)

### 1.60 - 2019-08-01

##### Additions :tada:

- Reworked label rendering to use signed distance fields (SDF) for crisper text. [#7730](https://github.com/CesiumGS/cesium/pull/7730)
- Added a [new Sandcastle example](https://cesiumjs.org/Cesium/Build/Apps/Sandcastle/?src=Labels%20SDF.html) to showcase the new SDF labels.
- Added support for polygon holes to CZML. [#7991](https://github.com/CesiumGS/cesium/pull/7991)
- Added `totalScale` property to `Label` which is the total scale of the label taking into account the label's scale and the relative size of the desired font compared to the generated glyph size.

##### Fixes :wrench:

- Fixed crash when using ArcGIS terrain with clipping planes. [#7998](https://github.com/CesiumGS/cesium/pull/7998)
- `PolygonGraphics.hierarchy` now converts constant array values to a `PolygonHierarchy` when set, so code that accesses the value of the property can rely on it always being a `PolygonHierarchy`.
- Fixed a bug with lengthwise texture coordinates in the first segment of ground polylines, as observed in some WebGL implementations such as Chrome on Linux. [#8017](https://github.com/CesiumGS/cesium/issues/8017)

### 1.59 - 2019-07-01

##### Additions :tada:

- Adds `ArcGISTiledElevationTerrainProvider` to support LERC encoded terrain from ArcGIS ImageServer. [#7940](https://github.com/CesiumGS/cesium/pull/7940)
- Added CZML support for `heightReference` to `box`, `cylinder`, and `ellipsoid`, and added CZML support for `classificationType` to `corridor`, `ellipse`, `polygon`, `polyline`, and `rectangle`. [#7899](https://github.com/CesiumGS/cesium/pull/7899)
- Adds `exportKML` function to export `Entity` instances with Point, Billboard, Model, Label, Polyline and Polygon graphics. [#7921](https://github.com/CesiumGS/cesium/pull/7921)
- Added support for new Mapbox Style API. [#7698](https://github.com/CesiumGS/cesium/pull/7698)
- Added support for the [AGI_articulations](https://github.com/KhronosGroup/glTF/tree/master/extensions/2.0/Vendor/AGI_articulations) vendor extension of glTF 2.0 to the Entity API and CZML. [#7907](https://github.com/CesiumGS/cesium/pull/7907)

##### Fixes :wrench:

- Fixed a bug that caused missing segments for ground polylines with coplanar points over large distances and problems with polylines containing duplicate points. [#7885](https://github.com/CesiumGS/cesium//pull/7885)
- Fixed a bug where billboards were not pickable when zoomed out completely in 2D View. [#7908](https://github.com/CesiumGS/cesium/pull/7908)
- Fixed a bug where image requests that returned HTTP code 204 would prevent any future request from succeeding on browsers that supported ImageBitmap. [#7914](https://github.com/CesiumGS/cesium/pull/7914/)
- Fixed polyline colors when `scene.highDynamicRange` is enabled. [#7924](https://github.com/CesiumGS/cesium/pull/7924)
- Fixed a bug in the inspector where the min/max height values of a picked tile were undefined. [#7904](https://github.com/CesiumGS/cesium/pull/7904)
- Fixed `Math.factorial` to return the correct values. (https://github.com/CesiumGS/cesium/pull/7969)
- Fixed a bug that caused 3D models to appear darker on Android devices. [#7944](https://github.com/CesiumGS/cesium/pull/7944)

### 1.58.1 - 2018-06-03

_This is an npm-only release to fix a publishing issue_.

### 1.58 - 2019-06-03

##### Additions :tada:

- Added support for new `BingMapsStyle` values `ROAD_ON_DEMAND` and `AERIAL_WITH_LABELS_ON_DEMAND`. The older versions of these, `ROAD` and `AERIAL_WITH_LABELS`, have been deprecated by Bing. [#7808](https://github.com/CesiumGS/cesium/pull/7808)
- Added syntax to delete data from existing properties via CZML. [#7818](https://github.com/CesiumGS/cesium/pull/7818)
- Added `checkerboard` material to CZML. [#7845](https://github.com/CesiumGS/cesium/pull/7845)
- `BingMapsImageryProvider` now uses `DiscardEmptyTileImagePolicy` by default to detect missing tiles as zero-length responses instead of inspecting pixel values. [#7810](https://github.com/CesiumGS/cesium/pull/7810)
- Added support for the [AGI_articulations](https://github.com/KhronosGroup/glTF/tree/master/extensions/2.0/Vendor/AGI_articulations) vendor extension of glTF 2.0 to the Model primitive graphics API. [#7835](https://github.com/CesiumGS/cesium/pull/7835)
- Reduce the number of Bing transactions and ion Bing sessions used when destroying and recreating the same imagery layer to 1. [#7848](https://github.com/CesiumGS/cesium/pull/7848)

##### Fixes :wrench:

- Fixed an edge case where Cesium would provide ion access token credentials to non-ion servers if the actual asset entrypoint was being hosted by ion. [#7839](https://github.com/CesiumGS/cesium/pull/7839)
- Fixed a bug that caused Cesium to request non-existent tiles for terrain tilesets lacking tile availability, i.e. a `layer.json` file.
- Fixed memory leak when removing entities that had a `HeightReference` of `CLAMP_TO_GROUND` or `RELATIVE_TO_GROUND`. This includes when removing a `DataSource`.
- Fixed 3D Tiles credits not being shown in the data attribution box. [#7877](https://github.com/CesiumGS/cesium/pull/7877)

### 1.57 - 2019-05-01

##### Additions :tada:

- Improved 3D Tiles streaming performance, resulting in ~67% camera tour load time reduction, ~44% camera tour load count reduction. And for general camera movement, ~20% load time reduction with ~27% tile load count reduction. Tile load priority changed to focus on loading tiles in the center of the screen first. Added the following tileset optimizations, which unless stated otherwise are enabled by default. [#7774](https://github.com/CesiumGS/cesium/pull/7774)
  - Added `Cesium3DTileset.cullRequestsWhileMoving` option to ignore requests for tiles that will likely be out-of-view due to the camera's movement when they come back from the server.
  - Added `Cesium3DTileset.cullRequestsWhileMovingMultiplier` option to act as a multiplier when used in culling requests while moving. Larger is more aggressive culling, smaller less aggressive culling.
  - Added `Cesium3DTileset.preloadFlightDestinations` option to preload tiles at the camera's flight destination while the camera is in flight.
  - Added `Cesium3DTileset.preferLeaves` option to prefer loading of leaves. Good for additive refinement point clouds. Set to `false` by default.
  - Added `Cesium3DTileset.progressiveResolutionHeightFraction` option to load tiles at a smaller resolution first. This can help get a quick layer of tiles down while full resolution tiles continue to load.
  - Added `Cesium3DTileset.foveatedScreenSpaceError` option to prioritize loading tiles in the center of the screen.
  - Added `Cesium3DTileset.foveatedConeSize` option to control the cone size that determines which tiles are deferred for loading. Tiles outside the cone are potentially deferred.
  - Added `Cesium3DTileset.foveatedMinimumScreenSpaceErrorRelaxation` option to control the starting screen space error relaxation for tiles outside the foveated cone.
  - Added `Cesium3DTileset.foveatedInterpolationCallback` option to control how screen space error threshold is interpolated for tiles outside the foveated cone.
  - Added `Cesium3DTileset.foveatedTimeDelay` option to control how long in seconds to wait after the camera stops moving before deferred tiles start loading in.
- Added new parameter to `PolylineGlowMaterial` called `taperPower`, that works similar to the existing `glowPower` parameter, to taper the back of the line away. [#7626](https://github.com/CesiumGS/cesium/pull/7626)
- Added `Cesium3DTileset.preloadWhenHidden` tileset option to preload tiles when `tileset.show` is false. Loads tiles as if the tileset is visible but does not render them. [#7774](https://github.com/CesiumGS/cesium/pull/7774)
- Added support for the `KHR_texture_transform` glTF extension. [#7549](https://github.com/CesiumGS/cesium/pull/7549)
- Added functions to remove samples from `SampledProperty` and `SampledPositionProperty`. [#7723](https://github.com/CesiumGS/cesium/pull/7723)
- Added support for color-to-alpha with a threshold on imagery layers. [#7727](https://github.com/CesiumGS/cesium/pull/7727)
- Add CZML processing for `heightReference` and `extrudedHeightReference` for geoemtry types that support it.
- `CesiumMath.toSNorm` documentation changed to reflect the function's implementation. [#7774](https://github.com/CesiumGS/cesium/pull/7774)
- Added `CesiumMath.normalize` to convert a scalar value in an arbitrary range to a scalar in the range [0.0, 1.0]. [#7774](https://github.com/CesiumGS/cesium/pull/7774)

##### Fixes :wrench:

- Fixed an error when loading the same glTF model in two separate viewers. [#7688](https://github.com/CesiumGS/cesium/issues/7688)
- Fixed an error where `clampToHeightMostDetailed` or `sampleHeightMostDetailed` would crash if entities were created when the promise resolved. [#7690](https://github.com/CesiumGS/cesium/pull/7690)
- Fixed an issue with compositing merged entity availability. [#7717](https://github.com/CesiumGS/cesium/issues/7717)
- Fixed an error where many imagery layers within a single tile would cause parts of the tile to render as black on some platforms. [#7649](https://github.com/CesiumGS/cesium/issues/7649)
- Fixed a bug that could cause terrain with a single, global root tile (e.g. that uses `WebMercatorTilingScheme`) to be culled unexpectedly in some views. [#7702](https://github.com/CesiumGS/cesium/issues/7702)
- Fixed a problem where instanced 3D models were incorrectly lit when using physically based materials. [#7775](https://github.com/CesiumGS/cesium/issues/7775)
- Fixed a bug where glTF models with certain blend modes were rendered incorrectly in browsers that support ImageBitmap. [#7795](https://github.com/CesiumGS/cesium/issues/7795)

### 1.56.1 - 2019-04-02

##### Additions :tada:

- `Resource.fetchImage` now takes a `preferImageBitmap` option to use `createImageBitmap` when supported to move image decode off the main thread. This option defaults to `false`.

##### Breaking Changes :mega:

- The following breaking changes are relative to 1.56. The `Resource.fetchImage` behavior is now identical to 1.55 and earlier.
  - Changed `Resource.fetchImage` back to return an `Image` by default, instead of an `ImageBitmap` when supported. Note that an `ImageBitmap` cannot be flipped during texture upload. Instead, set `flipY : true` during fetch to flip it.
  - Changed the default `flipY` option in `Resource.fetchImage` to false. This only has an effect when ImageBitmap is used.

### 1.56 - 2019-04-01

##### Breaking Changes :mega:

- `Resource.fetchImage` now returns an `ImageBitmap` instead of `Image` when supported. This allows for decoding images while fetching using `createImageBitmap` to greatly speed up texture upload and decrease frame drops when loading models with large textures. [#7579](https://github.com/CesiumGS/cesium/pull/7579)
- `Cesium3DTileStyle.style` now has an empty `Object` as its default value, instead of `undefined`. [#7567](https://github.com/CesiumGS/cesium/issues/7567)
- `Scene.clampToHeight` now takes an optional `width` argument before the `result` argument. [#7693](https://github.com/CesiumGS/cesium/pull/7693)
- In the `Resource` class, `addQueryParameters` and `addTemplateValues` have been removed. Please use `setQueryParameters` and `setTemplateValues` instead. [#7695](https://github.com/CesiumGS/cesium/issues/7695)

##### Deprecated :hourglass_flowing_sand:

- `Resource.fetchImage` now takes an options object. Use `resource.fetchImage({ preferBlob: true })` instead of `resource.fetchImage(true)`. The previous function definition will no longer work in 1.57. [#7579](https://github.com/CesiumGS/cesium/pull/7579)

##### Additions :tada:

- Added support for touch and hold gesture. The touch and hold delay can be customized by updating `ScreenSpaceEventHandler.touchHoldDelayMilliseconds`. [#7286](https://github.com/CesiumGS/cesium/pull/7286)
- `Resource.fetchImage` now has a `flipY` option to vertically flip an image during fetch & decode. It is only valid when `ImageBitmapOptions` is supported by the browser. [#7579](https://github.com/CesiumGS/cesium/pull/7579)
- Added `backFaceCulling` and `normalShading` options to `PointCloudShading`. Both options are only applicable for point clouds containing normals. [#7399](https://github.com/CesiumGS/cesium/pull/7399)
- `Cesium3DTileStyle.style` reacts to updates and represents the current state of the style. [#7567](https://github.com/CesiumGS/cesium/issues/7567)

##### Fixes :wrench:

- Fixed the value for `BlendFunction.ONE_MINUS_CONSTANT_COLOR`. [#7624](https://github.com/CesiumGS/cesium/pull/7624)
- Fixed `HeadingPitchRoll.pitch` being `NaN` when using `.fromQuaternion` due to a rounding error for pitches close to +/- 90°. [#7654](https://github.com/CesiumGS/cesium/pull/7654)
- Fixed a type of crash caused by the camera being rotated through terrain. [#6783](https://github.com/CesiumGS/cesium/issues/6783)
- Fixed an error in `Resource` when used with template replacements using numeric keys. [#7668](https://github.com/CesiumGS/cesium/pull/7668)
- Fixed an error in `Cesium3DTilePointFeature` where `anchorLineColor` used the same color instance instead of cloning the color [#7686](https://github.com/CesiumGS/cesium/pull/7686)

### 1.55 - 2019-03-01

##### Breaking Changes :mega:

- `czm_materialInput.slope` is now an angle in radians between 0 and pi/2 (flat to vertical), rather than a projected length 1 to 0 (flat to vertical).

##### Additions :tada:

- Updated terrain and imagery rendering, resulting in terrain/imagery loading ~33% faster and using ~33% less data [#7061](https://github.com/CesiumGS/cesium/pull/7061)
- `czm_materialInput.aspect` was added as an angle in radians between 0 and 2pi (east, north, west to south).
- Added CZML `arcType` support for `polyline` and `polygon`, which supersedes `followSurface`. `followSurface` is still supported for compatibility with existing documents. [#7582](https://github.com/CesiumGS/cesium/pull/7582)

##### Fixes :wrench:

- Fixed an issue where models would cause a crash on load if some primitives were Draco encoded and others were not. [#7383](https://github.com/CesiumGS/cesium/issues/7383)
- Fixed an issue where RTL labels not reversing correctly non alphabetic characters [#7501](https://github.com/CesiumGS/cesium/pull/7501)
- Fixed Node.js support for the `Resource` class and any functionality using it internally.
- Fixed an issue where some ground polygons crossing the Prime Meridian would have incorrect bounding rectangles. [#7533](https://github.com/CesiumGS/cesium/pull/7533)
- Fixed an issue where polygons on terrain using rhumb lines where being rendered incorrectly. [#7538](https://github.com/CesiumGS/cesium/pulls/7538)
- Fixed an issue with `EllipsoidRhumbLines.findIntersectionWithLongitude` when longitude was IDL. [#7551](https://github.com/CesiumGS/cesium/issues/7551)
- Fixed model silhouette colors when rendering with high dynamic range. [#7563](https://github.com/CesiumGS/cesium/pull/7563)
- Fixed an issue with ground polylines on globes that use ellipsoids other than WGS84. [#7552](https://github.com/CesiumGS/cesium/issues/7552)
- Fixed an issue where Draco compressed models with RGB per-vertex color would not load in Cesium. [#7576](https://github.com/CesiumGS/cesium/issues/7576)
- Fixed an issue where the outline geometry for extruded Polygons didn't calculate the correct indices. [#7599](https://github.com/CesiumGS/cesium/issues/7599)

### 1.54 - 2019-02-01

##### Highlights :sparkler:

- Added support for polylines and textured entities on 3D Tiles. [#7437](https://github.com/CesiumGS/cesium/pull/7437) and [#7434](https://github.com/CesiumGS/cesium/pull/7434)
- Added support for loading models and 3D tilesets with WebP images using the [`EXT_texture_webp`](https://github.com/KhronosGroup/glTF/blob/master/extensions/2.0/Vendor/EXT_texture_webp/README.md) glTF extension. [#7486](https://github.com/CesiumGS/cesium/pull/7486)
- Added support for rhumb lines to polygon and polyline geometries. [#7492](https://github.com/CesiumGS/cesium/pull/7492)

##### Breaking Changes :mega:

- Billboards with `HeightReference.CLAMP_TO_GROUND` are now clamped to both terrain and 3D Tiles. [#7434](https://github.com/CesiumGS/cesium/pull/7434)
- The default `classificationType` for `GroundPrimitive`, `CorridorGraphics`, `EllipseGraphics`, `PolygonGraphics` and `RectangleGraphics` is now `ClassificationType.BOTH`. [#7434](https://github.com/CesiumGS/cesium/pull/7434)
- The properties `ModelAnimation.speedup` and `ModelAnimationCollection.speedup` have been removed. Use `ModelAnimation.multiplier` and `ModelAnimationCollection.multiplier` respectively instead. [#7494](https://github.com/CesiumGS/cesium/issues/7394)

##### Deprecated :hourglass_flowing_sand:

- `Scene.clampToHeight` now takes an optional `width` argument before the `result` argument. The previous function definition will no longer work in 1.56. [#7287](https://github.com/CesiumGS/cesium/pull/7287)
- `PolylineGeometry.followSurface` has been superceded by `PolylineGeometry.arcType`. The previous definition will no longer work in 1.57. Replace `followSurface: false` with `arcType: Cesium.ArcType.NONE` and `followSurface: true` with `arcType: Cesium.ArcType.GEODESIC`. [#7492](https://github.com/CesiumGS/cesium/pull/7492)
- `SimplePolylineGeometry.followSurface` has been superceded by `SimplePolylineGeometry.arcType`. The previous definition will no longer work in 1.57. Replace `followSurface: false` with `arcType: Cesium.ArcType.NONE` and `followSurface: true` with `arcType: Cesium.ArcType.GEODESIC`. [#7492](https://github.com/CesiumGS/cesium/pull/7492)

##### Additions :tada:

- Added support for textured ground entities (entities with unspecified `height`) and `GroundPrimitives` on 3D Tiles. [#7434](https://github.com/CesiumGS/cesium/pull/7434)
- Added support for polylines on 3D Tiles. [#7437](https://github.com/CesiumGS/cesium/pull/7437)
- Added `classificationType` property to `PolylineGraphics` and `GroundPolylinePrimitive` which specifies whether a polyline clamped to ground should be clamped to terrain, 3D Tiles, or both. [#7437](https://github.com/CesiumGS/cesium/pull/7437)
- Added the ability to specify the width of the intersection volume for `Scene.sampleHeight`, `Scene.clampToHeight`, `Scene.sampleHeightMostDetailed`, and `Scene.clampToHeightMostDetailed`. [#7287](https://github.com/CesiumGS/cesium/pull/7287)
- Added a [new Sandcastle example](https://cesiumjs.org/Cesium/Build/Apps/Sandcastle/?src=Time%20Dynamic%20Wheels.html) on using `nodeTransformations` to rotate a model's wheels based on its velocity. [#7361](https://github.com/CesiumGS/cesium/pull/7361)
- Added a [new Sandcastle example](https://cesiumjs.org/Cesium/Build/Apps/Sandcastle/?src=Polylines%20on%203D%20Tiles.html) for drawing polylines on 3D Tiles [#7522](https://github.com/CesiumGS/cesium/pull/7522)
- Added `EllipsoidRhumbLine` class as a rhumb line counterpart to `EllipsoidGeodesic`. [#7484](https://github.com/CesiumGS/cesium/pull/7484)
- Added rhumb line support to `PolygonGeometry`, `PolygonOutlineGeometry`, `PolylineGeometry`, `GroundPolylineGeometry`, and `SimplePolylineGeometry`. [#7492](https://github.com/CesiumGS/cesium/pull/7492)
- When using Cesium in Node.js, we now use the combined and minified version for improved performance unless `NODE_ENV` is specifically set to `development`.
- Improved the performance of `QuantizedMeshTerrainData.interpolateHeight`. [#7508](https://github.com/CesiumGS/cesium/pull/7508)
- Added support for glTF models with WebP textures using the `EXT_texture_webp` extension. [#7486](https://github.com/CesiumGS/cesium/pull/7486)

##### Fixes :wrench:

- Fixed 3D Tiles performance regression. [#7482](https://github.com/CesiumGS/cesium/pull/7482)
- Fixed an issue where classification primitives with the `CESIUM_3D_TILE` classification type would render on terrain. [#7422](https://github.com/CesiumGS/cesium/pull/7422)
- Fixed an issue where 3D Tiles would show through the globe. [#7422](https://github.com/CesiumGS/cesium/pull/7422)
- Fixed crash when entity geometry show value is an interval that only covered part of the entity availability range [#7458](https://github.com/CesiumGS/cesium/pull/7458)
- Fix rectangle positions at the north and south poles. [#7451](https://github.com/CesiumGS/cesium/pull/7451)
- Fixed image size issue when using multiple particle systems. [#7412](https://github.com/CesiumGS/cesium/pull/7412)
- Fixed Sandcastle's "Open in New Window" button not displaying imagery due to blob URI limitations. [#7250](https://github.com/CesiumGS/cesium/pull/7250)
- Fixed an issue where setting `scene.globe.cartographicLimitRectangle` to `undefined` would cause a crash. [#7477](https://github.com/CesiumGS/cesium/issues/7477)
- Fixed `PrimitiveCollection.removeAll` to no longer `contain` removed primitives. [#7491](https://github.com/CesiumGS/cesium/pull/7491)
- Fixed `GeoJsonDataSource` to use polygons and polylines that use rhumb lines. [#7492](https://github.com/CesiumGS/cesium/pull/7492)
- Fixed an issue where some ground polygons would be cut off along circles of latitude. [#7507](https://github.com/CesiumGS/cesium/issues/7507)
- Fixed an issue that would cause IE 11 to crash when enabling image-based lighting. [#7485](https://github.com/CesiumGS/cesium/issues/7485)

### 1.53 - 2019-01-02

##### Additions :tada:

- Added image-based lighting for PBR models and 3D Tiles. [#7172](https://github.com/CesiumGS/cesium/pull/7172)
  - `Scene.specularEnvironmentMaps` is a url to a KTX file that contains the specular environment map and convoluted mipmaps for image-based lighting of all PBR models in the scene.
  - `Scene.sphericalHarmonicCoefficients` is an array of 9 `Cartesian3` spherical harmonics coefficients for the diffuse irradiance of all PBR models in the scene.
  - The `specularEnvironmentMaps` and `sphericalHarmonicCoefficients` properties of `Model` and `Cesium3DTileset` can be used to override the values from the scene for specific models and tilesets.
  - The `luminanceAtZenith` property of `Model` and `Cesium3DTileset` adjusts the luminance of the procedural image-based lighting.
- Double click away from an entity to un-track it [#7285](https://github.com/CesiumGS/cesium/pull/7285)

##### Fixes :wrench:

- Fixed 3D Tiles visibility checking when running multiple passes within the same frame. [#7289](https://github.com/CesiumGS/cesium/pull/7289)
- Fixed contrast on imagery layers. [#7382](https://github.com/CesiumGS/cesium/issues/7382)
- Fixed rendering transparent background color when `highDynamicRange` is enabled. [#7427](https://github.com/CesiumGS/cesium/issues/7427)
- Fixed translucent geometry when `highDynamicRange` is toggled. [#7451](https://github.com/CesiumGS/cesium/pull/7451)

### 1.52 - 2018-12-03

##### Breaking Changes :mega:

- `TerrainProviders` that implement `availability` must now also implement the `loadTileDataAvailability` method.

##### Deprecated :hourglass_flowing_sand:

- The property `ModelAnimation.speedup` has been deprecated and renamed to `ModelAnimation.multiplier`. `speedup` will be removed in version 1.54. [#7393](https://github.com/CesiumGS/cesium/pull/7393)

##### Additions :tada:

- Added functions to get the most detailed height of 3D Tiles on-screen or off-screen. [#7115](https://github.com/CesiumGS/cesium/pull/7115)
  - Added `Scene.sampleHeightMostDetailed`, an asynchronous version of `Scene.sampleHeight` that uses the maximum level of detail for 3D Tiles.
  - Added `Scene.clampToHeightMostDetailed`, an asynchronous version of `Scene.clampToHeight` that uses the maximum level of detail for 3D Tiles.
- Added support for high dynamic range rendering. It is enabled by default when supported, but can be disabled with `Scene.highDynamicRange`. [#7017](https://github.com/CesiumGS/cesium/pull/7017)
- Added `Scene.invertClassificationSupported` for checking if invert classification is supported.
- Added `computeLineSegmentLineSegmentIntersection` to `Intersections2D`. [#7228](https://github.com/CesiumGS/Cesium/pull/7228)
- Added ability to load availability progressively from a quantized mesh extension instead of upfront. This will speed up load time and reduce memory usage. [#7196](https://github.com/CesiumGS/cesium/pull/7196)
- Added the ability to apply styles to 3D Tilesets that don't contain features. [#7255](https://github.com/CesiumGS/Cesium/pull/7255)

##### Fixes :wrench:

- Fixed issue causing polyline to look wavy depending on the position of the camera [#7209](https://github.com/CesiumGS/cesium/pull/7209)
- Fixed translucency issues for dynamic geometry entities. [#7364](https://github.com/CesiumGS/cesium/issues/7364)

### 1.51 - 2018-11-01

##### Additions :tada:

- Added WMS-T (time) support in WebMapServiceImageryProvider [#2581](https://github.com/CesiumGS/cesium/issues/2581)
- Added `cutoutRectangle` to `ImageryLayer`, which allows cutting out rectangular areas in imagery layers to reveal underlying imagery. [#7056](https://github.com/CesiumGS/cesium/pull/7056)
- Added `atmosphereHueShift`, `atmosphereSaturationShift`, and `atmosphereBrightnessShift` properties to `Globe` which shift the color of the ground atmosphere to match the hue, saturation, and brightness shifts of the sky atmosphere. [#4195](https://github.com/CesiumGS/cesium/issues/4195)
- Shrink minified and gzipped Cesium.js by 27 KB (~3.7%) by delay loading seldom-used third-party dependencies. [#7140](https://github.com/CesiumGS/cesium/pull/7140)
- Added `lightColor` property to `Cesium3DTileset`, `Model`, and `ModelGraphics` to change the intensity of the light used when shading model. [#7025](https://github.com/CesiumGS/cesium/pull/7025)
- Added `imageBasedLightingFactor` property to `Cesium3DTileset`, `Model`, and `ModelGraphics` to scale the diffuse and specular image-based lighting contributions to the final color. [#7025](https://github.com/CesiumGS/cesium/pull/7025)
- Added per-feature selection to the 3D Tiles BIM Sandcastle example. [#7181](https://github.com/CesiumGS/cesium/pull/7181)
- Added `Transforms.fixedFrameToHeadingPitchRoll`, a helper function for extracting a `HeadingPitchRoll` from a fixed frame transform. [#7164](https://github.com/CesiumGS/cesium/pull/7164)
- Added `Ray.clone`. [#7174](https://github.com/CesiumGS/cesium/pull/7174)

##### Fixes :wrench:

- Fixed issue removing geometry entities with different materials. [#7163](https://github.com/CesiumGS/cesium/pull/7163)
- Fixed texture coordinate calculation for polygon entities with `perPositionHeight`. [#7188](https://github.com/CesiumGS/cesium/pull/7188)
- Fixed crash when updating polyline attributes twice in one frame. [#7155](https://github.com/CesiumGS/cesium/pull/7155)
- Fixed entity visibility issue related to setting an entity show property and altering or adding entity geometry. [#7156](https://github.com/CesiumGS/cesium/pull/7156)
- Fixed an issue where dynamic Entities on terrain would cause a crash in platforms that do not support depth textures such as Internet Explorer. [#7103](https://github.com/CesiumGS/cesium/issues/7103)
- Fixed an issue that would cause a crash when removing a post process stage. [#7210](https://github.com/CesiumGS/cesium/issues/7210)
- Fixed an issue where `pickPosition` would return incorrect results when called after `sampleHeight` or `clampToHeight`. [#7113](https://github.com/CesiumGS/cesium/pull/7113)
- Fixed an issue where `sampleHeight` and `clampToHeight` would crash if picking a primitive that doesn't write depth. [#7120](https://github.com/CesiumGS/cesium/issues/7120)
- Fixed a crash when using `BingMapsGeocoderService`. [#7143](https://github.com/CesiumGS/cesium/issues/7143)
- Fixed accuracy of rotation matrix generated by `VelocityOrientationProperty`. [#6641](https://github.com/CesiumGS/cesium/pull/6641)
- Fixed clipping plane crash when adding a plane to an empty collection. [#7168](https://github.com/CesiumGS/cesium/pull/7168)
- Fixed clipping planes on tilesets not taking into account the tileset model matrix. [#7182](https://github.com/CesiumGS/cesium/pull/7182)
- Fixed incorrect rendering of models using the `KHR_materials_common` lights extension. [#7206](https://github.com/CesiumGS/cesium/pull/7206)

### 1.50 - 2018-10-01

##### Breaking Changes :mega:

- Clipping planes on tilesets now use the root tile's transform, or the root tile's bounding sphere if a transform is not defined. [#7034](https://github.com/CesiumGS/cesium/pull/7034)
  - This is to make clipping planes' coordinates always relative to the object they're attached to. So if you were positioning the clipping planes as in the example below, this is no longer necessary:
  ```javascript
  clippingPlanes.modelMatrix = Cesium.Transforms.eastNorthUpToFixedFrame(
    tileset.boundingSphere.center
  );
  ```
  - This also fixes several issues with clipping planes not using the correct transform for tilesets with children.

##### Additions :tada:

- Initial support for clamping to 3D Tiles. [#6934](https://github.com/CesiumGS/cesium/pull/6934)
  - Added `Scene.sampleHeight` to get the height of geometry in the scene. May be used to clamp objects to the globe, 3D Tiles, or primitives in the scene.
  - Added `Scene.clampToHeight` to clamp a cartesian position to the scene geometry.
  - Requires depth texture support (`WEBGL_depth_texture` or `WEBKIT_WEBGL_depth_texture`). Added `Scene.sampleHeightSupported` and `Scene.clampToHeightSupported` functions for checking if height sampling is supported.
- Added `Cesium3DTileset.initialTilesLoaded` to indicate that all tiles in the initial view are loaded. [#6934](https://github.com/CesiumGS/cesium/pull/6934)
- Added support for glTF extension [KHR_materials_pbrSpecularGlossiness](https://github.com/KhronosGroup/glTF/tree/master/extensions/2.0/Khronos/KHR_materials_pbrSpecularGlossiness) [#7006](https://github.com/CesiumGS/cesium/pull/7006).
- Added support for glTF extension [KHR_materials_unlit](https://github.com/KhronosGroup/glTF/tree/master/extensions/2.0/Khronos/KHR_materials_unlit) [#6977](https://github.com/CesiumGS/cesium/pull/6977).
- Added support for glTF extensions [KHR_techniques_webgl](https://github.com/KhronosGroup/glTF/tree/master/extensions/2.0/Khronos/KHR_techniques_webgl) and [KHR_blend](https://github.com/KhronosGroup/glTF/pull/1302). [#6805](https://github.com/CesiumGS/cesium/pull/6805)
- Update [gltf-pipeline](https://github.com/CesiumGS/gltf-pipeline/) to 2.0. [#6805](https://github.com/CesiumGS/cesium/pull/6805)
- Added `cartographicLimitRectangle` to `Globe`. Use this to limit terrain and imagery to a specific `Rectangle` area. [#6987](https://github.com/CesiumGS/cesium/pull/6987)
- Added `OpenCageGeocoderService`, which provides geocoding via [OpenCage](https://opencagedata.com/). [#7015](https://github.com/CesiumGS/cesium/pull/7015)
- Added ground atmosphere lighting in 3D. This can be toggled with `Globe.showGroundAtmosphere`. [6877](https://github.com/CesiumGS/cesium/pull/6877)
  - Added `Globe.nightFadeOutDistance` and `Globe.nightFadeInDistance` to configure when ground atmosphere night lighting fades in and out. [6877](https://github.com/CesiumGS/cesium/pull/6877)
- Added `onStop` event to `Clock` that fires each time stopTime is reached. [#7066](https://github.com/CesiumGS/cesium/pull/7066)

##### Fixes :wrench:

- Fixed picking for overlapping translucent primitives. [#7039](https://github.com/CesiumGS/cesium/pull/7039)
- Fixed an issue in the 3D Tiles traversal where tilesets would render with mixed level of detail if an external tileset was visible but its root tile was not. [#7099](https://github.com/CesiumGS/cesium/pull/7099)
- Fixed an issue in the 3D Tiles traversal where external tilesets would not always traverse to their root tile. [#7035](https://github.com/CesiumGS/cesium/pull/7035)
- Fixed an issue in the 3D Tiles traversal where empty tiles would be selected instead of their nearest loaded ancestors. [#7011](https://github.com/CesiumGS/cesium/pull/7011)
- Fixed an issue where scaling near zero with an model animation could cause rendering to stop. [#6954](https://github.com/CesiumGS/cesium/pull/6954)
- Fixed bug where credits weren't displaying correctly if more than one viewer was initialized [#6965](expect(https://github.com/CesiumGS/cesium/issues/6965)
- Fixed entity show issues. [#7048](https://github.com/CesiumGS/cesium/issues/7048)
- Fixed a bug where polylines on terrain covering very large portions of the globe would cull incorrectly in 3d-only scenes. [#7043](https://github.com/CesiumGS/cesium/issues/7043)
- Fixed bug causing crash on entity geometry material change. [#7047](https://github.com/CesiumGS/cesium/pull/7047)
- Fixed MIME type behavior for `Resource` requests in recent versions of Edge [#7085](https://github.com/CesiumGS/cesium/issues/7085).

### 1.49 - 2018-09-04

##### Breaking Changes :mega:

- Removed `ClippingPlaneCollection.clone`. [#6872](https://github.com/CesiumGS/cesium/pull/6872)
- Changed `Globe.pick` to return a position in ECEF coordinates regardless of the current scene mode. This will only effect you if you were working around a bug to make `Globe.pick` work in 2D and Columbus View. Use `Globe.pickWorldCoordinates` to get the position in world coordinates that correlate to the current scene mode. [#6859](https://github.com/CesiumGS/cesium/pull/6859)
- Removed the unused `frameState` parameter in `evaluate` and `evaluateColor` functions in `Expression`, `StyleExpression`, `ConditionsExpression` and all other places that call the functions. [#6890](https://github.com/CesiumGS/cesium/pull/6890)
- Removed `PostProcessStageLibrary.createLensFlarStage`. Use `PostProcessStageLibrary.createLensFlareStage` instead. [#6972](https://github.com/CesiumGS/cesium/pull/6972)
- Removed `Scene.fxaa`. Use `Scene.postProcessStages.fxaa.enabled` instead. [#6980](https://github.com/CesiumGS/cesium/pull/6980)

##### Additions :tada:

- Added `heightReference` to `BoxGraphics`, `CylinderGraphics` and `EllipsoidGraphics`, which can be used to clamp these entity types to terrain. [#6932](https://github.com/CesiumGS/cesium/pull/6932)
- Added `GeocoderViewModel.destinationFound` for specifying a function that is called upon a successful geocode. The default behavior is to fly to the destination found by the geocoder. [#6915](https://github.com/CesiumGS/cesium/pull/6915)
- Added `ClippingPlaneCollection.planeAdded` and `ClippingPlaneCollection.planeRemoved` events. `planeAdded` is raised when a new plane is added to the collection and `planeRemoved` is raised when a plane is removed. [#6875](https://github.com/CesiumGS/cesium/pull/6875)
- Added `Matrix4.setScale` for setting the scale on an affine transformation matrix [#6888](https://github.com/CesiumGS/cesium/pull/6888)
- Added optional `width` and `height` to `Scene.drillPick` for specifying a search area. [#6922](https://github.com/CesiumGS/cesium/pull/6922)
- Added `Cesium3DTileset.root` for getting the root tile of a tileset. [#6944](https://github.com/CesiumGS/cesium/pull/6944)
- Added `Cesium3DTileset.extras` and `Cesium3DTile.extras` for getting application specific metadata from 3D Tiles. [#6974](https://github.com/CesiumGS/cesium/pull/6974)

##### Fixes :wrench:

- Several performance improvements and fixes to the 3D Tiles traversal code. [#6390](https://github.com/CesiumGS/cesium/pull/6390)
  - Improved load performance when `skipLevelOfDetail` is false.
  - Fixed a bug that caused some skipped tiles to load when `skipLevelOfDetail` is true.
  - Fixed pick statistics in the 3D Tiles Inspector.
  - Fixed drawing of debug labels for external tilesets.
  - Fixed drawing of debug outlines for empty tiles.
- The Geocoder widget now takes terrain altitude into account when calculating its final destination. [#6876](https://github.com/CesiumGS/cesium/pull/6876)
- The Viewer widget now takes terrain altitude into account when zooming or flying to imagery layers. [#6895](https://github.com/CesiumGS/cesium/pull/6895)
- Fixed Firefox camera control issues with mouse and touch events. [#6372](https://github.com/CesiumGS/cesium/issues/6372)
- Fixed `getPickRay` in 2D. [#2480](https://github.com/CesiumGS/cesium/issues/2480)
- Fixed `Globe.pick` for 2D and Columbus View. [#6859](https://github.com/CesiumGS/cesium/pull/6859)
- Fixed imagery layer feature picking in 2D and Columbus view. [#6859](https://github.com/CesiumGS/cesium/pull/6859)
- Fixed intermittent ground clamping issues for all entity types that use a height reference. [#6930](https://github.com/CesiumGS/cesium/pull/6930)
- Fixed bug that caused a new `ClippingPlaneCollection` to be created every frame when used with a model entity. [#6872](https://github.com/CesiumGS/cesium/pull/6872)
- Improved `Plane` entities so they are better aligned with the globe surface. [#6887](https://github.com/CesiumGS/cesium/pull/6887)
- Fixed crash when rendering translucent objects when all shadow maps in the scene set `fromLightSource` to false. [#6883](https://github.com/CesiumGS/cesium/pull/6883)
- Fixed night shading in 2D and Columbus view. [#4122](https://github.com/CesiumGS/cesium/issues/4122)
- Fixed model loading failure when a glTF 2.0 primitive does not have a material. [6906](https://github.com/CesiumGS/cesium/pull/6906)
- Fixed a crash when setting show to `false` on a polyline clamped to the ground. [#6912](https://github.com/CesiumGS/cesium/issues/6912)
- Fixed a bug where `Cesium3DTileset` wasn't using the correct `tilesetVersion`. [#6933](https://github.com/CesiumGS/cesium/pull/6933)
- Fixed crash that happened when calling `scene.pick` after setting a new terrain provider. [#6918](https://github.com/CesiumGS/cesium/pull/6918)
- Fixed an issue that caused the browser to hang when using `drillPick` on a polyline clamped to the ground. [6907](https://github.com/CesiumGS/cesium/issues/6907)
- Fixed an issue where color wasn't updated properly for polylines clamped to ground. [#6927](https://github.com/CesiumGS/cesium/pull/6927)
- Fixed an excessive memory use bug that occurred when a data URI was used to specify a glTF model. [#6928](https://github.com/CesiumGS/cesium/issues/6928)
- Fixed an issue where switching from 2D to 3D could cause a crash. [#6929](https://github.com/CesiumGS/cesium/issues/6929)
- Fixed an issue where point primitives behind the camera would appear in view. [#6904](https://github.com/CesiumGS/cesium/issues/6904)
- The `createGroundPolylineGeometry` web worker no longer depends on `GroundPolylinePrimitive`, making the worker smaller and potentially avoiding a hanging build in some webpack configurations. [#6946](https://github.com/CesiumGS/cesium/pull/6946)
- Fixed an issue that cause terrain entities (entities with unspecified `height`) and `GroundPrimitives` to fail when crossing the international date line. [#6951](https://github.com/CesiumGS/cesium/issues/6951)
- Fixed normal calculation for `CylinderGeometry` when the top radius is not equal to the bottom radius [#6863](https://github.com/CesiumGS/cesium/pull/6863)

### 1.48 - 2018-08-01

##### Additions :tada:

- Added support for loading Draco compressed Point Cloud tiles for 2-3x better compression. [#6559](https://github.com/CesiumGS/cesium/pull/6559)
- Added `TimeDynamicPointCloud` for playback of time-dynamic point cloud data, where each frame is a 3D Tiles Point Cloud tile. [#6721](https://github.com/CesiumGS/cesium/pull/6721)
- Added `CoplanarPolygonGeometry` and `CoplanarPolygonGeometryOutline` for drawing polygons composed of coplanar positions that are not necessarily on the ellipsoid surface. [#6769](https://github.com/CesiumGS/cesium/pull/6769)
- Improved support for polygon entities using `perPositionHeight`, including supporting vertical polygons. This also improves KML compatibility. [#6791](https://github.com/CesiumGS/cesium/pull/6791)
- Added `Cartesian3.midpoint` to compute the midpoint between two `Cartesian3` positions [#6836](https://github.com/CesiumGS/cesium/pull/6836)
- Added `equalsEpsilon` methods to `OrthographicFrustum`, `PerspectiveFrustum`, `OrthographicOffCenterFrustum` and `PerspectiveOffCenterFrustum`.

##### Deprecated :hourglass_flowing_sand:

- Support for 3D Tiles `content.url` is deprecated to reflect updates to the [3D Tiles spec](https://github.com/CesiumGS/3d-tiles/pull/301). Use `content.uri instead`. Support for `content.url` will remain for backwards compatibility. [#6744](https://github.com/CesiumGS/cesium/pull/6744)
- Support for the 3D Tiles pre-version 1.0 Batch Table Hierarchy is deprecated to reflect updates to the [3D Tiles spec](https://github.com/CesiumGS/3d-tiles/pull/301). Use the [`3DTILES_batch_table_hierarchy`](https://github.com/CesiumGS/3d-tiles/tree/main/extensions/3DTILES_batch_table_hierarchy) extension instead. Support for the deprecated batch table hierarchy will remain for backwards compatibility. [#6780](https://github.com/CesiumGS/cesium/pull/6780)
- `PostProcessStageLibrary.createLensFlarStage` is deprecated due to misspelling and will be removed in Cesium 1.49. Use `PostProcessStageLibrary.createLensFlareStage` instead.

##### Fixes :wrench:

- Fixed a bug where 3D Tilesets using the `region` bounding volume don't get transformed when the tileset's `modelMatrix` changes. [#6755](https://github.com/CesiumGS/cesium/pull/6755)
- Fixed a bug that caused eye dome lighting for point clouds to fail in Safari on macOS and Edge on Windows by removing the dependency on floating point color textures. [#6792](https://github.com/CesiumGS/cesium/issues/6792)
- Fixed a bug that caused polylines on terrain to render incorrectly in 2D and Columbus View with a `WebMercatorProjection`. [#6809](https://github.com/CesiumGS/cesium/issues/6809)
- Fixed bug causing billboards and labels to appear the wrong size when switching scene modes [#6745](https://github.com/CesiumGS/cesium/issues/6745)
- Fixed `PolygonGeometry` when using `VertexFormat.POSITION_ONLY`, `perPositionHeight` and `extrudedHeight` [#6790](expect(https://github.com/CesiumGS/cesium/pull/6790)
- Fixed an issue where tiles were missing in VR mode. [#6612](https://github.com/CesiumGS/cesium/issues/6612)
- Fixed issues related to updating entity show and geometry color [#6835](https://github.com/CesiumGS/cesium/pull/6835)
- Fixed `PolygonGeometry` and `EllipseGeometry` tangent and bitangent attributes when a texture rotation is used [#6788](https://github.com/CesiumGS/cesium/pull/6788)
- Fixed bug where entities with a height reference weren't being updated correctly when the terrain provider was changed. [#6820](https://github.com/CesiumGS/cesium/pull/6820)
- Fixed an issue where glTF 2.0 models sometimes wouldn't be centered in the view after putting the camera on them. [#6784](https://github.com/CesiumGS/cesium/issues/6784)
- Fixed the geocoder when `Viewer` is passed the option `geocoder: true` [#6833](https://github.com/CesiumGS/cesium/pull/6833)
- Improved performance for billboards and labels clamped to terrain [#6781](https://github.com/CesiumGS/cesium/pull/6781) [#6844](https://github.com/CesiumGS/cesium/pull/6844)
- Fixed a bug that caused billboard positions to be set incorrectly when using a `CallbackProperty`. [#6815](https://github.com/CesiumGS/cesium/pull/6815)
- Improved support for generating a TypeScript typings file using `tsd-jsdoc` [#6767](https://github.com/CesiumGS/cesium/pull/6767)
- Updated viewBoundingSphere to use correct zoomOptions [#6848](https://github.com/CesiumGS/cesium/issues/6848)
- Fixed a bug that caused the scene to continuously render after resizing the viewer when `requestRenderMode` was enabled. [#6812](https://github.com/CesiumGS/cesium/issues/6812)

### 1.47 - 2018-07-02

##### Highlights :sparkler:

- Added support for polylines on terrain [#6689](https://github.com/CesiumGS/cesium/pull/6689) [#6615](https://github.com/CesiumGS/cesium/pull/6615)
- Added `heightReference` and `extrudedHeightReference` properties to `CorridorGraphics`, `EllipseGraphics`, `PolygonGraphics` and `RectangleGraphics`. [#6717](https://github.com/CesiumGS/cesium/pull/6717)
- `PostProcessStage` has a `selected` property which is an array of primitives used for selectively applying a post-process stage. [#6476](https://github.com/CesiumGS/cesium/pull/6476)

##### Breaking Changes :mega:

- glTF 2.0 models corrected to face +Z forwards per specification. Internally Cesium uses +X as forward, so a new +Z to +X rotation was added for 2.0 models only. To fix models that are oriented incorrectly after this change:
  - If the model faces +X forwards update the glTF to face +Z forwards. This can be done by loading the glTF in a model editor and applying a 90 degree clockwise rotation about the up-axis. Alternatively, add a new root node to the glTF node hierarchy whose `matrix` is `[0,0,1,0,0,1,0,0,-1,0,0,0,0,0,0,1]`.
  - Apply a -90 degree rotation to the model's heading. This can be done by setting the model's `orientation` using the Entity API or from within CZML. See [#6738](https://github.com/CesiumGS/cesium/pull/6738) for more details.
- Dropped support for directory URLs when loading tilesets to match the updated [3D Tiles spec](https://github.com/CesiumGS/3d-tiles/issues/272). [#6502](https://github.com/CesiumGS/cesium/issues/6502)
- KML and GeoJSON now use `PolylineGraphics` instead of `CorridorGraphics` for polylines on terrain. [#6706](https://github.com/CesiumGS/cesium/pull/6706)

##### Additions :tada:

- Added support for polylines on terrain [#6689](https://github.com/CesiumGS/cesium/pull/6689) [#6615](https://github.com/CesiumGS/cesium/pull/6615)
  - Use the `clampToGround` option for `PolylineGraphics` (polyline entities).
  - Requires depth texture support (`WEBGL_depth_texture` or `WEBKIT_WEBGL_depth_texture`), otherwise `clampToGround` will be ignored. Use `Entity.supportsPolylinesOnTerrain` to check for support.
  - Added `GroundPolylinePrimitive` and `GroundPolylineGeometry`.
- `PostProcessStage` has a `selected` property which is an array of primitives used for selectively applying a post-process stage. [#6476](https://github.com/CesiumGS/cesium/pull/6476)
  - The `PostProcessStageLibrary.createBlackAndWhiteStage` and `PostProcessStageLibrary.createSilhouetteStage` have per-feature support.
- Added CZML support for `zIndex` with `corridor`, `ellipse`, `polygon`, `polyline` and `rectangle`. [#6708](https://github.com/CesiumGS/cesium/pull/6708)
- Added CZML `clampToGround` option for `polyline`. [#6706](https://github.com/CesiumGS/cesium/pull/6706)
- Added support for `RTC_CENTER` property in batched 3D model tilesets to conform to the updated [3D Tiles spec](https://github.com/CesiumGS/3d-tiles/issues/263). [#6488](https://github.com/CesiumGS/cesium/issues/6488)
- Added `heightReference` and `extrudedHeightReference` properties to `CorridorGraphics`, `EllipseGraphics`, `PolygonGraphics` and `RectangleGraphics`. [#6717](https://github.com/CesiumGS/cesium/pull/6717)
  - This can be used in conjunction with the `height` and/or `extrudedHeight` properties to clamp the geometry to terrain or set the height relative to terrain.
  - Note, this will not make the geometry conform to terrain. Extruded geoemtry that is clamped to the ground will have a flat top will sinks into the terrain at the base.

##### Fixes :wrench:

- Fixed a bug that caused Cesium to be unable to load local resources in Electron. [#6726](https://github.com/CesiumGS/cesium/pull/6726)
- Fixed a bug causing crashes with custom vertex attributes on `Geometry` crossing the IDL. Attributes will be barycentrically interpolated. [#6644](https://github.com/CesiumGS/cesium/pull/6644)
- Fixed a bug causing Point Cloud tiles with unsigned int batch-ids to not load. [#6666](https://github.com/CesiumGS/cesium/pull/6666)
- Fixed a bug with Draco encoded i3dm tiles, and loading two Draco models with the same url. [#6668](https://github.com/CesiumGS/cesium/issues/6668)
- Fixed a bug caused by creating a polygon with positions at the same longitude/latitude position but different heights [#6731](https://github.com/CesiumGS/cesium/pull/6731)
- Fixed terrain clipping when the camera was close to flat terrain and was using logarithmic depth. [#6701](https://github.com/CesiumGS/cesium/pull/6701)
- Fixed KML bug that constantly requested the same image if it failed to load. [#6710](https://github.com/CesiumGS/cesium/pull/6710)
- Improved billboard and label rendering so they no longer sink into terrain when clamped to ground. [#6621](https://github.com/CesiumGS/cesium/pull/6621)
- Fixed an issue where KMLs containing a `colorMode` of `random` could return the exact same color on successive calls to `Color.fromRandom()`.
- `Iso8601.MAXIMUM_VALUE` now formats to a string which can be parsed by `fromIso8601`.
- Fixed material support when using an image that is already loaded [#6729](https://github.com/CesiumGS/cesium/pull/6729)

### 1.46.1 - 2018-06-01

- This is an npm only release to fix the improperly published 1.46.0. There were no code changes.

### 1.46 - 2018-06-01

##### Highlights :sparkler:

- Added support for materials on terrain entities (entities with unspecified `height`) and `GroundPrimitives`. [#6393](https://github.com/CesiumGS/cesium/pull/6393)
- Added a post-processing framework. [#5615](https://github.com/CesiumGS/cesium/pull/5615)
- Added `zIndex` for ground geometry, including corridor, ellipse, polygon and rectangle entities. [#6362](https://github.com/CesiumGS/cesium/pull/6362)

##### Breaking Changes :mega:

- `ParticleSystem` no longer uses `forces`. [#6510](https://github.com/CesiumGS/cesium/pull/6510)
- `Particle` no longer uses `size`, `rate`, `lifeTime`, `life`, `minimumLife`, `maximumLife`, `minimumWidth`, `minimumHeight`, `maximumWidth`, and `maximumHeight`. [#6510](https://github.com/CesiumGS/cesium/pull/6510)
- Removed `Scene.copyGlobeDepth`. Globe depth will now be copied by default when supported. [#6393](https://github.com/CesiumGS/cesium/pull/6393)
- The default `classificationType` for `GroundPrimitive`, `CorridorGraphics`, `EllipseGraphics`, `PolygonGraphics` and `RectangleGraphics` is now `ClassificationType.TERRAIN`. If you wish the geometry to color both terrain and 3D tiles, pass in the option `classificationType: Cesium.ClassificationType.BOTH`.
- Removed support for the `options` argument for `Credit` [#6373](https://github.com/CesiumGS/cesium/issues/6373). Pass in an html string instead.
- glTF 2.0 models corrected to face +Z forwards per specification. Internally Cesium uses +X as forward, so a new +Z to +X rotation was added for 2.0 models only. [#6632](https://github.com/CesiumGS/cesium/pull/6632)

##### Deprecated :hourglass_flowing_sand:

- The `Scene.fxaa` property has been deprecated and will be removed in Cesium 1.47. Use `Scene.postProcessStages.fxaa.enabled`.

##### Additions :tada:

- Added support for materials on terrain entities (entities with unspecified `height`) and `GroundPrimitives`. [#6393](https://github.com/CesiumGS/cesium/pull/6393)
  - Only available for `ClassificationType.TERRAIN` at this time. Adding a material to a terrain `Entity` will cause it to behave as if it is `ClassificationType.TERRAIN`.
  - Requires depth texture support (`WEBGL_depth_texture` or `WEBKIT_WEBGL_depth_texture`), so materials on terrain entities and `GroundPrimitives` are not supported in Internet Explorer.
  - Best suited for notational patterns and not intended for precisely mapping textures to terrain - for that use case, use `SingleTileImageryProvider`.
- Added `GroundPrimitive.supportsMaterials` and `Entity.supportsMaterialsforEntitiesOnTerrain`, both of which can be used to check if materials on terrain entities and `GroundPrimitives` is supported. [#6393](https://github.com/CesiumGS/cesium/pull/6393)
- Added a post-processing framework. [#5615](https://github.com/CesiumGS/cesium/pull/5615)
  - Added `Scene.postProcessStages` which is a collection of post-process stages to be run in order.
    - Has a built-in `ambientOcclusion` property which will apply screen space ambient occlusion to the scene and run before all stages.
    - Has a built-in `bloom` property which applies a bloom filter to the scene before all other stages but after the ambient occlusion stage.
    - Has a built-in `fxaa` property which applies Fast Approximate Anti-aliasing (FXAA) to the scene after all other stages.
  - Added `PostProcessStageLibrary` which contains several built-in stages that can be added to the collection.
  - Added `PostProcessStageComposite` for multi-stage post-processes like depth of field.
  - Added a new Sandcastle label `Post Processing` to showcase the different built-in post-process stages.
- Added `zIndex` for ground geometry, including corridor, ellipse, polygon and rectangle entities. [#6362](https://github.com/CesiumGS/cesium/pull/6362)
- Added `Rectangle.equalsEpsilon` for comparing the equality of two rectangles [#6533](https://github.com/CesiumGS/cesium/pull/6533)

##### Fixes :wrench:

- Fixed a bug causing custom TilingScheme classes to not be able to use a GeographicProjection. [#6524](https://github.com/CesiumGS/cesium/pull/6524)
- Fixed incorrect 3D Tiles statistics when a tile fails during processing. [#6558](https://github.com/CesiumGS/cesium/pull/6558)
- Fixed race condition causing intermittent crash when changing geometry show value [#3061](https://github.com/CesiumGS/cesium/issues/3061)
- `ProviderViewModel`s with no category are displayed in an untitled group in `BaseLayerPicker` instead of being labeled as `'Other'` [#6574](https://github.com/CesiumGS/cesium/pull/6574)
- Fixed a bug causing intermittent crashes with clipping planes due to uninitialized textures. [#6576](https://github.com/CesiumGS/cesium/pull/6576)
- Added a workaround for clipping planes causing a picking shader compilation failure for gltf models and 3D Tilesets in Internet Explorer [#6575](https://github.com/CesiumGS/cesium/issues/6575)
- Allowed Bing Maps servers with a subpath (instead of being at the root) to work correctly. [#6597](https://github.com/CesiumGS/cesium/pull/6597)
- Added support for loading of Draco compressed glTF assets in IE11 [#6404](https://github.com/CesiumGS/cesium/issues/6404)
- Fixed polygon outline when using `perPositionHeight` and `extrudedHeight`. [#6595](https://github.com/CesiumGS/cesium/issues/6595)
- Fixed broken links in documentation of `createTileMapServiceImageryProvider`. [#5818](https://github.com/CesiumGS/cesium/issues/5818)
- Transitioning from 2 touches to 1 touch no longer triggers a new pan gesture. [#6479](https://github.com/CesiumGS/cesium/pull/6479)

### 1.45 - 2018-05-01

##### Major Announcements :loudspeaker:

- We've launched Cesium ion! Read all about it in our [blog post](https://cesium.com/blog/2018/05/01/get-your-cesium-ion-community-account/).
- Cesium now uses ion services by default for base imagery, terrain, and geocoding. A demo key is provided, but to use them in your own apps you must [sign up](https://cesium.com/ion/signup) for a free ion Commmunity account.

##### Breaking Changes :mega:

- `ClippingPlaneCollection` now uses `ClippingPlane` objects instead of `Plane` objects. [#6498](https://github.com/CesiumGS/cesium/pull/6498)
- Cesium no longer ships with a demo Bing Maps API key.
- `BingMapsImageryProvider` is no longer the default base imagery layer. (Bing imagery itself is still the default, however it is provided through Cesium ion)
- `BingMapsGeocoderService` is no longer the default geocoding service.
- If you wish to continue to use your own Bing API key for imagery and geocoding, you can go back to the old default behavior by constructing the Viewer as follows:
  ```javascript
  Cesium.BingMapsApi.defaultKey = "yourBingKey";
  var viewer = new Cesium.Viewer("cesiumContainer", {
    imageryProvider: new Cesium.BingMapsImageryProvider({
      url: "https://dev.virtualearth.net",
    }),
    geocoder: [
      new Cesium.CartographicGeocoderService(),
      new Cesium.BingMapsGeocoderService(),
    ],
  });
  ```

##### Deprecated :hourglass_flowing_sand:

- `Particle.size`, `ParticleSystem.rate`, `ParticleSystem.lifeTime`, `ParticleSystem.life`, `ParticleSystem.minimumLife`, and `ParticleSystem.maximumLife` have been renamed to `Particle.imageSize`, `ParticleSystem.emissionRate`, `ParticleSystem.lifetime`, `ParticleSystem.particleLife`, `ParticleSystem.minimumParticleLife`, and `ParticleSystem.maximumParticleLife`. Use of the `size`, `rate`, `lifeTime`, `life`, `minimumLife`, and `maximumLife` parameters is deprecated and will be removed in Cesium 1.46.
- `ParticleSystem.forces` array has been switched out for singular function `ParticleSystems.updateCallback`. Use of the `forces` parameter is deprecated and will be removed in Cesium 1.46.
- Any width and height variables in `ParticleSystem` will no longer be individual components. `ParticleSystem.minimumWidth` and `ParticleSystem.minimumHeight` will now be `ParticleSystem.minimumImageSize`, `ParticleSystem.maximumWidth` and `ParticleSystem.maximumHeight` will now be `ParticleSystem.maximumImageSize`, and `ParticleSystem.width` and `ParticleSystem.height` will now be `ParticleSystem.imageSize`. Use of the `minimumWidth`, `minimumHeight`, `maximumWidth`, `maximumHeight`, `width`, and `height` parameters is deprecated and will be removed in Cesium 1.46.

##### Additions :tada:

- Added option `logarithmicDepthBuffer` to `Scene`. With this option there is typically a single frustum using logarithmic depth rendered. This increases performance by issuing less draw calls to the GPU and helps to avoid artifacts on the connection of two frustums. [#5851](https://github.com/CesiumGS/cesium/pull/5851)
- When a log depth buffer is supported, the frustum near and far planes default to `0.1` and `1e10` respectively.
- Added `IonGeocoderService` and made it the default geocoding service for the `Geocoder` widget.
- Added `createWorldImagery` which provides Bing Maps imagery via a Cesium ion account.
- Added `PeliasGeocoderService`, which provides geocoding via a [Pelias](https://pelias.io) server.
- Added the ability for `BaseLayerPicker` to group layers by category. `ProviderViewModel.category` was also added to support this feature.
- Added `Math.log2` to compute the base 2 logarithm of a number.
- Added `GeocodeType` enum and use it as an optional parameter to all `GeocoderService` instances to differentiate between autocomplete and search requests.
- Added `initWebAssemblyModule` function to `TaskProcessor` to load a Web Assembly module in a web worker. [#6420](https://github.com/CesiumGS/cesium/pull/6420)
- Added `supportsWebAssembly` function to `FeatureDetection` to check if a browser supports loading Web Assembly modules. [#6420](https://github.com/CesiumGS/cesium/pull/6420)
- Improved `MapboxImageryProvider` performance by 300% via `tiles.mapbox.com` subdomain switching. [#6426](https://github.com/CesiumGS/cesium/issues/6426)
- Added ability to invoke `sampleTerrain` from node.js to enable offline terrain sampling
- Added more ParticleSystem Sandcastle examples for rocket and comet tails and weather. [#6375](https://github.com/CesiumGS/cesium/pull/6375)
- Added color and scale attributes to the `ParticleSystem` class constructor. When defined the variables override startColor and endColor and startScale and endScale. [#6429](https://github.com/CesiumGS/cesium/pull/6429)

##### Fixes :wrench:

- Fixed bugs in `TimeIntervalCollection.removeInterval`. [#6418](https://github.com/CesiumGS/cesium/pull/6418).
- Fixed glTF support to handle meshes with and without tangent vectors, and with/without morph targets, sharing one material. [#6421](https://github.com/CesiumGS/cesium/pull/6421)
- Fixed glTF support to handle skinned meshes when no skin is supplied. [#6061](https://github.com/CesiumGS/cesium/issues/6061)
- Updated glTF 2.0 PBR shader to have brighter lighting. [#6430](https://github.com/CesiumGS/cesium/pull/6430)
- Allow loadWithXhr to work with string URLs in a web worker.
- Updated to Draco 1.3.0 and implemented faster loading of Draco compressed glTF assets in browsers that support Web Assembly. [#6420](https://github.com/CesiumGS/cesium/pull/6420)
- `GroundPrimitive`s and `ClassificationPrimitive`s will become ready when `show` is `false`. [#6428](https://github.com/CesiumGS/cesium/pull/6428)
- Fix Firefox WebGL console warnings. [#5912](https://github.com/CesiumGS/cesium/issues/5912)
- Fix parsing Cesium.js in older browsers that do not support all TypedArray types. [#6396](https://github.com/CesiumGS/cesium/pull/6396)
- Fixed a bug causing crashes when setting colors on un-pickable models. [\$6442](https://github.com/CesiumGS/cesium/issues/6442)
- Fix flicker when adding, removing, or modifying entities. [#3945](https://github.com/CesiumGS/cesium/issues/3945)
- Fixed crash bug in PolylineCollection when a polyline was updated and removed at the same time. [#6455](https://github.com/CesiumGS/cesium/pull/6455)
- Fixed crash when animating a glTF model with a single keyframe. [#6422](https://github.com/CesiumGS/cesium/pull/6422)
- Fixed Imagery Layers Texture Filters Sandcastle example. [#6472](https://github.com/CesiumGS/cesium/pull/6472).
- Fixed a bug causing Cesium 3D Tilesets to not clip properly when tiles were unloaded and reloaded. [#6484](https://github.com/CesiumGS/cesium/issues/6484)
- Fixed `TimeInterval` so now it throws if `fromIso8601` is given an ISO 8601 string with improper formatting. [#6164](https://github.com/CesiumGS/cesium/issues/6164)
- Improved rendering of glTF models that don't contain normals with a temporary unlit shader workaround. [#6501](https://github.com/CesiumGS/cesium/pull/6501)
- Fixed rendering of glTF models with emissive-only materials. [#6501](https://github.com/CesiumGS/cesium/pull/6501)
- Fixed a bug in shader modification for glTF 1.0 quantized attributes and Draco quantized attributes. [#6523](https://github.com/CesiumGS/cesium/pull/6523)

### 1.44 - 2018-04-02

##### Highlights :sparkler:

- Added a new Sandcastle label, `New in X.X` which will include all new Sandcastle demos added for the current release. [#6384](https://github.com/CesiumGS/cesium/issues/6384)
- Added support for glTF models with [Draco geometry compression](https://github.com/KhronosGroup/glTF/blob/master/extensions/2.0/Khronos/KHR_draco_mesh_compression/README.md). [#5120](https://github.com/CesiumGS/cesium/issues/5120)
- Added support for ordering in `DataSourceCollection`. [#6316](https://github.com/CesiumGS/cesium/pull/6316)

##### Breaking Changes :mega:

- `GeometryVisualizer` now requires `primitive` and `groundPrimitive` parameters. [#6316](https://github.com/CesiumGS/cesium/pull/6316)
- For all classes/functions that take a `Resource` instance, all additional parameters that are part of the `Resource` class have been removed. This generally includes `proxy`, `headers` and `query` parameters. [#6368](https://github.com/CesiumGS/cesium/pull/6368)
- All low level load functions including `loadArrayBuffer`, `loadBlob`, `loadImage`, `loadJson`, `loadJsonp`, `loadText`, `loadXML` and `loadWithXhr` have been removed. Please use the equivalent `fetch` functions on the `Resource` class. [#6368](https://github.com/CesiumGS/cesium/pull/6368)

##### Deprecated :hourglass_flowing_sand:

- `ClippingPlaneCollection` is now supported in Internet Explorer, so `ClippingPlaneCollection.isSupported` has been deprecated and will be removed in Cesium 1.45.
- `ClippingPlaneCollection` should now be used with `ClippingPlane` objects instead of `Plane`. Use of `Plane` objects has been deprecated and will be removed in Cesium 1.45.
- `Credit` now takes an `html` and `showOnScreen` parameters instead of an `options` object. Use of the `options` parameter is deprecated and will be removed in Cesium 1.46.
- `Credit.text`, `Credit.imageUrl` and `Credit.link` properties have all been deprecated and will be removed in Cesium 1.46. Use `Credit.html` to retrieve the credit content.
- `Credit.hasImage` and `Credit.hasLink` functions have been deprecated and will be removed in Cesium 1.46.

##### Additions :tada:

- Added a new Sandcastle label, `New in X.X` which will include all new Sandcastle demos added for the current release. [#6384](https://github.com/CesiumGS/cesium/issues/6384)
- Added support for glTF models with [Draco geometry compression](https://github.com/KhronosGroup/glTF/blob/master/extensions/2.0/Khronos/KHR_draco_mesh_compression/README.md). [#5120](https://github.com/CesiumGS/cesium/issues/5120)
  - Added `dequantizeInShader` option parameter to `Model` and `Model.fromGltf` to specify if Draco compressed glTF assets should be dequantized on the GPU.
- Added support for ordering in `DataSourceCollection`. [#6316](https://github.com/CesiumGS/cesium/pull/6316)
  - All ground geometry from one `DataSource` will render in front of all ground geometry from another `DataSource` in the same collection with a lower index.
  - Use `DataSourceCollection.raise`, `DataSourceCollection.lower`, `DataSourceCollection.raiseToTop` and `DataSourceCollection.lowerToBottom` functions to change the ordering of a `DataSource` in the collection.
- `ClippingPlaneCollection` updates [#6201](https://github.com/CesiumGS/cesium/pull/6201):
  - Removed the 6-clipping-plane limit.
  - Added support for Internet Explorer.
  - Added a `ClippingPlane` object to be used with `ClippingPlaneCollection`.
  - Added 3D Tiles use-case to the Terrain Clipping Planes Sandcastle.
- `Credit` has been modified to take an HTML string as the credit content. [#6331](https://github.com/CesiumGS/cesium/pull/6331)
- Sharing Sandcastle examples now works by storing the full example directly in the URL instead of creating GitHub gists, because anonymous gist creation was removed by GitHub. Loading existing gists will still work. [#6342](https://github.com/CesiumGS/cesium/pull/6342)
- Updated `WebMapServiceImageryProvider` so it can take an srs or crs string to pass to the resource query parameters based on the WMS version. [#6223](https://github.com/CesiumGS/cesium/issues/6223)
- Added additional query parameter options to the CesiumViewer demo application [#6328](https://github.com/CesiumGS/cesium/pull/6328):
  - `sourceType` specifies the type of data source if the URL doesn't have a known file extension.
  - `flyTo=false` optionally disables the automatic `flyTo` after loading the data source.
- Added a multi-part CZML example to Sandcastle. [#6320](https://github.com/CesiumGS/cesium/pull/6320)
- Improved processing order of 3D tiles. [#6364](https://github.com/CesiumGS/cesium/pull/6364)

##### Fixes :wrench:

- Fixed Cesium ion browser caching. [#6353](https://github.com/CesiumGS/cesium/pull/6353).
- Fixed formula for Weighted Blended Order-Independent Transparency. [#6340](https://github.com/CesiumGS/cesium/pull/6340)
- Fixed support of glTF-supplied tangent vectors. [#6302](https://github.com/CesiumGS/cesium/pull/6302)
- Fixed model loading failure when containing unused materials. [6315](https://github.com/CesiumGS/cesium/pull/6315)
- Fixed default value of `alphaCutoff` in glTF models. [#6346](https://github.com/CesiumGS/cesium/pull/6346)
- Fixed double-sided flag for glTF materials with `BLEND` enabled. [#6371](https://github.com/CesiumGS/cesium/pull/6371)
- Fixed animation for glTF models with missing animation targets. [#6351](https://github.com/CesiumGS/cesium/pull/6351)
- Fixed improper zoom during model load failure. [#6305](https://github.com/CesiumGS/cesium/pull/6305)
- Fixed rendering vector tiles when using `invertClassification`. [#6349](https://github.com/CesiumGS/cesium/pull/6349)
- Fixed occlusion when `globe.show` is `false`. [#6374](https://github.com/CesiumGS/cesium/pull/6374)
- Fixed crash for entities with static geometry and time-dynamic attributes. [#6377](https://github.com/CesiumGS/cesium/pull/6377)
- Fixed geometry tile rendering in IE. [#6406](https://github.com/CesiumGS/cesium/pull/6406)

### 1.43 - 2018-03-01

##### Major Announcements :loudspeaker:

- Say hello to [Cesium ion](https://cesium.com/blog/2018/03/01/hello-cesium-ion/)
- Cesium, the JavaScript library, is now officially renamed to CesiumJS (no code changes required)
- The STK World Terrain tileset is deprecated and will be available until September 1, 2018. Check out the new high-resolution [Cesium World Terrain](https://cesium.com/blog/2018/03/01/introducing-cesium-world-terrain/)

##### Breaking Changes :mega:

- Removed `GeometryUpdater.perInstanceColorAppearanceType` and `GeometryUpdater.materialAppearanceType`. [#6239](https://github.com/CesiumGS/cesium/pull/6239)
- `GeometryVisualizer` no longer uses a `type` parameter. [#6239](https://github.com/CesiumGS/cesium/pull/6239)
- `GeometryVisualizer` no longer displays polylines. Use `PolylineVisualizer` instead. [#6239](https://github.com/CesiumGS/cesium/pull/6239)
- The experimental `CesiumIon` object has been completely refactored and renamed to `Ion`.

##### Deprecated :hourglass_flowing_sand:

- The STK World Terrain, ArcticDEM, and PAMAP Terrain tilesets hosted on `assets.agi.com` are deprecated and will be available until September 1, 2018. To continue using them, access them via [Cesium ion](https://cesium.com/blog/2018/03/01/hello-cesium-ion/)
- In the `Resource` class, `addQueryParameters` and `addTemplateValues` have been deprecated and will be removed in Cesium 1.45. Please use `setQueryParameters` and `setTemplateValues` instead.

##### Additions :tada:

- Added new `Ion`, `IonResource`, and `IonImageryProvider` objects for loading data hosted on [Cesium ion](https://cesium.com/blog/2018/03/01/hello-cesium-ion/).
- Added `createWorldTerrain` helper function for easily constructing the new Cesium World Terrain.
- Added support for a promise to a resource for `CesiumTerrainProvider`, `createTileMapServiceImageryProvider` and `Cesium3DTileset` [#6204](https://github.com/CesiumGS/cesium/pull/6204)
- Added `Cesium.Math.cbrt`. [#6222](https://github.com/CesiumGS/cesium/pull/6222)
- Added `PolylineVisualizer` for displaying polyline entities [#6239](https://github.com/CesiumGS/cesium/pull/6239)
- `Resource` class [#6205](https://github.com/CesiumGS/cesium/issues/6205)
  - Added `put`, `patch`, `delete`, `options` and `head` methods, so it can be used for all XHR requests.
  - Added `preserveQueryParameters` parameter to `getDerivedResource`, to allow us to append query parameters instead of always replacing them.
  - Added `setQueryParameters` and `appendQueryParameters` to allow for better handling of query strings.
- Enable terrain in the `CesiumViewer` demo application [#6198](https://github.com/CesiumGS/cesium/pull/6198)
- Added `Globe.tilesLoaded` getter property to determine if all terrain and imagery is loaded. [#6194](https://github.com/CesiumGS/cesium/pull/6194)
- Added `classificationType` property to entities which specifies whether an entity on the ground, like a polygon or rectangle, should be clamped to terrain, 3D Tiles, or both. [#6195](https://github.com/CesiumGS/cesium/issues/6195)

##### Fixes :wrench:

- Fixed bug where KmlDataSource did not use Ellipsoid to convert coordinates. Use `options.ellipsoid` to pass the ellipsoid to KmlDataSource constructors / loaders. [#6176](https://github.com/CesiumGS/cesium/pull/6176)
- Fixed bug where 3D Tiles Point Clouds would fail in Internet Explorer. [#6220](https://github.com/CesiumGS/cesium/pull/6220)
- Fixed issue where `CESIUM_BASE_URL` wouldn't work without a trailing `/`. [#6225](https://github.com/CesiumGS/cesium/issues/6225)
- Fixed coloring for polyline entities with a dynamic color for the depth fail material [#6245](https://github.com/CesiumGS/cesium/pull/6245)
- Fixed bug with zooming to dynamic geometry. [#6269](https://github.com/CesiumGS/cesium/issues/6269)
- Fixed bug where `AxisAlignedBoundingBox` did not copy over center value when cloning an undefined result. [#6183](https://github.com/CesiumGS/cesium/pull/6183)
- Fixed a bug where imagery stops loading when changing terrain in request render mode. [#6193](https://github.com/CesiumGS/cesium/issues/6193)
- Fixed `Resource.fetch` when called with no arguments [#6206](https://github.com/CesiumGS/cesium/issues/6206)
- Fixed `Resource.clone` to clone the `Request` object, so resource can be used in parallel. [#6208](https://github.com/CesiumGS/cesium/issues/6208)
- Fixed `Material` so it can now take a `Resource` object as an image. [#6199](https://github.com/CesiumGS/cesium/issues/6199)
- Fixed an issue causing the Bing Maps key to be sent unnecessarily with every tile request. [#6250](https://github.com/CesiumGS/cesium/pull/6250)
- Fixed documentation issue for the `Cesium.Math` class. [#6233](https://github.com/CesiumGS/cesium/issues/6233)
- Fixed rendering 3D Tiles as classification volumes. [#6295](https://github.com/CesiumGS/cesium/pull/6295)

### 1.42.1 - 2018-02-01

\_This is an npm-only release to fix an issue with using Cesium in Node.js.\_\_

- Fixed a bug where Cesium would fail to load under Node.js. [#6177](https://github.com/CesiumGS/cesium/pull/6177)

### 1.42 - 2018-02-01

##### Highlights :sparkler:

- Added experimental support for [3D Tiles Vector and Geometry data](https://github.com/CesiumGS/3d-tiles/tree/vctr/TileFormats/VectorData). ([#4665](https://github.com/CesiumGS/cesium/pull/4665))
- Added optional mode to reduce CPU usage. See [Improving Performance with Explicit Rendering](https://cesium.com/blog/2018/01/24/cesium-scene-rendering-performance/). ([#6115](https://github.com/CesiumGS/cesium/pull/6115))
- Added experimental `CesiumIon` utility class for working with the Cesium ion beta API. [#6136](https://github.com/CesiumGS/cesium/pull/6136)
- Major refactor of URL handling. All classes that take a url parameter, can now take a Resource or a String. This includes all imagery providers, all terrain providers, `Cesium3DTileset`, `KMLDataSource`, `CZMLDataSource`, `GeoJsonDataSource`, `Model`, and `Billboard`.

##### Breaking Changes :mega:

- The clock does not animate by default. Set the `shouldAnimate` option to `true` when creating the Viewer to enable animation.

##### Deprecated :hourglass_flowing_sand:

- For all classes/functions that can now take a `Resource` instance, all additional parameters that are part of the `Resource` class have been deprecated and will be removed in Cesium 1.44. This generally includes `proxy`, `headers` and `query` parameters.
- All low level load functions including `loadArrayBuffer`, `loadBlob`, `loadImage`, `loadJson`, `loadJsonp`, `loadText`, `loadXML` and `loadWithXhr` have been deprecated and will be removed in Cesium 1.44. Please use the equivalent `fetch` functions on the `Resource` class.

##### Additions :tada:

- Added experimental support for [3D Tiles Vector and Geometry data](https://github.com/CesiumGS/3d-tiles/tree/vctr/TileFormats/VectorData) ([#4665](https://github.com/CesiumGS/cesium/pull/4665)). The new and modified Cesium APIs are:
  - `Cesium3DTileStyle` has expanded to include styling point features. See the [styling specification](https://github.com/CesiumGS/3d-tiles/tree/vector-tiles/Styling#vector-data) for details.
  - `Cesium3DTileFeature` can modify `color` and `show` properties for polygon, polyline, and geometry features.
  - `Cesium3DTilePointFeature` can modify the styling options for a point feature.
- Added optional mode to reduce CPU usage. [#6115](https://github.com/CesiumGS/cesium/pull/6115)
  - `Scene.requestRenderMode` enables a mode which will only request new render frames on changes to the scene, or when the simulation time change exceeds `scene.maximumRenderTimeChange`.
  - `Scene.requestRender` will explicitly request a new render frame when in request render mode.
  - Added `Scene.preUpdate` and `Scene.postUpdate` events that are raised before and after the scene updates respectively. The scene is always updated before executing a potential render. Continue to listen to `Scene.preRender` and `Scene.postRender` events for when the scene renders a frame.
  - Added `CreditDisplay.update`, which updates the credit display before a new frame is rendered.
  - Added `Globe.imageryLayersUpdatedEvent`, which is raised when an imagery layer is added, shown, hidden, moved, or removed on the globe.
- Added `Cesium3DTileset.classificationType` to specify if a tileset classifies terrain, another 3D Tiles tileset, or both. This only applies to vector, geometry and batched 3D model tilesets. The limitations on the glTF contained in the b3dm tile are:
  - `POSITION` and `_BATCHID` semantics are required.
  - All indices with the same batch id must occupy contiguous sections of the index buffer.
  - All shaders and techniques are ignored. The generated shader simply multiplies the position by the model-view-projection matrix.
  - The only supported extensions are `CESIUM_RTC` and `WEB3D_quantized_attributes`.
  - Only one node is supported.
  - Only one mesh per node is supported.
  - Only one primitive per mesh is supported.
- Added geometric-error-based point cloud attenuation and eye dome lighting for point clouds using replacement refinement. [#6069](https://github.com/CesiumGS/cesium/pull/6069)
- Updated `Viewer.zoomTo` and `Viewer.flyTo` to take a `Cesium3DTileset` as a target. [#6104](https://github.com/CesiumGS/cesium/pull/6104)
- Added `shouldAnimate` option to the `Viewer` constructor to indicate if the clock should begin animating on startup. [#6154](https://github.com/CesiumGS/cesium/pull/6154)
- Added `Cesium3DTileset.ellipsoid` determining the size and shape of the globe. This can be set at construction and defaults to a WGS84 ellipsoid.
- Added `Plane.projectPointOntoPlane` for projecting a `Cartesian3` position onto a `Plane`. [#6092](https://github.com/CesiumGS/cesium/pull/6092)
- Added `Cartesian3.projectVector` for projecting one vector to another. [#6093](https://github.com/CesiumGS/cesium/pull/6093)
- Added `Cesium3DTileset.tileFailed` event that will be raised when a tile fails to load. The object passed to the event listener will have a url and message property. If there are no event listeners, error messages will be logged to the console. [#6088](https://github.com/CesiumGS/cesium/pull/6088)
- Added `AttributeCompression.zigZagDeltaDecode` which will decode delta and ZigZag encoded buffers in place.
- Added `pack` and `unpack` functions to `OrientedBoundingBox` for packing to and unpacking from a flat buffer.
- Added support for vertex shader uniforms when `tileset.colorBlendMode` is `MIX` or `REPLACE`. [#5874](https://github.com/CesiumGS/cesium/pull/5874)
- Added `ClippingPlaneCollection.isSupported` function for checking if rendering with clipping planes is supported.[#6084](https://github.com/CesiumGS/cesium/pull/6084)
- Added `Cartographic.toCartesian` to convert from `Cartographic` to `Cartesian3`. [#6163](https://github.com/CesiumGS/cesium/pull/6163)
- Added `BoundingSphere.volume` for computing the volume of a `BoundingSphere`. [#6069](https://github.com/CesiumGS/cesium/pull/6069)
- Added new file for the Cesium [Code of Conduct](https://github.com/CesiumGS/cesium/blob/main/CODE_OF_CONDUCT.md). [#6129](https://github.com/CesiumGS/cesium/pull/6129)

##### Fixes :wrench:

- Fixed a bug that could cause tiles to be missing from the globe surface, especially when starting with the camera zoomed close to the surface. [#4969](https://github.com/CesiumGS/cesium/pull/4969)
- Fixed applying a translucent style to a point cloud tileset. [#6113](https://github.com/CesiumGS/cesium/pull/6113)
- Fixed Sandcastle error in IE 11. [#6169](https://github.com/CesiumGS/cesium/pull/6169)
- Fixed a glTF animation bug that caused certain animations to jitter. [#5740](https://github.com/CesiumGS/cesium/pull/5740)
- Fixed a bug when creating billboard and model entities without a globe. [#6109](https://github.com/CesiumGS/cesium/pull/6109)
- Improved CZML Custom Properties Sandcastle example. [#6086](https://github.com/CesiumGS/cesium/pull/6086)
- Improved Particle System Sandcastle example for better visual. [#6132](https://github.com/CesiumGS/cesium/pull/6132)
- Fixed behavior of `Camera.move*` and `Camera.look*` functions in 2D mode. [#5884](https://github.com/CesiumGS/cesium/issues/5884)
- Fixed `Camera.moveStart` and `Camera.moveEnd` events not being raised when camera is close to the ground. [#4753](https://github.com/CesiumGS/cesium/issues/4753)
- Fixed `OrientedBoundingBox` documentation. [#6147](https://github.com/CesiumGS/cesium/pull/6147)
- Updated documentation links to reflect new locations on `https://cesiumjs.org` and `https://cesium.com`.

### 1.41 - 2018-01-02

- Breaking changes
  - Removed the `text`, `imageUrl`, and `link` parameters from `Credit`, which were deprecated in Cesium 1.40. Use `options.text`, `options.imageUrl`, and `options.link` instead.
- Added support for clipping planes. [#5913](https://github.com/CesiumGS/cesium/pull/5913), [#5996](https://github.com/CesiumGS/cesium/pull/5996)
  - Added `clippingPlanes` property to `ModelGraphics`, `Model`, `Cesium3DTileset`, and `Globe`, which specifies a `ClippingPlaneCollection` to selectively disable rendering.
  - Added `PlaneGeometry`, `PlaneOutlineGeometry`, `PlaneGeometryUpdater`, `PlaneOutlineGeometryUpdater`, `PlaneGraphics`, and `Entity.plane` to visualize planes.
  - Added `Plane.transformPlane` to apply a transformation to a plane.
- Fixed point cloud exception in IE. [#6051](https://github.com/CesiumGS/cesium/pull/6051)
- Fixed globe materials when `Globe.enableLighting` was `false`. [#6042](https://github.com/CesiumGS/cesium/issues/6042)
- Fixed shader compilation failure on pick when globe materials were enabled. [#6039](https://github.com/CesiumGS/cesium/issues/6039)
- Fixed exception when `invertClassification` was enabled, the invert color had an alpha less than `1.0`, and the window was resized. [#6046](https://github.com/CesiumGS/cesium/issues/6046)

### 1.40 - 2017-12-01

- Deprecated
  - The `text`, `imageUrl` and `link` parameters from `Credit` have been deprecated and will be removed in Cesium 1.41. Use `options.text`, `options.imageUrl` and `options.link` instead.
- Added `Globe.material` to apply materials to the globe/terrain for shading such as height- or slope-based color ramps. See the new [Sandcastle example](https://cesiumjs.org/Cesium/Apps/Sandcastle/?src=Globe%20Materials.html&label=Showcases). [#5919](https://github.com/CesiumGS/cesium/pull/5919/files)
- Added CZML support for `polyline.depthFailMaterial`, `label.scaleByDistance`, `distanceDisplayCondition`, and `disableDepthTestDistance`. [#5986](https://github.com/CesiumGS/cesium/pull/5986)
- Fixed a bug where drill picking a polygon clamped to ground would cause the browser to hang. [#5971](https://github.com/CesiumGS/cesium/issues/5971)
- Fixed bug in KML LookAt bug where degrees and radians were mixing in a subtraction. [#5992](https://github.com/CesiumGS/cesium/issues/5992)
- Fixed handling of KMZ files with missing `xsi` namespace declarations. [#6003](https://github.com/CesiumGS/cesium/pull/6003)
- Added function that removes duplicate namespace declarations while loading a KML or a KMZ. [#5972](https://github.com/CesiumGS/cesium/pull/5972)
- Fixed a language detection issue. [#6016](https://github.com/CesiumGS/cesium/pull/6016)
- Fixed a bug where glTF models with animations of different lengths would cause an error. [#5694](https://github.com/CesiumGS/cesium/issues/5694)
- Added a `clampAnimations` parameter to `Model` and `Entity.model`. Setting this to `false` allows different length animations to loop asynchronously over the duration of the longest animation.
- Fixed `Invalid asm.js: Invalid member of stdlib` console error by recompiling crunch.js with latest emscripten toolchain. [#5847](https://github.com/CesiumGS/cesium/issues/5847)
- Added `file:` scheme compatibility to `joinUrls`. [#5989](https://github.com/CesiumGS/cesium/pull/5989)
- Added a Reverse Geocoder [Sandcastle example](https://cesiumjs.org/Cesium/Apps/Sandcastle/?src=Reverse%20Geocoder.html&label=Showcases). [#5976](https://github.com/CesiumGS/cesium/pull/5976)
- Added ability to support touch event in Imagery Layers Split Sandcastle example. [#5948](https://github.com/CesiumGS/cesium/pull/5948)
- Added a new `@experimental` tag to the documentation. A small subset of the Cesium API tagged as such are subject to breaking changes without deprecation. See the [Coding Guide](https://github.com/CesiumGS/cesium/tree/main/Documentation/Contributors/CodingGuide#deprecation-and-breaking-changes) for further explanation. [#6010](https://github.com/CesiumGS/cesium/pull/6010)
- Moved terrain and imagery credits to a lightbox that pops up when you click a link in the onscreen credits [#3013](https://github.com/CesiumGS/cesium/issues/3013)

### 1.39 - 2017-11-01

- Cesium now officially supports webpack. See our [Integrating Cesium and webpack blog post](https://cesium.com/blog/2017/10/18/cesium-and-webpack/) for more details.
- Added support for right-to-left language detection in labels, currently Hebrew and Arabic are supported. To enable it, set `Cesium.Label.enableRightToLeftDetection = true` at the start of your application. [#5771](https://github.com/CesiumGS/cesium/pull/5771)
- Fixed handling of KML files with missing `xsi` namespace declarations. [#5860](https://github.com/CesiumGS/cesium/pull/5860)
- Fixed a bug that caused KML ground overlays to appear distorted when rotation was applied. [#5914](https://github.com/CesiumGS/cesium/issues/5914)
- Fixed a bug where KML placemarks with no specified icon would be displayed with default icon. [#5819](https://github.com/CesiumGS/cesium/issues/5819)
- Changed KML loading to ignore NetworkLink failures and continue to load the rest of the document. [#5871](https://github.com/CesiumGS/cesium/pull/5871)
- Added the ability to load Cesium's assets from the local file system if security permissions allow it. [#5830](https://github.com/CesiumGS/cesium/issues/5830)
- Added two new properties to `ImageryLayer` that allow for adjusting the texture sampler used for up and down-sampling of imagery tiles, namely `minificationFilter` and `magnificationFilter` with possible values `LINEAR` (the default) and `NEAREST` defined in `TextureMinificationFilter` and `TextureMagnificationFilter`. [#5846](https://github.com/CesiumGS/cesium/issues/5846)
- Fixed flickering artifacts with 3D Tiles tilesets with thin walls. [#5940](https://github.com/CesiumGS/cesium/pull/5940)
- Fixed bright fog when terrain lighting is enabled and added `Fog.minimumBrightness` to affect how bright the fog will be when in complete darkness. [#5934](https://github.com/CesiumGS/cesium/pull/5934)
- Fixed using arrow keys in geocoder widget to select search suggestions. [#5943](https://github.com/CesiumGS/cesium/issues/5943)
- Added support for the layer.json `parentUrl` property in `CesiumTerrainProvider` to allow for compositing of tilesets. [#5864](https://github.com/CesiumGS/cesium/pull/5864)
- Added `invertClassification` and `invertClassificationColor` to `Scene`. When `invertClassification` is `true`, any 3D Tiles geometry that is not classified by a `ClassificationPrimitive` or `GroundPrimitive` will have its color multiplied by `invertClassificationColor`. [#5836](https://github.com/CesiumGS/cesium/pull/5836)
- Added `customTags` property to the UrlTemplateImageryProvider to allow custom keywords in the template URL. [#5696](https://github.com/CesiumGS/cesium/pull/5696)
- Added `eyeSeparation` and `focalLength` properties to `Scene` to configure VR settings. [#5917](https://github.com/CesiumGS/cesium/pull/5917)
- Improved CZML Reference Properties example [#5754](https://github.com/CesiumGS/cesium/pull/5754)

### 1.38 - 2017-10-02

- Breaking changes
  - `Scene/CullingVolume` has been removed. Use `Core/CullingVolume`.
  - `Scene/OrthographicFrustum` has been removed. Use `Core/OrthographicFrustum`.
  - `Scene/OrthographicOffCenterFrustum` has been removed. Use `Core/OrthographicOffCenterFrustum`.
  - `Scene/PerspectiveFrustum` has been removed. Use `Core/PerspectiveFrustum`.
  - `Scene/PerspectiveOffCenterFrustum` has been removed. Use `Core/PerspectiveOffCenterFrustum`.
- Added support in CZML for expressing `orientation` as the velocity vector of an entity, using `velocityReference` syntax. [#5807](https://github.com/CesiumGS/cesium/pull/5807)
- Fixed CZML processing of `velocityReference` within an interval. [#5738](https://github.com/CesiumGS/cesium/issues/5738)
- Added ability to add an animation to `ModelAnimationCollection` by its index. [#5815](https://github.com/CesiumGS/cesium/pull/5815)
- Fixed a bug in `ModelAnimationCollection` that caused adding an animation by its name to throw an error. [#5815](https://github.com/CesiumGS/cesium/pull/5815)
- Fixed issue in Internet Explorer and Edge with loading unicode strings in typed arrays that impacted 3D Tiles Batch Table values.
- Zoom now maintains camera heading, pitch, and roll. [#4639](https://github.com/CesiumGS/cesium/pull/5603)
- Fixed a bug in `PolylineCollection` preventing the display of more than 16K points in a single collection. [#5538](https://github.com/CesiumGS/cesium/pull/5782)
- Fixed a 3D Tiles point cloud bug causing a stray point to appear at the center of the screen on certain hardware. [#5599](https://github.com/CesiumGS/cesium/issues/5599)
- Fixed removing multiple event listeners within event callbacks. [#5827](https://github.com/CesiumGS/cesium/issues/5827)
- Running `buildApps` now creates a built version of Sandcastle which uses the built version of Cesium for better performance.
- Fixed a tileset traversal bug when the `skipLevelOfDetail` optimization is off. [#5869](https://github.com/CesiumGS/cesium/issues/5869)

### 1.37 - 2017-09-01

- Breaking changes
  - Passing `options.clock` when creating a new `Viewer` instance is removed, pass `options.clockViewModel` instead.
  - Removed `GoogleEarthImageryProvider`, use `GoogleEarthEnterpriseMapsProvider` instead.
  - Removed the `throttleRequest` parameter from `TerrainProvider.requestTileGeometry` and inherited terrain providers. It is replaced with an optional `Request` object. Set the request's `throttle` property to `true` to throttle requests.
  - Removed the ability to provide a Promise for the `options.url` parameter of `loadWithXhr` and for the `url` parameter of `loadArrayBuffer`, `loadBlob`, `loadImageViaBlob`, `loadText`, `loadJson`, `loadXML`, `loadImage`, `loadCRN`, `loadKTX`, and `loadCubeMap`. Instead `url` must be a string.
- Added `classificationType` to `ClassificationPrimitive` and `GroundPrimitive` to choose whether terrain, 3D Tiles, or both are classified. [#5770](https://github.com/CesiumGS/cesium/pull/5770)
- Fixed depth picking on 3D Tiles. [#5676](https://github.com/CesiumGS/cesium/issues/5676)
- Fixed glTF model translucency bug. [#5731](https://github.com/CesiumGS/cesium/issues/5731)
- Fixed `replaceState` bug that was causing the `CesiumViewer` demo application to crash in Safari and iOS. [#5691](https://github.com/CesiumGS/cesium/issues/5691)
- Fixed a 3D Tiles traversal bug for tilesets using additive refinement. [#5766](https://github.com/CesiumGS/cesium/issues/5766)
- Fixed a 3D Tiles traversal bug where out-of-view children were being loaded unnecessarily. [#5477](https://github.com/CesiumGS/cesium/issues/5477)
- Fixed `Entity` id type to be `String` in `EntityCollection` and `CompositeEntityCollection` [#5791](https://github.com/CesiumGS/cesium/pull/5791)
- Fixed issue where `Model` and `BillboardCollection` would throw an error if the globe is undefined. [#5638](https://github.com/CesiumGS/cesium/issues/5638)
- Fixed issue where the `Model` glTF cache loses reference to the model's buffer data. [#5720](https://github.com/CesiumGS/cesium/issues/5720)
- Fixed some issues with `disableDepthTestDistance`. [#5501](https://github.com/CesiumGS/cesium/issues/5501) [#5331](https://github.com/CesiumGS/cesium/issues/5331) [#5621](https://github.com/CesiumGS/cesium/issues/5621)
- Added several new Bing Maps styles: `CANVAS_DARK`, `CANVAS_LIGHT`, and `CANVAS_GRAY`. [#5737](https://github.com/CesiumGS/cesium/pull/5737)
- Added small improvements to the atmosphere. [#5741](https://github.com/CesiumGS/cesium/pull/5741)
- Fixed a bug that caused imagery splitting to work incorrectly when CSS pixels were not equivalent to WebGL drawing buffer pixels, such as on high DPI displays in Microsoft Edge and Internet Explorer. [#5743](https://github.com/CesiumGS/cesium/pull/5743)
- Added `Cesium3DTileset.loadJson` to support overriding the default tileset loading behavior. [#5685](https://github.com/CesiumGS/cesium/pull/5685)
- Fixed loading of binary glTFs containing CRN or KTX textures. [#5753](https://github.com/CesiumGS/cesium/pull/5753)
- Fixed specular computation for certain models using the `KHR_materials_common` extension. [#5773](https://github.com/CesiumGS/cesium/pull/5773)
- Fixed a picking bug in the `3D Tiles Interactivity` Sandcastle demo. [#5703](https://github.com/CesiumGS/cesium/issues/5703)
- Updated knockout from 3.4.0 to 3.4.2 [#5703](https://github.com/CesiumGS/cesium/pull/5829)

### 1.36 - 2017-08-01

- Breaking changes
  - The function `Quaternion.fromHeadingPitchRoll(heading, pitch, roll, result)` was removed. Use `Quaternion.fromHeadingPitchRoll(hpr, result)` instead where `hpr` is a `HeadingPitchRoll`.
  - The function `Transforms.headingPitchRollToFixedFrame(origin, headingPitchRoll, ellipsoid, result)` was removed. Use `Transforms.headingPitchRollToFixedFrame(origin, headingPitchRoll, ellipsoid, fixedFrameTransform, result)` instead where `fixedFrameTransform` is a a 4x4 transformation matrix (see `Transforms.localFrameToFixedFrameGenerator`).
  - The function `Transforms.headingPitchRollQuaternion(origin, headingPitchRoll, ellipsoid, result)` was removed. Use `Transforms.headingPitchRollQuaternion(origin, headingPitchRoll, ellipsoid, fixedFrameTransform, result)` instead where `fixedFrameTransform` is a a 4x4 transformation matrix (see `Transforms.localFrameToFixedFrameGenerator`).
  - The `color`, `show`, and `pointSize` properties of `Cesium3DTileStyle` are no longer initialized with default values.
- Deprecated
  - `Scene/CullingVolume` is deprecated and will be removed in 1.38. Use `Core/CullingVolume`.
  - `Scene/OrthographicFrustum` is deprecated and will be removed in 1.38. Use `Core/OrthographicFrustum`.
  - `Scene/OrthographicOffCenterFrustum` is deprecated and will be removed in 1.38. Use `Core/OrthographicOffCenterFrustum`.
  - `Scene/PerspectiveFrustum` is deprecated and will be removed in 1.38. Use `Core/PerspectiveFrustum`.
  - `Scene/PerspectiveOffCenterFrustum` is deprecated and will be removed in 1.38. Use `Core/PerspectiveOffCenterFrustum`.
- Added glTF 2.0 support, including physically-based material rendering, morph targets, and appropriate updating of glTF 1.0 models to 2.0. [#5641](https://github.com/CesiumGS/cesium/pull/5641)
- Added `ClassificationPrimitive` which defines a volume and draws the intersection of the volume and terrain or 3D Tiles. [#5625](https://github.com/CesiumGS/cesium/pull/5625)
- Added `tileLoad` event to `Cesium3DTileset`. [#5628](https://github.com/CesiumGS/cesium/pull/5628)
- Fixed issue where scene would blink when labels were added. [#5537](https://github.com/CesiumGS/cesium/issues/5537)
- Fixed label positioning when height reference changes [#5609](https://github.com/CesiumGS/cesium/issues/5609)
- Fixed label positioning when using `HeightReference.CLAMP_TO_GROUND` and no position [#5648](https://github.com/CesiumGS/cesium/pull/5648)
- Fix for dynamic polylines with polyline dash material [#5681](https://github.com/CesiumGS/cesium/pull/5681)
- Added ability to provide a `width` and `height` to `scene.pick`. [#5602](https://github.com/CesiumGS/cesium/pull/5602)
- Fixed `Viewer.flyTo` not respecting zoom limits, and resetting minimumZoomDistance if the camera zoomed past the minimumZoomDistance. [5573](https://github.com/CesiumGS/cesium/issues/5573)
- Added ability to show tile urls in the 3D Tiles Inspector. [#5592](https://github.com/CesiumGS/cesium/pull/5592)
- Fixed a bug when reading CRN compressed textures with multiple mip levels. [#5618](https://github.com/CesiumGS/cesium/pull/5618)
- Fixed issue where composite 3D Tiles that contained instanced 3D Tiles with an external model reference would fail to download the model.
- Added behavior to `Cesium3DTilesInspector` that selects the first tileset hovered over if no tilest is specified. [#5139](https://github.com/CesiumGS/cesium/issues/5139)
- Added `Entity.computeModelMatrix` which returns the model matrix representing the entity's transformation. [#5584](https://github.com/CesiumGS/cesium/pull/5584)
- Added ability to set a style's `color`, `show`, or `pointSize` with a string or object literal. `show` may also take a boolean and `pointSize` may take a number. [#5412](https://github.com/CesiumGS/cesium/pull/5412)
- Added setter for `KmlDataSource.name` to specify a name for the datasource [#5660](https://github.com/CesiumGS/cesium/pull/5660).
- Added setter for `GeoJsonDataSource.name` to specify a name for the datasource [#5653](https://github.com/CesiumGS/cesium/issues/5653)
- Fixed crash when using the `Cesium3DTilesInspectorViewModel` and removing a tileset [#5607](https://github.com/CesiumGS/cesium/issues/5607)
- Fixed polygon outline in Polygon Sandcastle demo [#5642](https://github.com/CesiumGS/cesium/issues/5642)
- Updated `Billboard`, `Label` and `PointPrimitive` constructors to clone `NearFarScale` parameters [#5654](https://github.com/CesiumGS/cesium/pull/5654)
- Added `FrustumGeometry` and `FrustumOutlineGeometry`. [#5649](https://github.com/CesiumGS/cesium/pull/5649)
- Added an `options` parameter to the constructors of `PerspectiveFrustum`, `PerspectiveOffCenterFrustum`, `OrthographicFrustum`, and `OrthographicOffCenterFrustum` to set properties. [#5649](https://github.com/CesiumGS/cesium/pull/5649)

### 1.35.2 - 2017-07-11

- This is an npm-only release to fix an issue with using Cesium in Node.js.
- Fixed a bug where Cesium would fail to load under Node.js and some webpack configurations. [#5593](https://github.com/CesiumGS/cesium/issues/5593)
- Fixed a bug where a Model's compressed textures were not being displayed. [#5596](https://github.com/CesiumGS/cesium/pull/5596)
- Fixed documentation for `OrthographicFrustum`. [#5586](https://github.com/CesiumGS/cesium/issues/5586)

### 1.35.1 - 2017-07-05

- This is an npm-only release to fix a deployment issue with 1.35. No code changes.

### 1.35 - 2017-07-05

- Breaking changes
  - `JulianDate.fromIso8601` will default to midnight UTC if no time is provided to match the Javascript [`Date` specification](https://developer.mozilla.org/en-US/docs/Web/JavaScript/Reference/Global_Objects/Date). You must specify a local time of midnight to achieve the old behavior.
- Deprecated
  - `GoogleEarthImageryProvider` has been deprecated and will be removed in Cesium 1.37, use `GoogleEarthEnterpriseMapsProvider` instead.
  - The `throttleRequest` parameter for `TerrainProvider.requestTileGeometry`, `CesiumTerrainProvider.requestTileGeometry`, `VRTheWorldTerrainProvider.requestTileGeometry`, and `EllipsoidTerrainProvider.requestTileGeometry` is deprecated and will be replaced with an optional `Request` object. The `throttleRequests` parameter will be removed in 1.37. Instead set the request's `throttle` property to `true` to throttle requests.
  - The ability to provide a Promise for the `options.url` parameter of `loadWithXhr` and for the `url` parameter of `loadArrayBuffer`, `loadBlob`, `loadImageViaBlob`, `loadText`, `loadJson`, `loadXML`, `loadImage`, `loadCRN`, `loadKTX`, and `loadCubeMap` is deprecated. This will be removed in 1.37, instead `url` must be a string.
- Added support for [3D Tiles](https://github.com/CesiumGS/3d-tiles/blob/main/README.md) for streaming massive heterogeneous 3D geospatial datasets ([#5308](https://github.com/CesiumGS/cesium/pull/5308)). See the new [Sandcastle examples](http://cesiumjs.org/Cesium/Apps/Sandcastle/index.html?src=3D%20Tiles%20Photogrammetry&label=3D%20Tiles). The new Cesium APIs are:
  - `Cesium3DTileset`
  - `Cesium3DTileStyle`, `StyleExpression`, `Expression`, and `ConditionsExpression`
  - `Cesium3DTile`
  - `Cesium3DTileContent`
  - `Cesium3DTileFeature`
  - `Cesium3DTilesInspector`, `Cesium3DTilesInspectorViewModel`, and `viewerCesium3DTilesInspectorMixin`
  - `Cesium3DTileColorBlendMode`
- Added a particle system for effects like smoke, fire, sparks, etc. See `ParticleSystem`, `Particle`, `ParticleBurst`, `BoxEmitter`, `CircleEmitter`, `ConeEmitter`, `ParticleEmitter`, and `SphereEmitter`, and the new Sandcastle examples: [Particle System](http://cesiumjs.org/Cesium/Apps/Sandcastle/index.html?src=Particle%20System.html&label=Showcases) and [Particle System Fireworks](http://cesiumjs.org/Cesium/Apps/Sandcastle/index.html?src=Particle%20System%20Fireworks.html&label=Showcases). [#5212](https://github.com/CesiumGS/cesium/pull/5212)
- Added `options.clock`, `options.times` and `options.dimensions` to `WebMapTileServiceImageryProvider` in order to handle time dynamic and static values for dimensions.
- Added an `options.request` parameter to `loadWithXhr` and a `request` parameter to `loadArrayBuffer`, `loadBlob`, `loadImageViaBlob`, `loadText`, `loadJson`, `loadJsonp`, `loadXML`, `loadImageFromTypedArray`, `loadImage`, `loadCRN`, and `loadKTX`.
- `CzmlDataSource` and `KmlDataSource` load functions now take an optional `query` object, which will append query parameters to all network requests. [#5419](https://github.com/CesiumGS/cesium/pull/5419), [#5434](https://github.com/CesiumGS/cesium/pull/5434)
- Added Sandcastle demo for setting time with the Clock API [#5457](https://github.com/CesiumGS/cesium/pull/5457);
- Added Sandcastle demo for ArcticDEM data. [#5224](https://github.com/CesiumGS/cesium/issues/5224)
- Added `fromIso8601`, `fromIso8601DateArray`, and `fromIso8601DurationArray` to `TimeIntervalCollection` for handling various ways groups of intervals can be specified in ISO8601 format.
- Added `fromJulianDateArray` to `TimeIntervalCollection` for generating intervals from a list of dates.
- Fixed geocoder bug so geocoder can accurately handle NSEW inputs [#5407](https://github.com/CesiumGS/cesium/pull/5407)
- Fixed a bug where picking would break when the Sun came into view [#5478](https://github.com/CesiumGS/cesium/issues/5478)
- Fixed a bug where picking clusters would return undefined instead of a list of the clustered entities. [#5286](https://github.com/CesiumGS/cesium/issues/5286)
- Fixed bug where if polylines were set to follow the surface of an undefined globe, Cesium would throw an exception. [#5413](https://github.com/CesiumGS/cesium/pull/5413)
- Reduced the amount of Sun bloom post-process effect near the horizon. [#5381](https://github.com/CesiumGS/cesium/issues/5381)
- Fixed a bug where camera zooming worked incorrectly when the display height was greater than the display width [#5421](https://github.com/CesiumGS/cesium/pull/5421)
- Updated glTF/glb MIME types. [#5420](https://github.com/CesiumGS/cesium/issues/5420)
- Added `Cesium.Math.randomBetween`.
- Modified `defaultValue` to check for both `undefined` and `null`. [#5551](https://github.com/CesiumGS/cesium/pull/5551)
- The `throttleRequestByServer` function has been removed. Instead pass a `Request` object with `throttleByServer` set to `true` to any of following load functions: `loadWithXhr`, `loadArrayBuffer`, `loadBlob`, `loadImageViaBlob`, `loadText`, `loadJson`, `loadJsonp`, `loadXML`, `loadImageFromTypedArray`, `loadImage`, `loadCRN`, and `loadKTX`.

### 1.34 - 2017-06-01

- Deprecated
  - Passing `options.clock` when creating a new `Viewer` instance has been deprecated and will be removed in Cesium 1.37, pass `options.clockViewModel` instead.
- Fix issue where polylines in a `PolylineCollection` would ignore the far distance when updating the distance display condition. [#5283](https://github.com/CesiumGS/cesium/pull/5283)
- Fixed a crash when calling `Camera.pickEllipsoid` with a canvas of size 0.
- Fix `BoundingSphere.fromOrientedBoundingBox`. [#5334](https://github.com/CesiumGS/cesium/issues/5334)
- Fixed bug where polylines would not update when `PolylineCollection` model matrix was updated. [#5327](https://github.com/CesiumGS/cesium/pull/5327)
- Fixed a bug where adding a ground clamped label without a position would show up at a previous label's clamped position. [#5338](https://github.com/CesiumGS/cesium/issues/5338)
- Fixed translucency bug for certain material types. [#5335](https://github.com/CesiumGS/cesium/pull/5335)
- Fix picking polylines that use a depth fail appearance. [#5337](https://github.com/CesiumGS/cesium/pull/5337)
- Fixed a crash when morphing from Columbus view to 3D. [#5311](https://github.com/CesiumGS/cesium/issues/5311)
- Fixed a bug which prevented KML descriptions with relative paths from loading. [#5352](https://github.com/CesiumGS/cesium/pull/5352)
- Fixed an issue where camera view could be invalid at the last frame of animation. [#4949](https://github.com/CesiumGS/cesium/issues/4949)
- Fixed an issue where using the depth fail material for polylines would cause a crash in Edge. [#5359](https://github.com/CesiumGS/cesium/pull/5359)
- Fixed a crash where `EllipsoidGeometry` and `EllipsoidOutlineGeometry` were given floating point values when expecting integers. [#5260](https://github.com/CesiumGS/cesium/issues/5260)
- Fixed an issue where billboards were not properly aligned. [#2487](https://github.com/CesiumGS/cesium/issues/2487)
- Fixed an issue where translucent objects could flicker when picking on mouse move. [#5307](https://github.com/CesiumGS/cesium/issues/5307)
- Fixed a bug where billboards with `sizeInMeters` set to true would move upwards when zooming out. [#5373](https://github.com/CesiumGS/cesium/issues/5373)
- Fixed a bug where `SampledProperty.setInterpolationOptions` does not ignore undefined `options`. [#3575](https://github.com/CesiumGS/cesium/issues/3575)
- Added `basePath` option to `Cesium.Model.fromGltf`. [#5320](https://github.com/CesiumGS/cesium/issues/5320)

### 1.33 - 2017-05-01

- Breaking changes
  - Removed left, right, bottom and top properties from `OrthographicFrustum`. Use `OrthographicOffCenterFrustum` instead. [#5109](https://github.com/CesiumGS/cesium/issues/5109)
- Added `GoogleEarthEnterpriseTerrainProvider` and `GoogleEarthEnterpriseImageryProvider` to read data from Google Earth Enterprise servers. [#5189](https://github.com/CesiumGS/cesium/pull/5189).
- Support for dashed polylines [#5159](https://github.com/CesiumGS/cesium/pull/5159).
  - Added `PolylineDash` Material type.
  - Added `PolylineDashMaterialProperty` to the Entity API.
  - Added CZML `polylineDash` property .
- Added `disableDepthTestDistance` to billboards, points and labels. This sets the distance to the camera where the depth test will be disabled. Setting it to zero (the default) will always enable the depth test. Setting it to `Number.POSITVE_INFINITY` will never enabled the depth test. Also added `scene.minimumDisableDepthTestDistance` to change the default value from zero. [#5166](https://github.com/CesiumGS/cesium/pull/5166)
- Added a `depthFailMaterial` property to line entities, which is the material used to render the line when it fails the depth test. [#5160](https://github.com/CesiumGS/cesium/pull/5160)
- Fixed billboards not initially clustering. [#5208](https://github.com/CesiumGS/cesium/pull/5208)
- Fixed issue with displaying `MapboxImageryProvider` default token error message. [#5191](https://github.com/CesiumGS/cesium/pull/5191)
- Fixed bug in conversion formula in `Matrix3.fromHeadingPitchRoll`. [#5195](https://github.com/CesiumGS/cesium/issues/5195)
- Upgrade FXAA to version 3.11. [#5200](https://github.com/CesiumGS/cesium/pull/5200)
- `Scene.pickPosition` now caches results per frame to increase performance. [#5117](https://github.com/CesiumGS/cesium/issues/5117)

### 1.32 - 2017-04-03

- Deprecated
  - The `left`, `right`, `bottom`, and `top` properties of `OrthographicFrustum` are deprecated and will be removed in 1.33. Use `OrthographicOffCenterFrustum` instead.
- Breaking changes
  - Removed `ArcGisImageServerTerrainProvider`.
  - The top-level `properties` in an `Entity` created by `GeoJsonDataSource` are now instances of `ConstantProperty` instead of raw values.
- Added support for an orthographic projection in 3D and Columbus view.
  - Set `projectionPicker` to `true` in the options when creating a `Viewer` to add a widget that will switch projections. [#5021](https://github.com/CesiumGS/cesium/pull/5021)
  - Call `switchToOrthographicFrustum` or `switchToPerspectiveFrustum` on `Camera` to change projections.
- Added support for custom time-varying properties in CZML. [#5105](https://github.com/CesiumGS/cesium/pull/5105).
- Added new flight parameters to `Camera.flyTo` and `Camera.flyToBoundingSphere`: `flyOverLongitude`, `flyOverLongitudeWeight`, and `pitchAdjustHeight`. [#5070](https://github.com/CesiumGS/cesium/pull/5070)
- Added the event `Viewer.trackedEntityChanged`, which is raised when the value of `viewer.trackedEntity` changes. [#5060](https://github.com/CesiumGS/cesium/pull/5060)
- Added `Camera.DEFAULT_OFFSET` for default view of objects with bounding spheres. [#4936](https://github.com/CesiumGS/cesium/pull/4936)
- Fixed an issue with `TileBoundingBox` that caused the terrain to disappear in certain places [4032](https://github.com/CesiumGS/cesium/issues/4032)
- Fixed overlapping billboard blending. [#5066](https://github.com/CesiumGS/cesium/pull/5066)
- Fixed an issue with `PinBuilder` where inset images could have low-alpha fringes against an opaque background. [#5099](https://github.com/CesiumGS/cesium/pull/5099)
- Fix billboard, point and label clustering in 2D and Columbus view. [#5136](https://github.com/CesiumGS/cesium/pull/5136)
- Fixed `GroundPrimitive` rendering in 2D and Columbus View. [#5078](https://github.com/CesiumGS/cesium/pull/5078)
- Fixed an issue with camera tracking of dynamic ellipsoids. [#5133](https://github.com/CesiumGS/cesium/pull/5133)
- Fixed issues with imagerySplitPosition and the international date line in 2D mode. [#5151](https://github.com/CesiumGS/cesium/pull/5151)
- Fixed a bug in `ModelAnimationCache` causing different animations to reference the same animation. [#5064](https://github.com/CesiumGS/cesium/pull/5064)
- `ConstantProperty` now provides `valueOf` and `toString` methods that return the constant value.
- Improved depth artifacts between opaque and translucent primitives. [#5116](https://github.com/CesiumGS/cesium/pull/5116)
- Fixed crunch compressed textures in IE11. [#5057](https://github.com/CesiumGS/cesium/pull/5057)
- Fixed a bug in `Quaternion.fromHeadingPitchRoll` that made it erroneously throw an exception when passed individual angles in an unminified / debug build.
- Fixed a bug that caused an exception in `CesiumInspectorViewModel` when using the NW / NE / SW / SE / Parent buttons to navigate to a terrain tile that is not yet loaded.
- `QuadtreePrimitive` now uses `frameState.afterRender` to fire `tileLoadProgressEvent` [#3450](https://github.com/CesiumGS/cesium/issues/3450)

### 1.31 - 2017-03-01

- Deprecated
  - The function `Quaternion.fromHeadingPitchRoll(heading, pitch, roll, result)` will be removed in 1.33. Use `Quaternion.fromHeadingPitchRoll(hpr, result)` instead where `hpr` is a `HeadingPitchRoll`. [#4896](https://github.com/CesiumGS/cesium/pull/4896)
  - The function `Transforms.headingPitchRollToFixedFrame(origin, headingPitchRoll, ellipsoid, result)` will be removed in 1.33. Use `Transforms.headingPitchRollToFixedFrame(origin, headingPitchRoll, ellipsoid, fixedFrameTransform, result)` instead where `fixedFrameTransform` is a a 4x4 transformation matrix (see `Transforms.localFrameToFixedFrameGenerator`). [#4896](https://github.com/CesiumGS/cesium/pull/4896)
  - The function `Transforms.headingPitchRollQuaternion(origin, headingPitchRoll, ellipsoid, result)` will be removed in 1.33. Use `Transforms.headingPitchRollQuaternion(origin, headingPitchRoll, ellipsoid, fixedFrameTransform, result)` instead where `fixedFrameTransform` is a a 4x4 transformation matrix (see `Transforms.localFrameToFixedFrameGenerator`). [#4896](https://github.com/CesiumGS/cesium/pull/4896)
  - `ArcGisImageServerTerrainProvider` will be removed in 1.32 due to missing TIFF support in web browsers. [#4981](https://github.com/CesiumGS/cesium/pull/4981)
- Breaking changes
  - Corrected spelling of `Color.FUCHSIA` from `Color.FUSCHIA`. [#4977](https://github.com/CesiumGS/cesium/pull/4977)
  - The enums `MIDDLE_DOUBLE_CLICK` and `RIGHT_DOUBLE_CLICK` from `ScreenSpaceEventType` have been removed. [#5052](https://github.com/CesiumGS/cesium/pull/5052)
  - Removed the function `GeometryPipeline.computeBinormalAndTangent`. Use `GeometryPipeline.computeTangentAndBitangent` instead. [#5053](https://github.com/CesiumGS/cesium/pull/5053)
  - Removed the `url` and `key` properties from `GeocoderViewModel`. [#5056](https://github.com/CesiumGS/cesium/pull/5056)
  - `BingMapsGeocoderServices` now requires `options.scene`. [#5056](https://github.com/CesiumGS/cesium/pull/5056)
- Added compressed texture support. [#4758](https://github.com/CesiumGS/cesium/pull/4758)
  - glTF models and imagery layers can now reference [KTX](https://www.khronos.org/opengles/sdk/tools/KTX/) textures and textures compressed with [crunch](https://github.com/BinomialLLC/crunch).
  - Added `loadKTX`, to load KTX textures, and `loadCRN` to load crunch compressed textures.
  - Added new `PixelFormat` and `WebGLConstants` enums from WebGL extensions `WEBGL_compressed_s3tc`, `WEBGL_compressed_texture_pvrtc`, and `WEBGL_compressed_texture_etc1`.
  - Added `CompressedTextureBuffer`.
- Added support for `Scene.pickPosition` in Columbus view and 2D. [#4990](https://github.com/CesiumGS/cesium/pull/4990)
- Added support for depth picking translucent primitives when `Scene.pickTranslucentDepth` is `true`. [#4979](https://github.com/CesiumGS/cesium/pull/4979)
- Fixed an issue where the camera would zoom past an object and flip to the other side of the globe. [#4967](https://github.com/CesiumGS/cesium/pull/4967) and [#4982](https://github.com/CesiumGS/cesium/pull/4982)
- Enable rendering `GroundPrimitives` on hardware without the `EXT_frag_depth` extension; however, this could cause artifacts for certain viewing angles. [#4930](https://github.com/CesiumGS/cesium/pull/4930)
- Added `Transforms.localFrameToFixedFrameGenerator` to generate a function that computes a 4x4 transformation matrix from a local reference frame to fixed reference frame. [#4896](https://github.com/CesiumGS/cesium/pull/4896)
- Added `Label.scaleByDistance` to control minimum/maximum label size based on distance from the camera. [#5019](https://github.com/CesiumGS/cesium/pull/5019)
- Added support to `DebugCameraPrimitive` to draw multifrustum planes. The attribute `debugShowFrustumPlanes` of `Scene` and `frustumPlanes` of `CesiumInspector` toggle this. [#4932](https://github.com/CesiumGS/cesium/pull/4932)
- Added fix to always outline KML line extrusions so that they show up properly in 2D and other straight down views. [#4961](https://github.com/CesiumGS/cesium/pull/4961)
- Improved `RectangleGeometry` by skipping unnecessary logic in the code. [#4948](https://github.com/CesiumGS/cesium/pull/4948)
- Fixed exception for polylines in 2D when rotating the map. [#4619](https://github.com/CesiumGS/cesium/issues/4619)
- Fixed an issue with constant `VertexArray` attributes not being set correctly. [#4995](https://github.com/CesiumGS/cesium/pull/4995)
- Added the event `Viewer.selectedEntityChanged`, which is raised when the value of `viewer.selectedEntity` changes. [#5043](https://github.com/CesiumGS/cesium/pull/5043)

### 1.30 - 2017-02-01

- Deprecated
  - The properties `url` and `key` will be removed from `GeocoderViewModel` in 1.31. These properties will be available on geocoder services that support them, like `BingMapsGeocoderService`.
  - The function `GeometryPipeline.computeBinormalAndTangent` will be removed in 1.31. Use `GeometryPipeline.createTangentAndBitangent` instead. [#4856](https://github.com/CesiumGS/cesium/pull/4856)
  - The enums `MIDDLE_DOUBLE_CLICK` and `RIGHT_DOUBLE_CLICK` from `ScreenSpaceEventType` have been deprecated and will be removed in 1.31. [#4910](https://github.com/CesiumGS/cesium/pull/4910)
- Breaking changes
  - Removed separate `heading`, `pitch`, `roll` parameters from `Transform.headingPitchRollToFixedFrame` and `Transform.headingPitchRollQuaternion`. Pass a `HeadingPitchRoll` object instead. [#4843](https://github.com/CesiumGS/cesium/pull/4843)
  - The property `binormal` has been renamed to `bitangent` for `Geometry` and `VertexFormat`. [#4856](https://github.com/CesiumGS/cesium/pull/4856)
  - A handful of `CesiumInspectorViewModel` properties were removed or changed from variables to functions. [#4857](https://github.com/CesiumGS/cesium/pull/4857)
  - The `ShadowMap` constructor has been made private. [#4010](https://github.com/CesiumGS/cesium/issues/4010)
- Added `sampleTerrainMostDetailed` to sample the height of an array of positions using the best available terrain data at each point. This requires a `TerrainProvider` with the `availability` property.
- Transparent parts of billboards, labels, and points no longer overwrite parts of the scene behind them. [#4886](https://github.com/CesiumGS/cesium/pull/4886)
  - Added `blendOption` property to `BillboardCollection`, `LabelCollection`, and `PointPrimitiveCollection`. The default is `BlendOption.OPAQUE_AND_TRANSLUCENT`; however, if all billboards, labels, or points are either completely opaque or completely translucent, `blendOption` can be changed to `BlendOption.OPAQUE` or `BlendOption.TRANSLUCENT`, respectively, to increase performance by up to 2x.
- Added support for custom geocoder services and autocomplete, see the [Sandcastle example](http://cesiumjs.org/Cesium/Apps/Sandcastle/index.html?src=Custom%20Geocoder.html). Added `GeocoderService`, an interface for geocoders, and `BingMapsGeocoderService` and `CartographicGeocoderService` implementations. [#4723](https://github.com/CesiumGS/cesium/pull/4723)
- Added ability to draw an `ImageryLayer` with a splitter to allow layers to only display to the left or right of a splitter. See `ImageryLayer.splitDirection`, `Scene.imagerySplitPosition`, and the [Sandcastle example](http://cesiumjs.org/Cesium/Apps/Sandcastle/index.html?src=Imagery%20Layers%20Split.html&label=Showcases).
- Fixed bug where `GroundPrimitives` where rendering incorrectly or disappearing at different zoom levels. [#4161](https://github.com/CesiumGS/cesium/issues/4161), [#4326](https://github.com/CesiumGS/cesium/issues/4326)
- `TerrainProvider` now optionally exposes an `availability` property that can be used to query the terrain level that is available at a location or in a rectangle. Currently only `CesiumTerrainProvider` exposes this property.
- Added support for WMS version 1.3 by using CRS vice SRS query string parameter to request projection. SRS is still used for older versions.
- Fixed a bug that caused all models to use the same highlight color. [#4798](https://github.com/CesiumGS/cesium/pull/4798)
- Fixed sky atmosphere from causing incorrect picking and hanging drill picking. [#4783](https://github.com/CesiumGS/cesium/issues/4783) and [#4784](https://github.com/CesiumGS/cesium/issues/4784)
- Fixed KML loading when color is an empty string. [#4826](https://github.com/CesiumGS/cesium/pull/4826)
- Fixed a bug that could cause a "readyImagery is not actually ready" exception when quickly zooming past the maximum available imagery level of an imagery layer near the poles.
- Fixed a bug that affected dynamic graphics with time-dynamic modelMatrix. [#4907](https://github.com/CesiumGS/cesium/pull/4907)
- Fixed `Geocoder` autocomplete drop down visibility in Firefox. [#4916](https://github.com/CesiumGS/cesium/issues/4916)
- Added `Rectangle.fromRadians`.
- Updated the morph so the default view in Columbus View is now angled. [#3878](https://github.com/CesiumGS/cesium/issues/3878)
- Added 2D and Columbus View support for models using the RTC extension or whose vertices are in WGS84 coordinates. [#4922](https://github.com/CesiumGS/cesium/pull/4922)
- The attribute `perInstanceAttribute` of `DebugAppearance` has been made optional and defaults to `false`.
- Fixed a bug that would cause a crash when `debugShowFrustums` is enabled with OIT. [#4864](https://github.com/CesiumGS/cesium/pull/4864)
- Added the ability to run the unit tests with a [WebGL Stub](https://github.com/CesiumGS/cesium/tree/main/Documentation/Contributors/TestingGuide#run-with-webgl-stub), which makes all WebGL calls a noop and ignores test expectations that rely on reading back from WebGL. Use the web link from the main index.html or run with `npm run test-webgl-stub`.

### 1.29 - 2017-01-02

- Improved 3D Models
  - Added the ability to blend a `Model` with a color/translucency. Added `color`, `colorBlendMode`, and `colorBlendAmount` properties to `Model`, `ModelGraphics`, and CZML. Also added `ColorBlendMode` enum. [#4547](https://github.com/CesiumGS/cesium/pull/4547)
  - Added the ability to render a `Model` with a silhouette. Added `silhouetteColor` and `silhouetteSize` properties to `Model`, `ModelGraphics`, and CZML. [#4314](https://github.com/CesiumGS/cesium/pull/4314)
- Improved Labels
  - Added new `Label` properties `showBackground`, `backgroundColor`, and `backgroundPadding` to the primitive, Entity, and CZML layers.
  - Added support for newlines (`\n`) in Cesium `Label`s and CZML. [#2402]
  - Added new enum `VerticalOrigin.BASELINE`. Previously, `VerticalOrigin.BOTTOM` would sometimes align to the baseline depending on the contents of a label.
    (https://github.com/CesiumGS/cesium/issues/2402)
- Fixed translucency in Firefox 50. [#4762](https://github.com/CesiumGS/cesium/pull/4762)
- Fixed texture rotation for `RectangleGeometry`. [#2737](https://github.com/CesiumGS/cesium/issues/2737)
- Fixed issue where billboards on terrain had an incorrect offset. [#4598](https://github.com/CesiumGS/cesium/issues/4598)
- Fixed issue where `globe.getHeight` incorrectly returned `undefined`. [#3411](https://github.com/CesiumGS/cesium/issues/3411)
- Fixed a crash when using Entity path visualization with reference properties. [#4915](https://github.com/CesiumGS/cesium/issues/4915)
- Fixed a bug that caused `GroundPrimitive` to render incorrectly on systems without the `WEBGL_depth_texture` extension. [#4747](https://github.com/CesiumGS/cesium/pull/4747)
- Fixed default Mapbox token and added a watermark to notify users that they need to sign up for their own token.
- Fixed glTF models with skinning that used `bindShapeMatrix`. [#4722](https://github.com/CesiumGS/cesium/issues/4722)
- Fixed a bug that could cause a "readyImagery is not actually ready" exception with some configurations of imagery layers.
- Fixed `Rectangle.union` to correctly account for rectangles that cross the IDL. [#4732](https://github.com/CesiumGS/cesium/pull/4732)
- Fixed tooltips for gallery thumbnails in Sandcastle [#4702].(https://github.com/CesiumGS/cesium/pull/4702)
- DataSourceClock.getValue now preserves the provided `result` properties when its properties are `undefined`. [#4029](https://github.com/CesiumGS/cesium/issues/4029)
- Added `divideComponents` function to `Cartesian2`, `Cartesian3`, and `Cartesian4`. [#4750](https://github.com/CesiumGS/cesium/pull/4750)
- Added `WebGLConstants` enum. Previously, this was part of the private Renderer API. [#4731](https://github.com/CesiumGS/cesium/pull/4731)

### 1.28 - 2016-12-01

- Improved terrain/imagery load ordering, especially when the terrain is already fully loaded and a new imagery layer is loaded. This results in a 25% reduction in load times in many cases. [#4616](https://github.com/CesiumGS/cesium/pull/4616)
- Improved `Billboard`, `Label`, and `PointPrimitive` visual quality. [#4675](https://github.com/CesiumGS/cesium/pull/4675)
  - Corrected odd-width and odd-height billboard sizes from being incorrectly rounded up.
  - Changed depth testing from `LESS` to `LEQUAL`, allowing label glyphs of equal depths to overlap.
  - Label glyph positions have been adjusted and corrected.
  - `TextureAtlas.borderWidthInPixels` has always been applied to the upper and right edges of each internal texture, but is now also applied to the bottom and left edges of the entire TextureAtlas, guaranteeing borders on all sides regardless of position within the atlas.
- Fall back to packing floats into an unsigned byte texture when floating point textures are unsupported. [#4563](https://github.com/CesiumGS/cesium/issues/4563)
- Added support for saving html and css in GitHub Gists. [#4125](https://github.com/CesiumGS/cesium/issues/4125)
- Fixed `Cartographic.fromCartesian` when the cartesian is not on the ellipsoid surface. [#4611](https://github.com/CesiumGS/cesium/issues/4611)

### 1.27 - 2016-11-01

- Deprecated
  - Individual heading, pitch, and roll options to `Transforms.headingPitchRollToFixedFrame` and `Transforms.headingPitchRollQuaternion` have been deprecated and will be removed in 1.30. Pass the new `HeadingPitchRoll` object instead. [#4498](https://github.com/CesiumGS/cesium/pull/4498)
- Breaking changes
  - The `scene` parameter for creating `BillboardVisualizer`, `LabelVisualizer`, and `PointVisualizer` has been removed. Instead, pass an instance of `EntityCluster`. [#4514](https://github.com/CesiumGS/cesium/pull/4514)
- Fixed an issue where a billboard entity would not render after toggling the show property. [#4408](https://github.com/CesiumGS/cesium/issues/4408)
- Fixed a crash when zooming from touch input on viewer initialization. [#4177](https://github.com/CesiumGS/cesium/issues/4177)
- Fixed a crash when clustering is enabled, an entity has a label graphics defined, but the label isn't visible. [#4414](https://github.com/CesiumGS/cesium/issues/4414)
- Added the ability for KML files to load network links to other KML files within the same KMZ archive. [#4477](https://github.com/CesiumGS/cesium/issues/4477)
- `KmlDataSource` and `GeoJsonDataSource` were not honoring the `clampToGround` option for billboards and labels and was instead always clamping, reducing performance in cases when it was unneeded. [#4459](https://github.com/CesiumGS/cesium/pull/4459)
- Fixed `KmlDataSource` features to respect `timespan` and `timestamp` properties of its parents (e.g. Folders or NetworkLinks). [#4041](https://github.com/CesiumGS/cesium/issues/4041)
- Fixed a `KmlDataSource` bug where features had duplicate IDs and only one was drawn. [#3941](https://github.com/CesiumGS/cesium/issues/3941)
- `GeoJsonDataSource` now treats null crs values as a no-op instead of failing to load. [#4456](https://github.com/CesiumGS/cesium/pull/4456)
- `GeoJsonDataSource` now gracefully handles missing style icons instead of failing to load. [#4452](https://github.com/CesiumGS/cesium/pull/4452)
- Added `HeadingPitchRoll` [#4047](https://github.com/CesiumGS/cesium/pull/4047)
  - `HeadingPitchRoll.fromQuaternion` function for retrieving heading-pitch-roll angles from a quaternion.
  - `HeadingPitchRoll.fromDegrees` function that returns a new HeadingPitchRoll instance from angles given in degrees.
  - `HeadingPitchRoll.clone` function to duplicate HeadingPitchRoll instance.
  - `HeadingPitchRoll.equals` and `HeadingPitchRoll.equalsEpsilon` functions for comparing two instances.
  - Added `Matrix3.fromHeadingPitchRoll` Computes a 3x3 rotation matrix from the provided headingPitchRoll.
- Fixed primitive bounding sphere bug that would cause a crash when loading data sources. [#4431](https://github.com/CesiumGS/cesium/issues/4431)
- Fixed `BoundingSphere` computation for `Primitive` instances with a modelMatrix. [#4428](https://github.com/CesiumGS/cesium/issues/4428)
- Fixed a bug with rotated, textured rectangles. [#4430](https://github.com/CesiumGS/cesium/pull/4430)
- Added the ability to specify retina options, such as `@2x.png`, via the `MapboxImageryProvider` `format` option. [#4453](https://github.com/CesiumGS/cesium/pull/4453).
- Fixed a crash that could occur when specifying an imagery provider's `rectangle` option. [https://github.com/CesiumGS/cesium/issues/4377](https://github.com/CesiumGS/cesium/issues/4377)
- Fixed a crash that would occur when using dynamic `distanceDisplayCondition` properties. [#4403](https://github.com/CesiumGS/cesium/pull/4403)
- Fixed several bugs that lead to billboards and labels being improperly clamped to terrain. [#4396](https://github.com/CesiumGS/cesium/issues/4396), [#4062](https://github.com/CesiumGS/cesium/issues/4062)
- Fixed a bug affected models with multiple meshes without indices. [#4237](https://github.com/CesiumGS/cesium/issues/4237)
- Fixed a glTF transparency bug where `blendFuncSeparate` parameters were loaded in the wrong order. [#4435](https://github.com/CesiumGS/cesium/pull/4435)
- Fixed a bug where creating a custom geometry with attributes and indices that have values that are not a typed array would cause a crash. [#4419](https://github.com/CesiumGS/cesium/pull/4419)
- Fixed a bug when morphing from 2D to 3D. [#4388](https://github.com/CesiumGS/cesium/pull/4388)
- Fixed `RectangleGeometry` rotation when the rectangle is close to the international date line [#3874](https://github.com/CesiumGS/cesium/issues/3874)
- Added `clusterBillboards`, `clusterLabels`, and `cluserPoints` properties to `EntityCluster` to selectively cluster screen space entities.
- Prevent execution of default device/browser behavior when handling "pinch" touch event/gesture. [#4518](https://github.com/CesiumGS/cesium/pull/4518).
- Fixed a shadow aliasing issue where polygon offset was not being applied. [#4559](https://github.com/CesiumGS/cesium/pull/4559)
- Removed an unnecessary reprojection of Web Mercator imagery tiles to the Geographic projection on load. This should improve both visual quality and load performance slightly. [#4339](https://github.com/CesiumGS/cesium/pull/4339)
- Added `Transforms.northUpEastToFixedFrame` to compute a 4x4 local transformation matrix from a reference frame with a north-west-up axes.
- Improved `Geocoder` usability by selecting text on click [#4464](https://github.com/CesiumGS/cesium/pull/4464)
- Added `Rectangle.simpleIntersection` which is an optimized version of `Rectangle.intersection` for more constrained input. [#4339](https://github.com/CesiumGS/cesium/pull/4339)
- Fixed warning when using Webpack. [#4467](https://github.com/CesiumGS/cesium/pull/4467)

### 1.26 - 2016-10-03

- Deprecated
  - The `scene` parameter for creating `BillboardVisualizer`, `LabelVisualizer`, and `PointVisualizer` has been deprecated and will be removed in 1.28. Instead, pass an instance of `EntityCluster`.
- Breaking changes
  - Vertex texture fetch is now required to be supported to render polylines. Maximum vertex texture image units must be greater than zero.
  - Removed `castShadows` and `receiveShadows` properties from `Model`, `Primitive`, and `Globe`. Instead, use `shadows` with the `ShadowMode` enum, e.g. `model.shadows = ShadowMode.ENABLED`.
  - `Viewer.terrainShadows` now uses the `ShadowMode` enum instead of a Boolean, e.g. `viewer.terrainShadows = ShadowMode.RECEIVE_ONLY`.
- Added support for clustering `Billboard`, `Label` and `Point` entities. [#4240](https://github.com/CesiumGS/cesium/pull/4240)
- Added `DistanceDisplayCondition`s to all primitives to determine the range interval from the camera for when it will be visible.
- Removed the default gamma correction for Bing Maps aerial imagery, because it is no longer an improvement to current versions of the tiles. To restore the previous look, set the `defaultGamma` property of your `BingMapsImageryProvider` instance to 1.3.
- Fixed a bug that could lead to incorrect terrain heights when using `HeightmapTerrainData` with an encoding in which actual heights were equal to the minimum representable height.
- Fixed a bug in `AttributeCompression.compressTextureCoordinates` and `decompressTextureCoordinates` that could cause a small inaccuracy in the encoded texture coordinates.
- Fixed a bug where viewing a model with transparent geometry would cause a crash. [#4378](https://github.com/CesiumGS/cesium/issues/4378)
- Added `TrustedServer` collection that controls which servers should have `withCredential` set to `true` on XHR Requests.
- Fixed billboard rotation when sized in meters. [#3979](https://github.com/CesiumGS/cesium/issues/3979)
- Added `backgroundColor` and `borderWidth` properties to `writeTextToCanvas`.
- Fixed timeline touch events. [#4305](https://github.com/CesiumGS/cesium/pull/4305)
- Fixed a bug that was incorrectly clamping Latitudes in KML <GroundOverlay>(s) to the range -PI..PI. Now correctly clamps to -PI/2..PI/2.
- Added `CesiumMath.clampToLatitudeRange`. A convenience function to clamp a passed radian angle to valid Latitudes.
- Added `DebugCameraPrimitive` to visualize the view frustum of a camera.

### 1.25 - 2016-09-01

- Breaking changes
  - The number and order of arguments passed to `KmlDataSource` `unsupportedNodeEvent` listeners have changed to allow better handling of unsupported KML Features.
  - Changed billboards and labels that are clamped to terrain to have the `verticalOrigin` set to `CENTER` by default instead of `BOTTOM`.
- Deprecated
  - Deprecated `castShadows` and `receiveShadows` properties from `Model`, `Primitive`, and `Globe`. They will be removed in 1.26. Use `shadows` instead with the `ShadowMode` enum, e.g. `model.shadows = ShadowMode.ENABLED`.
  - `Viewer.terrainShadows` now uses the `ShadowMode` enum instead of a Boolean, e.g. `viewer.terrainShadows = ShadowMode.RECEIVE_ONLY`. Boolean support will be removed in 1.26.
- Updated the online [model converter](http://cesiumjs.org/convertmodel.html) to convert OBJ models to glTF with [obj2gltf](https://github.com/CesiumGS/OBJ2GLTF), as well as optimize existing glTF models with the [gltf-pipeline](https://github.com/CesiumGS/gltf-pipeline). Added an option to bake ambient occlusion onto the glTF model. Also added an option to compress geometry using the glTF [WEB3D_quantized_attributes](https://github.com/KhronosGroup/glTF/blob/master/extensions/Vendor/WEB3D_quantized_attributes/README.md) extension.
- Improve label quality for oblique and italic fonts. [#3782](https://github.com/CesiumGS/cesium/issues/3782)
- Added `shadows` property to the entity API for `Box`, `Corridor`, `Cylinder`, `Ellipse`, `Ellipsoid`, `Polygon`, `Polyline`, `PoylineVolume`, `Rectangle`, and `Wall`. [#4005](https://github.com/CesiumGS/cesium/pull/4005)
- Added `Camera.cancelFlight` to cancel the existing camera flight if it exists.
- Fix overlapping camera flights by always cancelling the previous flight when a new one is created.
- Camera flights now disable collision with the terrain until all of the terrain in the area has finished loading. This prevents the camera from being moved to be above lower resolution terrain when flying to a position close to higher resolution terrain. [#4075](https://github.com/CesiumGS/cesium/issues/4075)
- Fixed a crash that would occur if quickly toggling imagery visibility. [#4083](https://github.com/CesiumGS/cesium/issues/4083)
- Fixed an issue causing an error if KML has a clamped to ground LineString with color. [#4131](https://github.com/CesiumGS/cesium/issues/4131)
- Added logic to `KmlDataSource` defaulting KML Feature node to hidden unless all ancestors are visible. This better matches the KML specification.
- Fixed position of KML point features with an altitude mode of `relativeToGround` and `clampToGround`.
- Added `GeocoderViewModel.keepExpanded` which when set to true will always keep the Geocoder in its expanded state.
- Added support for `INT` and `UNSIGNED_INT` in `ComponentDatatype`.
- Added `ComponentDatatype.fromName` for getting a `ComponentDatatype` from its name.
- Fixed a crash caused by draping dynamic geometry over terrain. [#4255](https://github.com/CesiumGS/cesium/pull/4255)

### 1.24 - 2016-08-01

- Added support in CZML for expressing `BillboardGraphics.alignedAxis` as the velocity vector of an entity, using `velocityReference` syntax.
- Added `urlSchemeZeroPadding` property to `UrlTemplateImageryProvider` to allow the numeric parts of a URL, such as `{x}`, to be padded with zeros to make them a fixed width.
- Added leap second just prior to January 2017. [#4092](https://github.com/CesiumGS/cesium/issues/4092)
- Fixed an exception that would occur when switching to 2D view when shadows are enabled. [#4051](https://github.com/CesiumGS/cesium/issues/4051)
- Fixed an issue causing entities to disappear when updating multiple entities simultaneously. [#4096](https://github.com/CesiumGS/cesium/issues/4096)
- Normalizing the velocity vector produced by `VelocityVectorProperty` is now optional.
- Pack functions now return the result array [#4156](https://github.com/CesiumGS/cesium/pull/4156)
- Added optional `rangeMax` parameter to `Math.toSNorm` and `Math.fromSNorm`. [#4121](https://github.com/CesiumGS/cesium/pull/4121)
- Removed `MapQuest OpenStreetMap` from the list of demo base layers since direct tile access has been discontinued. See the [MapQuest Developer Blog](http://devblog.mapquest.com/2016/06/15/modernization-of-mapquest-results-in-changes-to-open-tile-access/) for details.
- Fixed PolylinePipeline.generateArc to accept an array of heights when there's only one position [#4155](https://github.com/CesiumGS/cesium/pull/4155)

### 1.23 - 2016-07-01

- Breaking changes
  - `GroundPrimitive.initializeTerrainHeights()` must be called and have the returned promise resolve before a `GroundPrimitive` can be added synchronously.
- Added terrain clamping to entities, KML, and GeoJSON
  - Added `heightReference` property to point, billboard and model entities.
  - Changed corridor, ellipse, polygon and rectangle entities to conform to terrain by using a `GroundPrimitive` if its material is a `ColorMaterialProperty` instance and it doesn't have a `height` or `extrudedHeight`. Entities with any other type of material are not clamped to terrain.
  - `KMLDataSource`
    - Point and Model features will always respect `altitudeMode`.
    - Added `clampToGround` property. When `true`, clamps `Polygon`, `LineString` and `LinearRing` features to the ground if their `altitudeMode` is `clampToGround`. For this case, lines use a corridor instead of a polyline.
  - `GeoJsonDataSource`
    - Points with a height will be drawn at that height; otherwise, they will be clamped to the ground.
    - Added `clampToGround` property. When `true`, clamps `Polygon` and `LineString` features to the ground. For this case, lines use a corridor instead of a polyline.
  - Added [Ground Clamping Sandcastle example](https://cesiumjs.org/Cesium/Apps/Sandcastle/index.html?src=Ground%20Clamping.html&label=Showcases).
- Improved performance and accuracy of polygon triangulation by using the [earcut](https://github.com/mapbox/earcut) library. Loading a GeoJSON with polygons for each country was 2x faster.
- Fix some large polygon triangulations. [#2788](https://github.com/CesiumGS/cesium/issues/2788)
- Added support for the glTF extension [WEB3D_quantized_attributes](https://github.com/KhronosGroup/glTF/blob/master/extensions/Vendor/WEB3D_quantized_attributes/README.md). [#3241](https://github.com/CesiumGS/cesium/issues/3241)
- Added CZML support for `Box`, `Corridor` and `Cylinder`. Added new CZML properties:
  - `Billboard`: `width`, `height`, `heightReference`, `scaleByDistance`, `translucencyByDistance`, `pixelOffsetScaleByDistance`, `imageSubRegion`
  - `Label`: `heightReference`, `translucencyByDistance`, `pixelOffsetScaleByDistance`
  - `Model`: `heightReference`, `maximumScale`
  - `Point`: `heightReference`, `scaleByDistance`, `translucencyByDistance`
  - `Ellipsoid`: `subdivisions`, `stackPartitions`, `slicePartitions`
- Added `rotatable2D` property to to `Scene`, `CesiumWidget` and `Viewer` to enable map rotation in 2D mode. [#3897](https://github.com/CesiumGS/cesium/issues/3897)
- `Camera.setView` and `Camera.flyTo` now use the `orientation.heading` parameter in 2D if the map is rotatable.
- Added `Camera.changed` event that will fire whenever the camera has changed more than `Camera.percentageChanged`. `percentageChanged` is in the range [0, 1].
- Zooming in toward a target point now keeps the target point at the same screen position. [#4016](https://github.com/CesiumGS/cesium/pull/4016)
- Improved `GroundPrimitive` performance.
- Some incorrect KML (specifically KML that reuses IDs) is now parsed correctly.
- Added `unsupportedNodeEvent` to `KmlDataSource` that is fired whenever an unsupported node is encountered.
- `Clock` now keeps its configuration settings self-consistent. Previously, this was done by `AnimationViewModel` and could become inconsistent in certain cases. [#4007](https://github.com/CesiumGS/cesium/pull/4007)
- Updated [Google Cardboard Sandcastle example](http://cesiumjs.org/Cesium/Apps/Sandcastle/index.html?src=Cardboard.html&label=Showcase).
- Added [hot air balloon](https://github.com/CesiumGS/cesium/tree/main/Apps/SampleData/models/CesiumBalloon) sample model.
- Fixed handling of sampled Rectangle coordinates in CZML. [#4033](https://github.com/CesiumGS/cesium/pull/4033)
- Fix "Cannot read property 'x' of undefined" error when calling SceneTransforms.wgs84ToWindowCoordinates in certain cases. [#4022](https://github.com/CesiumGS/cesium/pull/4022)
- Re-enabled mouse inputs after a specified number of milliseconds past the most recent touch event.
- Exposed a parametric ray-triangle intersection test to the API as `IntersectionTests.rayTriangleParametric`.
- Added `packArray` and `unpackArray` functions to `Cartesian2`, `Cartesian3`, and `Cartesian4`.

### 1.22.2 - 2016-06-14

- This is an npm only release to fix the improperly published 1.22.1. There were no code changes.

### 1.22.1 - 2016-06-13

- Fixed default Bing Key and added a watermark to notify users that they need to sign up for their own key.

### 1.22 - 2016-06-01

- Breaking changes
  - `KmlDataSource` now requires `options.camera` and `options.canvas`.
- Added shadows
  - See the Sandcastle demo: [Shadows](http://cesiumjs.org/Cesium/Apps/Sandcastle/index.html?src=Shadows.html&label=Showcases).
  - Added `Viewer.shadows` and `Viewer.terrainShadows`. Both are off by default.
  - Added `Viewer.shadowMap` and `Scene.shadowMap` for accessing the scene's shadow map.
  - Added `castShadows` and `receiveShadows` properties to `Model` and `Entity.model`, and options to the `Model` constructor and `Model.fromGltf`.
  - Added `castShadows` and `receiveShadows` properties to `Primitive`, and options to the `Primitive` constructor.
  - Added `castShadows` and `receiveShadows` properties to `Globe`.
- Added `heightReference` to models so they can be drawn on terrain.
- Added support for rendering models in 2D and Columbus view.
- Added option to enable sun position based atmosphere color when `Globe.enableLighting` is `true`. [3439](https://github.com/CesiumGS/cesium/issues/3439)
- Improved KML NetworkLink compatibility by supporting the `Url` tag. [#3895](https://github.com/CesiumGS/cesium/pull/3895).
- Added `VelocityVectorProperty` so billboard's aligned axis can follow the velocity vector. [#3908](https://github.com/CesiumGS/cesium/issues/3908)
- Improve memory management for entity billboard/label/point/path visualization.
- Added `terrainProviderChanged` event to `Scene` and `Globe`
- Added support for hue, saturation, and brightness color shifts in the atmosphere in `SkyAtmosphere`. See the new Sandcastle example: [Atmosphere Color](http://cesiumjs.org/Cesium/Apps/Sandcastle/index.html?src=Atmosphere%20Color.html&label=Showcases). [#3439](https://github.com/CesiumGS/cesium/issues/3439)
- Fixed exaggerated terrain tiles disappearing. [#3676](https://github.com/CesiumGS/cesium/issues/3676)
- Fixed a bug that could cause incorrect normals to be computed for exaggerated terrain, especially for low-detail tiles. [#3904](https://github.com/CesiumGS/cesium/pull/3904)
- Fixed a bug that was causing errors to be thrown when picking and terrain was enabled. [#3779](https://github.com/CesiumGS/cesium/issues/3779)
- Fixed a bug that was causing the atmosphere to disappear when only atmosphere is visible. [#3347](https://github.com/CesiumGS/cesium/issues/3347)
- Fixed infinite horizontal 2D scrolling in IE/Edge. [#3893](https://github.com/CesiumGS/cesium/issues/3893)
- Fixed a bug that would cause a crash is the camera was on the IDL in 2D. [#3951](https://github.com/CesiumGS/cesium/issues/3951)
- Fixed issue where a repeating model animation doesn't play when the clock is set to a time before the model was created. [#3932](https://github.com/CesiumGS/cesium/issues/3932)
- Fixed `Billboard.computeScreenSpacePosition` returning the wrong y coordinate. [#3920](https://github.com/CesiumGS/cesium/issues/3920)
- Fixed issue where labels were disappearing. [#3730](https://github.com/CesiumGS/cesium/issues/3730)
- Fixed issue where billboards on terrain didn't always update when the terrain provider was changed. [#3921](https://github.com/CesiumGS/cesium/issues/3921)
- Fixed issue where `Matrix4.fromCamera` was taking eye/target instead of position/direction. [#3927](https://github.com/CesiumGS/cesium/issues/3927)
- Added `Scene.nearToFarDistance2D` that determines the size of each frustum of the multifrustum in 2D.
- Added `Matrix4.computeView`.
- Added `CullingVolume.fromBoundingSphere`.
- Added `debugShowShadowVolume` to `GroundPrimitive`.
- Fix issue with disappearing tiles on Linux. [#3889](https://github.com/CesiumGS/cesium/issues/3889)

### 1.21 - 2016-05-02

- Breaking changes
  - Removed `ImageryMaterialProperty.alpha`. Use `ImageryMaterialProperty.color.alpha` instead.
  - Removed `OpenStreetMapImageryProvider`. Use `createOpenStreetMapImageryProvider` instead.
- Added ability to import and export Sandcastle example using GitHub Gists. [#3795](https://github.com/CesiumGS/cesium/pull/3795)
- Added `PolygonGraphics.closeTop`, `PolygonGraphics.closeBottom`, and `PolygonGeometry` options for creating an extruded polygon without a top or bottom. [#3879](https://github.com/CesiumGS/cesium/pull/3879)
- Added support for polyline arrow material to `CzmlDataSource` [#3860](https://github.com/CesiumGS/cesium/pull/3860)
- Fixed issue causing the sun not to render. [#3801](https://github.com/CesiumGS/cesium/pull/3801)
- Fixed issue where `Camera.flyTo` would not work with a rectangle in 2D. [#3688](https://github.com/CesiumGS/cesium/issues/3688)
- Fixed issue causing the fog to go dark and the atmosphere to flicker when the camera clips the globe. [#3178](https://github.com/CesiumGS/cesium/issues/3178)
- Fixed a bug that caused an exception and rendering to stop when using `ArcGisMapServerImageryProvider` to connect to a MapServer specifying the Web Mercator projection and a fullExtent bigger than the valid extent of the projection. [#3854](https://github.com/CesiumGS/cesium/pull/3854)
- Fixed issue causing an exception when switching scene modes with an active KML network link. [#3865](https://github.com/CesiumGS/cesium/issues/3865)

### 1.20 - 2016-04-01

- Breaking changes
  - Removed `TileMapServiceImageryProvider`. Use `createTileMapServiceImageryProvider` instead.
  - Removed `GroundPrimitive.geometryInstance`. Use `GroundPrimitive.geometryInstances` instead.
  - Removed `definedNotNull`. Use `defined` instead.
  - Removed ability to rotate the map in 2D due to the new infinite 2D scrolling feature.
- Deprecated
  - Deprecated `ImageryMaterialProperty.alpha`. It will be removed in 1.21. Use `ImageryMaterialProperty.color.alpha` instead.
- Added infinite horizontal scrolling in 2D.
- Added a code example to Sandcastle for the [new 1-meter Pennsylvania terrain service](http://cesiumjs.org/2016/03/15/New-Cesium-Terrain-Service-Covering-Pennsylvania/).
- Fixed loading for KML `NetworkLink` to not append a `?` if there isn't a query string.
- Fixed handling of non-standard KML `styleUrl` references within a `StyleMap`.
- Fixed issue in KML where StyleMaps from external documents fail to load.
- Added translucent and colored image support to KML ground overlays
- Fix bug when upsampling exaggerated terrain where the terrain heights were exaggerated at twice the value. [#3607](https://github.com/CesiumGS/cesium/issues/3607)
- All external urls are now https by default to make Cesium work better with non-server-based applications. [#3650](https://github.com/CesiumGS/cesium/issues/3650)
- `GeoJsonDataSource` now handles CRS `urn:ogc:def:crs:EPSG::4326`
- Fixed `TimeIntervalCollection.removeInterval` bug that resulted in too many intervals being removed.
- `GroundPrimitive` throws a `DeveloperError` when passed an unsupported geometry type instead of crashing.
- Fix issue with billboard collections that have at least one billboard with an aligned axis and at least one billboard without an aligned axis. [#3318](https://github.com/CesiumGS/cesium/issues/3318)
- Fix a race condition that would cause the terrain to continue loading and unloading or cause a crash when changing terrain providers. [#3690](https://github.com/CesiumGS/cesium/issues/3690)
- Fix issue where the `GroundPrimitive` volume was being clipped by the far plane. [#3706](https://github.com/CesiumGS/cesium/issues/3706)
- Fixed issue where `Camera.computeViewRectangle` was incorrect when crossing the international date line. [#3717](https://github.com/CesiumGS/cesium/issues/3717)
- Added `Rectangle` result parameter to `Camera.computeViewRectangle`.
- Fixed a reentrancy bug in `EntityCollection.collectionChanged`. [#3739](https://github.com/CesiumGS/cesium/pull/3739)
- Fixed a crash that would occur if you added and removed an `Entity` with a path without ever actually rendering it. [#3738](https://github.com/CesiumGS/cesium/pull/3738)
- Fixed issue causing parts of geometry and billboards/labels to be clipped. [#3748](https://github.com/CesiumGS/cesium/issues/3748)
- Fixed bug where transparent image materials were drawn black.
- Fixed `Color.fromCssColorString` from reusing the input `result` alpha value in some cases.

### 1.19 - 2016-03-01

- Breaking changes
  - `PolygonGeometry` now changes the input `Cartesian3` values of `options.positions` so that they are on the ellipsoid surface. This only affects polygons created synchronously with `options.perPositionHeight = false` when the positions have a non-zero height and the same positions are used for multiple entities. In this case, make a copy of the `Cartesian3` values used for the polygon positions.
- Deprecated
  - Deprecated `KmlDataSource` taking a proxy object. It will throw an exception in 1.21. It now should take a `options` object with required `camera` and `canvas` parameters.
  - Deprecated `definedNotNull`. It will be removed in 1.20. Use `defined` instead, which now checks for `null` as well as `undefined`.
- Improved KML support.
  - Added support for `NetworkLink` refresh modes `onInterval`, `onExpire` and `onStop`. Includes support for `viewboundScale`, `viewFormat`, `httpQuery`.
  - Added partial support for `NetworkLinkControl` including `minRefreshPeriod`, `cookie` and `expires`.
  - Added support for local `StyleMap`. The `highlight` style is still ignored.
  - Added support for `root://` URLs.
  - Added more warnings for unsupported features.
  - Improved style processing in IE.
- `Viewer.zoomTo` and `Viewer.flyTo` now accept an `ImageryLayer` instance as a valid parameter and will zoom to the extent of the imagery.
- Added `Camera.flyHome` function for resetting the camera to the home view.
- `Camera.flyTo` now honors max and min zoom settings in `ScreenSpaceCameraController`.
- Added `show` property to `CzmlDataSource`, `GeoJsonDataSource`, `KmlDataSource`, `CustomDataSource`, and `EntityCollection` for easily toggling display of entire data sources.
- Added `owner` property to `CompositeEntityCollection`.
- Added `DataSouceDisplay.ready` for determining whether or not static data associated with the Entity API has been rendered.
- Fix an issue when changing a billboard's position property multiple times per frame. [#3511](https://github.com/CesiumGS/cesium/pull/3511)
- Fixed texture coordinates for polygon with position heights.
- Fixed issue that kept `GroundPrimitive` with an `EllipseGeometry` from having a `rotation`.
- Fixed crash caused when drawing `CorridorGeometry` and `CorridorOutlineGeometry` synchronously.
- Added the ability to create empty geometries. Instead of throwing `DeveloperError`, `undefined` is returned.
- Fixed flying to `latitude, longitude, height` in the Geocoder.
- Fixed bug in `IntersectionTests.lineSegmentSphere` where the ray origin was not set.
- Added `length` to `Matrix2`, `Matrix3` and `Matrix4` so these can be used as array-like objects.
- Added `Color.add`, `Color.subtract`, `Color.multiply`, `Color.divide`, `Color.mod`, `Color.multiplyByScalar`, and `Color.divideByScalar` functions to perform arithmetic operations on colors.
- Added optional `result` parameter to `Color.fromRgba`, `Color.fromHsl` and `Color.fromCssColorString`.
- Fixed bug causing `navigator is not defined` reference error when Cesium is used with Node.js.
- Upgraded Knockout from version 3.2.0 to 3.4.0.
- Fixed hole that appeared in the top of in dynamic ellipsoids

### 1.18 - 2016-02-01

- Breaking changes
  - Removed support for `CESIUM_binary_glTF`. Use `KHR_binary_glTF` instead, which is the default for the online [COLLADA-to-glTF converter](http://cesiumjs.org/convertmodel.html).
- Deprecated
  - Deprecated `GroundPrimitive.geometryInstance`. It will be removed in 1.20. Use `GroundPrimitive.geometryInstances` instead.
  - Deprecated `TileMapServiceImageryProvider`. It will be removed in 1.20. Use `createTileMapServiceImageryProvider` instead.
- Reduced the amount of CPU memory used by terrain by ~25% in Chrome.
- Added a Sandcastle example to "star burst" overlapping billboards and labels.
- Added `VRButton` which is a simple, single-button widget that toggles VR mode. It is off by default. To enable the button, set the `vrButton` option to `Viewer` to `true`. Only Cardboard for mobile is supported. More VR devices will be supported when the WebVR API is more stable.
- Added `Scene.useWebVR` to switch the scene to use stereoscopic rendering.
- Cesium now honors `window.devicePixelRatio` on browsers that support the CSS `imageRendering` attribute. This greatly improves performance on mobile devices and high DPI displays by rendering at the browser-recommended resolution. This also reduces bandwidth usage and increases battery life in these cases. To enable the previous behavior, use the following code:
  ```javascript
  if (Cesium.FeatureDetection.supportsImageRenderingPixelated()) {
    viewer.resolutionScale = window.devicePixelRatio;
  }
  ```
- `GroundPrimitive` now supports batching geometry for better performance.
- Improved compatibility with glTF KHR_binary_glTF and KHR_materials_common extensions
- Added `ImageryLayer.getViewableRectangle` to make it easy to get the effective bounds of an imagery layer.
- Improved compatibility with glTF KHR_binary_glTF and KHR_materials_common extensions
- Fixed a picking issue that sometimes prevented objects being selected. [#3386](https://github.com/CesiumGS/cesium/issues/3386)
- Fixed cracking between tiles in 2D. [#3486](https://github.com/CesiumGS/cesium/pull/3486)
- Fixed creating bounding volumes for `GroundPrimitive`s whose containing rectangle has a width greater than pi.
- Fixed incorrect texture coordinates for polygons with large height.
- Fixed camera.flyTo not working when in 2D mode and only orientation changes
- Added `UrlTemplateImageryProvider.reinitialize` for changing imagery provider options without creating a new instance.
- `UrlTemplateImageryProvider` now accepts a promise to an `options` object in addition to taking the object directly.
- Fixed a bug that prevented WMS feature picking from working with THREDDS XML and msGMLOutput in Internet Explorer 11.
- Added `Scene.useDepthPicking` to enable or disable picking using the depth buffer. [#3390](https://github.com/CesiumGS/cesium/pull/3390)
- Added `BoundingSphere.fromEncodedCartesianVertices` to create bounding volumes from parallel arrays of the upper and lower bits of `EncodedCartesian3`s.
- Added helper functions: `getExtensionFromUri`, `getAbsoluteUri`, and `Math.logBase`.
- Added `Rectangle.union` and `Rectangle.expand`.
- TMS support now works with newer versions of gdal2tiles.py generated layers. `createTileMapServiceImageryProvider`. Tilesets generated with older gdal2tiles.py versions may need to have the `flipXY : true` option set to load correctly.

### 1.17 - 2016-01-04

- Breaking changes
  - Removed `Camera.viewRectangle`. Use `Camera.setView({destination: rectangle})` instead.
  - Removed `RectanglePrimitive`. Use `RectangleGeometry` or `Entity.rectangle` instead.
  - Removed `Polygon`. Use `PolygonGeometry` or `Entity.polygon` instead.
  - Removed `OrthographicFrustum.getPixelSize`. Use `OrthographicFrustum.getPixelDimensions` instead.
  - Removed `PerspectiveFrustum.getPixelSize`. Use `PerspectiveFrustum.getPixelDimensions` instead.
  - Removed `PerspectiveOffCenterFrustum.getPixelSize`. Use `PerspectiveOffCenterFrustum.getPixelDimensions` instead.
  - Removed `Scene\HeadingPitchRange`. Use `Core\HeadingPitchRange` instead.
  - Removed `jsonp`. Use `loadJsonp` instead.
  - Removed `HeightmapTessellator` from the public API. It is an implementation details.
  - Removed `TerrainMesh` from the public API. It is an implementation details.
- Reduced the amount of GPU and CPU memory used by terrain by using [compression](http://cesiumjs.org/2015/12/18/Terrain-Quantization/). The CPU memory was reduced by up to 40%.
- Added the ability to manipulate `Model` node transformations via CZML and the Entity API. See the new Sandcastle example: [CZML Model - Node Transformations](http://cesiumjs.org/Cesium/Apps/Sandcastle/index.html?src=CZML%20Model%20-%20Node%20Transformations.html&label=CZML). [#3316](https://github.com/CesiumGS/cesium/pull/3316)
- Added `Globe.tileLoadProgressEvent`, which is raised when the length of the tile load queue changes, enabling incremental loading indicators.
- Added support for msGMLOutput and Thredds server feature information formats to `GetFeatureInfoFormat` and `WebMapServiceImageryProvider`.
- Added dynamic `enableFeaturePicking` toggle to all ImageryProviders that support feature picking.
- Fixed disappearing terrain while fog is active. [#3335](https://github.com/CesiumGS/cesium/issues/3335)
- Fixed short segments in `CorridorGeometry` and `PolylineVolumeGeometry`. [#3293](https://github.com/CesiumGS/cesium/issues/3293)
- Fixed `CorridorGeometry` with nearly colinear points. [#3320](https://github.com/CesiumGS/cesium/issues/3320)
- Added missing points to `EllipseGeometry` and `EllipseOutlineGeometry`. [#3078](https://github.com/CesiumGS/cesium/issues/3078)
- `Rectangle.fromCartographicArray` now uses the smallest rectangle regardess of whether or not it crosses the international date line. [#3227](https://github.com/CesiumGS/cesium/issues/3227)
- Added `TranslationRotationScale` property, which represents an affine transformation defined by a translation, rotation, and scale.
- Added `Matrix4.fromTranslationRotationScale`.
- Added `NodeTransformationProperty`, which is a `Property` value that is defined by independent `translation`, `rotation`, and `scale` `Property` instances.
- Added `PropertyBag`, which is a `Property` whose value is a key-value mapping of property names to the computed value of other properties.
- Added `ModelGraphics.runAnimations` which is a boolean `Property` indicating if all model animations should be started after the model is loaded.
- Added `ModelGraphics.nodeTransformations` which is a `PropertyBag` of `TranslationRotationScale` properties to be applied to a loaded model.
- Added CZML support for new `runAnimations` and `nodeTransformations` properties on the `model` packet.

### 1.16 - 2015-12-01

- Deprecated
  - Deprecated `HeightmapTessellator`. It will be removed in 1.17.
  - Deprecated `TerrainMesh`. It will be removed in 1.17.
  - Deprecated `OpenStreetMapImageryProvider`. It will be removed in 1.18. Use `createOpenStreetMapImageryProvider` instead.
- Improved terrain performance by up to 35%. Added support for fog near the horizon, which improves performance by rendering less terrain tiles and reduces terrain tile requests. This is enabled by default. See `Scene.fog` for options. [#3154](https://github.com/CesiumGS/cesium/pull/3154)
- Added terrain exaggeration. Enabled on viewer creation with the exaggeration scalar as the `terrainExaggeration` option.
- Added support for incrementally loading textures after a Model is ready. This allows the Model to be visible as soon as possible while its textures are loaded in the background.
- `ImageMaterialProperty.image` now accepts an `HTMLVideoElement`. You can also assign a video element directly to an Entity `material` property.
- `Material` image uniforms now accept and `HTMLVideoElement` anywhere it could previously take a `Canvas` element.
- Added `VideoSynchronizer` helper object for keeping an `HTMLVideoElement` in sync with a scene's clock.
- Fixed an issue with loading skeletons for skinned glTF models. [#3224](https://github.com/CesiumGS/cesium/pull/3224)
- Fixed an issue with tile selection when below the surface of the ellipsoid. [#3170](https://github.com/CesiumGS/cesium/issues/3170)
- Added `Cartographic.fromCartesian` function.
- Added `createOpenStreetMapImageryProvider` function to replace the `OpenStreetMapImageryProvider` class. This function returns a constructed `UrlTemplateImageryProvider`.
- `GeoJsonDataSource.load` now takes an optional `describeProperty` function for generating feature description properties. [#3140](https://github.com/CesiumGS/cesium/pull/3140)
- Added `ImageryProvider.readyPromise` and `TerrainProvider.readyPromise` and implemented it in all terrain and imagery providers. This is a promise which resolves when `ready` becomes true and rejected if there is an error during initialization. [#3175](https://github.com/CesiumGS/cesium/pull/3175)
- Fixed an issue where the sun texture is not generated correctly on some mobile devices. [#3141](https://github.com/CesiumGS/cesium/issues/3141)
- Fixed a bug that caused setting `Entity.parent` to `undefined` to throw an exception. [#3169](https://github.com/CesiumGS/cesium/issues/3169)
- Fixed a bug which caused `Entity` polyline graphics to be incorrect when a scene's ellipsoid was not WGS84. [#3174](https://github.com/CesiumGS/cesium/pull/3174)
- Entities have a reference to their entity collection and to their owner (usually a data source, but can be a `CompositeEntityCollection`).
- Added `ImageMaterialProperty.alpha` and a `alpha` uniform to `Image` and `Material` types to control overall image opacity. It defaults to 1.0, fully opaque.
- Added `Camera.getPixelSize` function to get the size of a pixel in meters based on the current view.
- Added `Camera.distanceToBoundingSphere` function.
- Added `BoundingSphere.fromOrientedBoundingBox` function.
- Added utility function `getBaseUri`, which given a URI with or without query parameters, returns the base path of the URI.
- Added `Queue.peek` to return the item at the front of a Queue.
- Fixed `JulianDate.fromIso8601` so that it correctly parses the `YYYY-MM-DDThh:mmTZD` format.
- Added `Model.maximumScale` and `ModelGraphics.maximumScale` properties, giving an upper limit for minimumPixelSize.
- Fixed glTF implementation to read the version as a string as per the specification and to correctly handle backwards compatibility for axis-angle rotations in glTF 0.8 models.
- Fixed a bug in the deprecated `jsonp` that prevented it from returning a promise. Its replacement, `loadJsonp`, was unaffected.
- Fixed a bug where loadWithXhr would reject the returned promise with successful HTTP responses (2xx) that weren't 200.

### 1.15 - 2015-11-02

- Breaking changes
  - Deleted old `<subfolder>/package.json` and `*.profile.js` files, not used since Cesium moved away from a Dojo-based build years ago. This will allow future compatibility with newer systems like Browserify and Webpack.
- Deprecated
  - Deprecated `Camera.viewRectangle`. It will be removed in 1.17. Use `Camera.setView({destination: rectangle})` instead.
  - The following options to `Camera.setView` have been deprecated and will be removed in 1.17:
    - `position`. Use `destination` instead.
    - `positionCartographic`. Convert to a `Cartesian3` and use `destination` instead.
    - `heading`, `pitch` and `roll`. Use `orientation.heading/pitch/roll` instead.
  - Deprecated `CESIUM_binary_glTF` extension support for glTF models. [KHR_binary_glTF](https://github.com/KhronosGroup/glTF/tree/master/extensions/Khronos/KHR_binary_glTF) should be used instead. `CESIUM_binary_glTF` will be removed in 1.18. Reconvert models using the online [model converter](http://cesiumjs.org/convertmodel.html).
  - Deprecated `RectanglePrimitive`. It will be removed in 1.17. Use `RectangleGeometry` or `Entity.rectangle` instead.
  - Deprecated `EllipsoidPrimitive`. It will be removed in 1.17. Use `EllipsoidGeometry` or `Entity.ellipsoid` instead.
  - Made `EllipsoidPrimitive` private, use `EllipsoidGeometry` or `Entity.ellipsoid` instead.
  - Deprecated `BoxGeometry.minimumCorner` and `BoxGeometry.maximumCorner`. These will be removed in 1.17. Use `BoxGeometry.minimum` and `BoxGeometry.maximum` instead.
  - Deprecated `BoxOutlineGeometry.minimumCorner` and `BoxOutlineGeometry.maximumCorner`. These will be removed in 1.17. Use `BoxOutlineGeometry.minimum` and `BoxOutlineGeometry.maximum` instead.
  - Deprecated `OrthographicFrustum.getPixelSize`. It will be removed in 1.17. Use `OrthographicFrustum.getPixelDimensions` instead.
  - Deprecated `PerspectiveFrustum.getPixelSize`. It will be removed in 1.17. Use `PerspectiveFrustum.getPixelDimensions` instead.
  - Deprecated `PerspectiveOffCenterFrustum.getPixelSize`. It will be removed in 1.17. Use `PerspectiveOffCenterFrustum.getPixelDimensions` instead.
  - Deprecated `Scene\HeadingPitchRange`. It will be removed in 1.17. Use `Core\HeadingPitchRange` instead.
  - Deprecated `jsonp`. It will be removed in 1.17. Use `loadJsonp` instead.
- Added support for the [glTF 1.0](https://github.com/KhronosGroup/glTF/blob/master/specification/README.md) draft specification.
- Added support for the glTF extensions [KHR_binary_glTF](https://github.com/KhronosGroup/glTF/tree/master/extensions/Khronos/KHR_binary_glTF) and [KHR_materials_common](https://github.com/KhronosGroup/glTF/tree/KHR_materials_common/extensions/Khronos/KHR_materials_common).
- Decreased GPU memory usage in `BillboardCollection` and `LabelCollection` by using WebGL instancing.
- Added CZML examples to Sandcastle. See the new CZML tab.
- Changed `Camera.setView` to take the same parameter options as `Camera.flyTo`. `options.destination` takes a rectangle, `options.orientation` works with heading/pitch/roll or direction/up, and `options.endTransform` was added. [#3100](https://github.com/CesiumGS/cesium/pull/3100)
- Fixed token issue in `ArcGisMapServerImageryProvider`.
- `ImageryLayerFeatureInfo` now has an `imageryLayer` property, indicating the layer that contains the feature.
- Made `TileMapServiceImageryProvider` and `CesiumTerrainProvider` work properly when the provided base url contains query parameters and fragments.
- The WebGL setting of `failIfMajorPerformanceCaveat` now defaults to `false`, which is the WebGL default. This improves compatibility with out-of-date drivers and remote desktop sessions. Cesium will run slower in these cases instead of simply failing to load. [#3108](https://github.com/CesiumGS/cesium/pull/3108)
- Fixed the issue where the camera inertia takes too long to finish causing the camera move events to fire after it appears to. [#2839](https://github.com/CesiumGS/cesium/issues/2839)
- Make KML invalid coordinate processing match Google Earth behavior. [#3124](https://github.com/CesiumGS/cesium/pull/3124)
- Added `BoxOutlineGeometry.fromAxisAlignedBoundingBox` and `BoxGeometry.fromAxisAlignedBoundingBox` functions.
- Switched to [gulp](http://gulpjs.com/) for all build tasks. `Java` and `ant` are no longer required to develop Cesium. [#3106](https://github.com/CesiumGS/cesium/pull/3106)
- Updated `requirejs` from 2.1.9 to 2.1.20. [#3107](https://github.com/CesiumGS/cesium/pull/3107)
- Updated `almond` from 0.2.6 to 0.3.1. [#3107](https://github.com/CesiumGS/cesium/pull/3107)

### 1.14 - 2015-10-01

- Fixed issues causing the terrain and sky to disappear when the camera is near the surface. [#2415](https://github.com/CesiumGS/cesium/issues/2415) and [#2271](https://github.com/CesiumGS/cesium/issues/2271)
- Changed the `ScreenSpaceCameraController.minimumZoomDistance` default from `20.0` to `1.0`.
- Added `Billboard.sizeInMeters`. `true` sets the billboard size to be measured in meters; otherwise, the size of the billboard is measured in pixels. Also added support for billboard `sizeInMeters` to entities and CZML.
- Fixed a bug in `AssociativeArray` that would cause unbounded memory growth when adding and removing lots of items.
- Provided a workaround for Safari 9 where WebGL constants can't be accessed through `WebGLRenderingContext`. Now constants are hard-coded in `WebGLConstants`. [#2989](https://github.com/CesiumGS/cesium/issues/2989)
- Added a workaround for Chrome 45, where the first character in a label with a small font size would not appear. [#3011](https://github.com/CesiumGS/cesium/pull/3011)
- Added `subdomains` option to the `WebMapTileServiceImageryProvider` constructor.
- Added `subdomains` option to the `WebMapServiceImageryProvider` constructor.
- Fix zooming in 2D when tracking an object. The zoom was based on location rather than the tracked object. [#2991](https://github.com/CesiumGS/cesium/issues/2991)
- Added `options.credit` parameter to `MapboxImageryProvider`.
- Fixed an issue with drill picking at low frame rates that would cause a crash. [#3010](https://github.com/CesiumGS/cesium/pull/3010)
- Fixed a bug that prevented `setView` from working across all scene modes.
- Fixed a bug that caused `camera.positionWC` to occasionally return the incorrect value.
- Used all the template urls defined in the CesiumTerrain provider.[#3038](https://github.com/CesiumGS/cesium/pull/3038)

### 1.13 - 2015-09-01

- Breaking changes
  - Remove deprecated `AxisAlignedBoundingBox.intersect` and `BoundingSphere.intersect`. Use `BoundingSphere.intersectPlane` instead.
  - Remove deprecated `getFeatureInfoAsGeoJson` and `getFeatureInfoAsXml` constructor parameters from `WebMapServiceImageryProvider`.
- Added support for `GroundPrimitive` which works much like `Primitive` but drapes geometry over terrain. Valid geometries that can be draped on terrain are `CircleGeometry`, `CorridorGeometry`, `EllipseGeometry`, `PolygonGeometry`, and `RectangleGeometry`. Because of the cutting edge nature of this feature in WebGL, it requires the [EXT_frag_depth](https://www.khronos.org/registry/webgl/extensions/EXT_frag_depth/) extension, which is currently only supported in Chrome, Firefox, and Edge. Apple support is expected in iOS 9 and MacOS Safari 9. Android support varies by hardware and IE11 will most likely never support it. You can use [webglreport.com](http://webglreport.com) to verify support for your hardware. Finally, this feature is currently only supported in Primitives and not yet available via the Entity API. [#2865](https://github.com/CesiumGS/cesium/pull/2865)
- Added `Scene.groundPrimitives`, which is a primitive collection like `Scene.primitives`, but for `GroundPrimitive` instances. It allows custom z-ordering. [#2960](https://github.com/CesiumGS/cesium/pull/2960) For example:

        // draws the ellipse on top of the rectangle
        var ellipse = scene.groundPrimitives.add(new Cesium.GroundPrimitive({...}));
        var rectangle = scene.groundPrimitives.add(new Cesium.GroundPrimitive({...}));

        // move the rectangle to draw on top of the ellipse
        scene.groundPrimitives.raise(rectangle);

- Added `reverseZ` tag to `UrlTemplateImageryProvider`. [#2961](https://github.com/CesiumGS/cesium/pull/2961)
- Added `BoundingSphere.isOccluded` and `OrientedBoundingBox.isOccluded` to determine if the volumes are occluded by an `Occluder`.
- Added `distanceSquaredTo` and `computePlaneDistances` functions to `OrientedBoundingBox`.
- Fixed a GLSL precision issue that enables Cesium to support Mali-400MP GPUs and other mobile GPUs where GLSL shaders did not previously compile. [#2984](https://github.com/CesiumGS/cesium/pull/2984)
- Fixed an issue where extruded `PolygonGeometry` was always extruding to the ellipsoid surface instead of specified height. [#2923](https://github.com/CesiumGS/cesium/pull/2923)
- Fixed an issue where non-feature nodes prevented KML documents from loading. [#2945](https://github.com/CesiumGS/cesium/pull/2945)
- Fixed an issue where `JulianDate` would not parse certain dates properly. [#405](https://github.com/CesiumGS/cesium/issues/405)
- Removed [es5-shim](https://github.com/kriskowal/es5-shim), which is no longer being used. [#2933](https://github.com/CesiumGS/cesium/pull/2945)

### 1.12 - 2015-08-03

- Breaking changes
  - Remove deprecated `ObjectOrientedBoundingBox`. Use `OrientedBoundingBox` instead.
- Added `MapboxImageryProvider` to load imagery from [Mapbox](https://www.mapbox.com).
- Added `maximumHeight` option to `Viewer.flyTo`. [#2868](https://github.com/CesiumGS/cesium/issues/2868)
- Added picking support to `UrlTemplateImageryProvider`.
- Added ArcGIS token-based authentication support to `ArcGisMapServerImageryProvider`.
- Added proxy support to `ArcGisMapServerImageryProvider` for `pickFeatures` requests.
- The default `CTRL + Left Click Drag` mouse behavior is now duplicated for `CTRL + Right Click Drag` for better compatibility with Firefox on Mac OS [#2872](https://github.com/CesiumGS/cesium/pull/2913).
- Fixed incorrect texture coordinates for `WallGeometry` [#2872](https://github.com/CesiumGS/cesium/issues/2872)
- Fixed `WallGeometry` bug that caused walls covering a short distance not to render. [#2897](https://github.com/CesiumGS/cesium/issues/2897)
- Fixed `PolygonGeometry` clockwise winding order bug.
- Fixed extruded `RectangleGeometry` bug for small heights. [#2823](https://github.com/CesiumGS/cesium/issues/2823)
- Fixed `BillboardCollection` bounding sphere for billboards with a non-center vertical origin. [#2894](https://github.com/CesiumGS/cesium/issues/2894)
- Fixed a bug that caused `Camera.positionCartographic` to be incorrect. [#2838](https://github.com/CesiumGS/cesium/issues/2838)
- Fixed calling `Scene.pickPosition` after calling `Scene.drillPick`. [#2813](https://github.com/CesiumGS/cesium/issues/2813)
- The globe depth is now rendered during picking when `Scene.depthTestAgainstTerrain` is `true` so objects behind terrain are not picked.
- Fixed Cesium.js failing to parse in IE 8 and 9. While Cesium doesn't work in IE versions less than 11, this allows for more graceful error handling.

### 1.11 - 2015-07-01

- Breaking changes
  - Removed `Scene.fxaaOrderIndependentTranslucency`, which was deprecated in 1.10. Use `Scene.fxaa` which is now `true` by default.
  - Removed `Camera.clone`, which was deprecated in 1.10.
- Deprecated
  - The STK World Terrain url `cesiumjs.org/stk-terrain/world` has been deprecated, use `assets.agi.com/stk-terrain/world` instead. A redirect will be in place until 1.14.
  - Deprecated `AxisAlignedBoundingBox.intersect` and `BoundingSphere.intersect`. These will be removed in 1.13. Use `AxisAlignedBoundingBox.intersectPlane` and `BoundingSphere.intersectPlane` instead.
  - Deprecated `ObjectOrientedBoundingBox`. It will be removed in 1.12. Use `OrientedBoundingBox` instead.
- Improved camera flights. [#2825](https://github.com/CesiumGS/cesium/pull/2825)
- The camera now zooms to the point under the mouse cursor.
- Added a new camera mode for horizon views. When the camera is looking at the horizon and a point on terrain above the camera is picked, the camera moves in the plane containing the camera position, up and right vectors.
- Improved terrain and imagery performance and reduced tile loading by up to 50%, depending on the camera view, by using the new `OrientedBoundingBox` for view frustum culling. See [Terrain Culling with Oriented Bounding Boxes](http://cesiumjs.org/2015/06/24/Oriented-Bounding-Boxes/).
- Added `UrlTemplateImageryProvider`. This new imagery provider allows access to a wide variety of imagery sources, including OpenStreetMap, TMS, WMTS, WMS, WMS-C, and various custom schemes, by specifying a URL template to use to request imagery tiles.
- Fixed flash/streak rendering artifacts when picking. [#2790](https://github.com/CesiumGS/cesium/issues/2790), [#2811](https://github.com/CesiumGS/cesium/issues/2811)
- Fixed 2D and Columbus view lighting issue. [#2635](https://github.com/CesiumGS/cesium/issues/2635).
- Fixed issues with material caching which resulted in the inability to use an image-based material multiple times. [#2821](https://github.com/CesiumGS/cesium/issues/2821)
- Improved `Camera.viewRectangle` so that the specified rectangle is now better centered on the screen. [#2764](https://github.com/CesiumGS/cesium/issues/2764)
- Fixed a crash when `viewer.zoomTo` or `viewer.flyTo` were called immediately before or during a scene morph. [#2775](https://github.com/CesiumGS/cesium/issues/2775)
- Fixed an issue where `Camera` functions would throw an exception if used from within a `Scene.morphComplete` callback. [#2776](https://github.com/CesiumGS/cesium/issues/2776)
- Fixed camera flights that ended up at the wrong position in Columbus view. [#802](https://github.com/CesiumGS/cesium/issues/802)
- Fixed camera flights through the map in 2D. [#804](https://github.com/CesiumGS/cesium/issues/804)
- Fixed strange camera flights from opposite sides of the globe. [#1158](https://github.com/CesiumGS/cesium/issues/1158)
- Fixed camera flights that wouldn't fly to the home view after zooming out past it. [#1400](https://github.com/CesiumGS/cesium/issues/1400)
- Fixed flying to rectangles that cross the IDL in Columbus view and 2D. [#2093](https://github.com/CesiumGS/cesium/issues/2093)
- Fixed flights with a pitch of -90 degrees. [#2468](https://github.com/CesiumGS/cesium/issues/2468)
- `Model` can now load Binary glTF from a `Uint8Array`.
- Fixed a bug in `ImageryLayer` that could cause an exception and the render loop to stop when the base layer did not cover the entire globe.
- The performance statistics displayed when `scene.debugShowFramesPerSecond === true` can now be styled using the `cesium-performanceDisplay` CSS classes in `shared.css` [#2779](https://github.com/CesiumGS/cesium/issues/2779).
- Added `Plane.fromCartesian4`.
- Added `Plane.ORIGIN_XY_PLANE`/`ORIGIN_YZ_PLANE`/`ORIGIN_ZX_PLANE` constants for commonly-used planes.
- Added `Matrix2`/`Matrix3`/`Matrix4.ZERO` constants.
- Added `Matrix2`/`Matrix3.multiplyByScale` for multiplying against non-uniform scales.
- Added `projectPointToNearestOnPlane` and `projectPointsToNearestOnPlane` to `EllipsoidTangentPlane` to project 3D points to the nearest 2D point on an `EllipsoidTangentPlane`.
- Added `EllipsoidTangentPlane.plane` property to get the `Plane` for the tangent plane.
- Added `EllipsoidTangentPlane.xAxis`/`yAxis`/`zAxis` properties to get the local coordinate system of the tangent plane.
- Add `QuantizedMeshTerrainData` constructor argument `orientedBoundingBox`.
- Add `TerrainMesh.orientedBoundingBox` which holds the `OrientedBoundingBox` for the mesh for a single terrain tile.

### 1.10 - 2015-06-01

- Breaking changes
  - Existing bookmarks to documentation of static members have changed [#2757](https://github.com/CesiumGS/cesium/issues/2757).
  - Removed `InfoBoxViewModel.defaultSanitizer`, `InfoBoxViewModel.sanitizer`, and `Cesium.sanitize`, which was deprecated in 1.7.
  - Removed `InfoBoxViewModel.descriptionRawHtml`, which was deprecated in 1.7. Use `InfoBoxViewModel.description` instead.
  - Removed `GeoJsonDataSource.fromUrl`, which was deprecated in 1.7. Use `GeoJsonDataSource.load` instead. Unlike fromUrl, load can take either a url or parsed JSON object and returns a promise to a new instance, rather than a new instance.
  - Removed `GeoJsonDataSource.prototype.loadUrl`, which was deprecated in 1.7. Instead, pass a url as the first parameter to `GeoJsonDataSource.prototype.load`.
  - Removed `CzmlDataSource.prototype.loadUrl`, which was deprecated in 1.7. Instead, pass a url as the first parameter to `CzmlDataSource.prototype.load`.
  - Removed `CzmlDataSource.prototype.processUrl`, which was deprecated in 1.7. Instead, pass a url as the first parameter to `CzmlDataSource.prototype.process`.
  - Removed the `sourceUri` parameter to all `CzmlDataSource` load and process functions, which was deprecated in 1.7. Instead pass an `options` object with `sourceUri` property.
  - Removed `PolygonGraphics.positions` which was deprecated in 1.6. Instead, use `PolygonGraphics.hierarchy`.
  - Existing bookmarks to documentation of static members changed. [#2757](https://github.com/CesiumGS/cesium/issues/2757)
- Deprecated
  - `WebMapServiceImageryProvider` constructor parameters `options.getFeatureInfoAsGeoJson` and `options.getFeatureInfoAsXml` were deprecated and will be removed in Cesium 1.13. Use `options.getFeatureInfoFormats` instead.
  - Deprecated `Camera.clone`. It will be removed in 1.11.
  - Deprecated `Scene.fxaaOrderIndependentTranslucency`. It will be removed in 1.11. Use `Scene.fxaa` which is now `true` by default.
  - The Cesium sample models are now in the Binary glTF format (`.bgltf`). Cesium will also include the models as plain glTF (`.gltf`) until 1.13. Cesium support for `.gltf` will not be removed.
- Added `view` query parameter to the CesiumViewer app, which sets the initial camera position using longitude, latitude, height, heading, pitch and roll. For example: `http://cesiumjs.org/Cesium/Build/Apps/CesiumViewer/index.html/index.html?view=-75.0,40.0,300.0,9.0,-13.0,3.0`
- Added `Billboard.heightReference` and `Label.heightReference` to clamp billboards and labels to terrain.
- Added support for the [CESIUM_binary_glTF](https://github.com/KhronosGroup/glTF/blob/new-extensions/extensions/CESIUM_binary_glTF/README.md) extension for loading binary blobs of glTF to `Model`. See [Faster 3D Models with Binary glTF](http://cesiumjs.org/2015/06/01/Binary-glTF/).
- Added support for the [CESIUM_RTC](https://github.com/KhronosGroup/glTF/blob/new-extensions/extensions/CESIUM_RTC/README.md) glTF extension for high-precision rendering to `Model`.
- Added `PointPrimitive` and `PointPrimitiveCollection`, which are faster and use less memory than billboards with circles.
- Changed `Entity.point` to use the new `PointPrimitive` instead of billboards. This does not change the `Entity.point` API.
- Added `Scene.pickPosition` to reconstruct the WGS84 position from window coordinates.
- The default mouse controls now support panning and zooming on 3D models and other opaque geometry.
- Added `Camera.moveStart` and `Camera.moveEnd` events.
- Added `GeocoderViewModel.complete` event. Triggered after the camera flight is completed.
- `KmlDataSource` can now load a KML file that uses explicit XML namespacing, e.g. `kml:Document`.
- Setting `Entity.show` now properly toggles the display of all descendant entities, previously it only affected its direct children.
- Fixed a bug that sometimes caused `Entity` instances with `show` set to false to reappear when new `Entity` geometry is added. [#2686](https://github.com/CesiumGS/cesium/issues/2686)
- Added a `Rotation` object which, when passed to `SampledProperty`, always interpolates values towards the shortest angle. Also hooked up CZML to use `Rotation` for all time-dynamic rotations.
- Fixed a bug where moon rendered in front of foreground geometry. [#1964](https://github.com/CesiumGS/cesium/issue/1964)
- Fixed a bug where the sun was smeared when the skybox/stars was disabled. [#1829](https://github.com/CesiumGS/cesium/issue/1829)
- `TileProviderError` now optionally takes an `error` parameter with more details of the error or exception that occurred. `ImageryLayer` passes that information through when tiles fail to load. This allows tile provider error handling to take a different action when a tile returns a 404 versus a 500, for example.
- `ArcGisMapServerImageryProvider` now has a `maximumLevel` constructor parameter.
- `ArcGisMapServerImageryProvider` picking now works correctly when the `layers` parameter is specified. Previously, it would pick from all layers even if only displaying a subset.
- `WebMapServiceImageryProvider.pickFeatures` now works with WMS servers, such as Google Maps Engine, that can only return feature information in HTML format.
- `WebMapServiceImageryProvider` now accepts an array of `GetFeatureInfoFormat` instances that it will use to obtain information about the features at a given position on the globe. This enables an arbitrary `info_format` to be passed to the WMS server, and an arbitrary JavaScript function to be used to interpret the response.
- Fixed a crash caused by `ImageryLayer` attempting to generate mipmaps for textures that are not a power-of-two size.
- Fixed a bug where `ImageryLayerCollection.pickImageryLayerFeatures` would return incorrect results when picking from a terrain tile that was partially covered by correct-level imagery and partially covered by imagery from an ancestor level.
- Fixed incorrect counting of `debug.tilesWaitingForChildren` in `QuadtreePrimitive`.
- Added `throttleRequestsByServer.maximumRequestsPerServer` property.
- Changed `createGeometry` to load individual-geometry workers using a CommonJS-style `require` when run in a CommonJS-like environment.
- Added `buildModuleUrl.setBaseUrl` function to allow the Cesium base URL to be set without the use of the global CESIUM_BASE_URL variable.
- Changed `ThirdParty/zip` to defer its call to `buildModuleUrl` until it is needed, rather than executing during module loading.
- Added optional drilling limit to `Scene.drillPick`.
- Added optional `ellipsoid` parameter to construction options of imagery and terrain providers that were lacking it. Note that terrain bounding spheres are precomputed on the server, so any supplied terrain ellipsoid must match the one used by the server.
- Added debug option to `Scene` to show the depth buffer information for a specified view frustum slice and exposed capability in `CesiumInspector` widget.
- Added new leap second for 30 June 2015 at UTC 23:59:60.
- Upgraded Autolinker from version 0.15.2 to 0.17.1.

### 1.9 - 2015-05-01

- Breaking changes
  - Removed `ColorMaterialProperty.fromColor`, previously deprecated in 1.6. Pass a `Color` directly to the `ColorMaterialProperty` constructor instead.
  - Removed `CompositeEntityCollection.entities` and `EntityCollection.entities`, both previously deprecated in 1.6. Use `CompositeEntityCollection.values` and `EntityCollection.values` instead.
  - Removed `DataSourceDisplay.getScene` and `DataSourceDisplay.getDataSources`, both previously deprecated in 1.6. Use `DataSourceDisplay.scene` and `DataSourceDisplay.dataSources` instead.
  - `Entity` no longer takes a string id as its constructor argument. Pass an options object with `id` property instead. This was previously deprecated in 1.6.
  - Removed `Model.readyToRender`, previously deprecated in 1.6. Use `Model.readyPromise` instead.
- Entity `material` properties and `Material` uniform values can now take a `canvas` element in addition to an image or url. [#2667](https://github.com/CesiumGS/cesium/pull/2667)
- Fixed a bug which caused `Entity.viewFrom` to be ignored when flying to, zooming to, or tracking an Entity. [#2628](https://github.com/CesiumGS/cesium/issues/2628)
- Fixed a bug that caused `Corridor` and `PolylineVolume` geometry to be incorrect for sharp corners [#2626](https://github.com/CesiumGS/cesium/pull/2626)
- Fixed crash when modifying a translucent entity geometry outline. [#2630](https://github.com/CesiumGS/cesium/pull/2630)
- Fixed crash when loading KML GroundOverlays that spanned 360 degrees. [#2639](https://github.com/CesiumGS/cesium/pull/2639)
- Fixed `Geocoder` styling issue in Safari. [#2658](https://github.com/CesiumGS/cesium/pull/2658).
- Fixed a crash that would occur when the `Viewer` or `CesiumWidget` was resized to 0 while the camera was in motion. [#2662](https://github.com/CesiumGS/cesium/issues/2662)
- Fixed a bug that prevented the `InfoBox` title from updating if the name of `viewer.selectedEntity` changed. [#2644](https://github.com/CesiumGS/cesium/pull/2644)
- Added an optional `result` parameter to `computeScreenSpacePosition` on both `Billboard` and `Label`.
- Added number of cached shaders to the `CesiumInspector` debugging widget.
- An exception is now thrown if `Primitive.modelMatrix` is not the identity matrix when in in 2D or Columbus View.

### 1.8 - 2015-04-01

- Breaking changes
  - Removed the `eye`, `target`, and `up` parameters to `Camera.lookAt` which were deprecated in Cesium 1.6. Use the `target` and `offset`.
  - Removed `Camera.setTransform`, which was deprecated in Cesium 1.6. Use `Camera.lookAtTransform`.
  - Removed `Camera.transform`, which was deprecated in Cesium 1.6. Use `Camera.lookAtTransform`.
  - Removed the `direction` and `up` options to `Camera.flyTo`, which were deprecated in Cesium 1.6. Use the `orientation` option.
  - Removed `Camera.flyToRectangle`, which was deprecated in Cesium 1.6. Use `Camera.flyTo`.
- Deprecated
  - Deprecated the `smallterrain` tileset. It will be removed in 1.11. Use the [STK World Terrain](http://cesiumjs.org/data-and-assets/terrain/stk-world-terrain.html) tileset.
- Added `Entity.show`, a boolean for hiding or showing an entity and its children.
- Added `Entity.isShowing`, a read-only property that indicates if an entity is currently being drawn.
- Added support for the KML `visibility` element.
- Added `PolylineArrowMaterialProperty` to allow entities materials to use polyline arrows.
- Added `VelocityOrientationProperty` to easily orient Entity graphics (such as a model) along the direction it is moving.
- Added a new Sandcastle demo, [Interpolation](http://cesiumjs.org/Cesium/Apps/Sandcastle/index.html?src=Interpolation.html&label=Showcases), which illustrates time-dynamic position interpolation options and uses the new `VelocityOrientationProperty` to orient an aircraft in flight.
- Improved `viewer.zoomTo` and `viewer.flyTo` so they are now "best effort" and work even if some entities being zoomed to are not currently in the scene.
- Fixed `PointerEvent` detection so that it works with older implementations of the specification. This also fixes lack of mouse handling when detection failed, such as when using Cesium in the Windows `WebBrowser` control.
- Fixed an issue with transparency. [#2572](https://github.com/CesiumGS/cesium/issues/2572)
- Fixed improper handling of null values when loading `GeoJSON` data.
- Added support for automatic raster feature picking from `ArcGisMapServerImagerProvider`.
- Added the ability to specify the desired tiling scheme, rectangle, and width and height of tiles to the `ArcGisMapServerImagerProvider` constructor.
- Added the ability to access dynamic ArcGIS MapServer layers by specifying the `layers` parameter to the `ArcGisMapServerImagerProvider` constructor.
- Fixed a bug that could cause incorrect rendering of an `ArcGisMapServerImageProvider` with a "singleFusedMapCache" in the geographic projection (EPSG:4326).
- Added new construction options to `CesiumWidget` and `Viewer`, for `skyBox`, `skyAtmosphere`, and `globe`.
- Fixed a bug that prevented Cesium from working in browser configurations that explicitly disabled localStorage, such as Safari's private browsing mode.
- Cesium is now tested using Jasmine 2.2.0.

### 1.7.1 - 2015-03-06

- Fixed a crash in `InfoBox` that would occur when attempting to display plain text.
- Fixed a crash when loading KML features that have no description and an empty `ExtendedData` node.
- Fixed a bug `in Color.fromCssColorString` where undefined would be returned for the CSS color `transparent`.
- Added `Color.TRANSPARENT`.
- Added support for KML `TimeStamp` nodes.
- Improved KML compatibility to work with non-specification compliant KML files that still happen to load in Google Earth.
- All data sources now print errors to the console in addition to raising the `errorEvent` and rejecting their load promise.

### 1.7 - 2015-03-02

- Breaking changes
  - Removed `viewerEntityMixin`, which was deprecated in Cesium 1.5. Its functionality is now directly part of the `Viewer` widget.
  - Removed `Camera.tilt`, which was deprecated in Cesium 1.6. Use `Camera.pitch`.
  - Removed `Camera.heading` and `Camera.tilt`. They were deprecated in Cesium 1.6. Use `Camera.setView`.
  - Removed `Camera.setPositionCartographic`, which was was deprecated in Cesium 1.6. Use `Camera.setView`.
- Deprecated
  - Deprecated `InfoBoxViewModel.defaultSanitizer`, `InfoBoxViewModel.sanitizer`, and `Cesium.sanitize`. They will be removed in 1.10.
  - Deprecated `InfoBoxViewModel.descriptionRawHtml`, it will be removed in 1.10. Use `InfoBoxViewModel.description` instead.
  - Deprecated `GeoJsonDataSource.fromUrl`, it will be removed in 1.10. Use `GeoJsonDataSource.load` instead. Unlike fromUrl, load can take either a url or parsed JSON object and returns a promise to a new instance, rather than a new instance.
  - Deprecated `GeoJsonDataSource.prototype.loadUrl`, it will be removed in 1.10. Instead, pass a url as the first parameter to `GeoJsonDataSource.prototype.load`.
  - Deprecated `CzmlDataSource.prototype.loadUrl`, it will be removed in 1.10. Instead, pass a url as the first parameter to `CzmlDataSource.prototype.load`.
  - Deprecated `CzmlDataSource.prototype.processUrl`, it will be removed in 1.10. Instead, pass a url as the first parameter to `CzmlDataSource.prototype.process`.
  - Deprecated the `sourceUri` parameter to all `CzmlDataSource` load and process functions. Support will be removed in 1.10. Instead pass an `options` object with `sourceUri` property.
- Added initial support for [KML 2.2](https://developers.google.com/kml/) via `KmlDataSource`. Check out the new [Sandcastle Demo](http://cesiumjs.org/Cesium/Apps/Sandcastle/index.html?src=KML.html) and the [reference documentation](http://cesiumjs.org/Cesium/Build/Documentation/KmlDataSource.html) for more details.
- `InfoBox` sanitization now relies on [iframe sandboxing](http://www.html5rocks.com/en/tutorials/security/sandboxed-iframes/). This allows for much more content to be displayed in the InfoBox (and still be secure).
- Added `InfoBox.frame` which is the instance of the iframe that is used to host description content. Sanitization can be controlled via the frame's `sandbox` attribute. See the above link for additional information.
- Worked around a bug in Safari that caused most of Cesium to be broken. Cesium should now work much better on Safari for both desktop and mobile.
- Fixed incorrect ellipse texture coordinates. [#2363](https://github.com/CesiumGS/cesium/issues/2363) and [#2465](https://github.com/CesiumGS/cesium/issues/2465)
- Fixed a bug that would cause incorrect geometry for long Corridors and Polyline Volumes. [#2513](https://github.com/CesiumGS/cesium/issues/2513)
- Fixed a bug in imagery loading that could cause some or all of the globe to be missing when using an imagery layer that does not cover the entire globe.
- Fixed a bug that caused `ElipseOutlineGeometry` and `CircleOutlineGeometry` to be extruded to the ground when they should have instead been drawn at height. [#2499](https://github.com/CesiumGS/cesium/issues/2499).
- Fixed a bug that prevented per-vertex colors from working with `PolylineGeometry` and `SimplePolylineGeometry` when used asynchronously. [#2516](https://github.com/CesiumGS/cesium/issues/2516)
- Fixed a bug that would caused duplicate graphics if non-time-dynamic `Entity` objects were modified in quick succession. [#2514](https://github.com/CesiumGS/cesium/issues/2514).
- Fixed a bug where `camera.flyToBoundingSphere` would ignore range if the bounding sphere radius was 0. [#2519](https://github.com/CesiumGS/cesium/issues/2519)
- Fixed some styling issues with `InfoBox` and `BaseLayerPicker` caused by using Bootstrap with Cesium. [#2487](https://github.com/CesiumGS/cesium/issues/2479)
- Added support for rendering a water effect on Quantized-Mesh terrain tiles.
- Added `pack` and `unpack` functions to `Matrix2` and `Matrix3`.
- Added camera-terrain collision detection/response when the camera reference frame is set.
- Added `ScreenSpaceCameraController.enableCollisionDetection` to enable/disable camera collision detection with terrain.
- Added `CzmlDataSource.load` and `GeoJsonDataSource.load` to make it easy to create and load data in a single line.
- Added the ability to pass a `Promise` to a `DataSource` to `DataSourceCollection.add`. The `DataSource` will not actually be added until the promise resolves.
- Added the ability to pass a `Promise` to a target to `viewer.zoomTo` and `viewer.flyTo`.
- All `CzmlDataSource` and `GeoJsonDataSource` loading functions now return `Promise` instances that resolve to the instances after data is loaded.
- Error handling in all `CzmlDataSource` and `GeoJsonDataSource` loading functions is now more consistent. Rather than a mix of exceptions and `Promise` rejections, all errors are raised via `Promise` rejections.
- In addition to addresses, the `Geocoder` widget now allows input of longitude, latitude, and an optional height in degrees and meters. Example: `-75.596, 40.038, 1000` or `-75.596 40.038`.

### 1.6 - 2015-02-02

- Breaking changes
  - `Rectangle.intersectWith` was deprecated in Cesium 1.5. Use `Rectangle.intersection`, which is the same but returns `undefined` when two rectangles do not intersect.
  - `Rectangle.isEmpty` was deprecated in Cesium 1.5.
  - The `sourceUri` parameter to `GeoJsonDatasource.load` was deprecated in Cesium 1.4 and has been removed. Use options.sourceUri instead.
  - `PolygonGraphics.positions` created by `GeoJSONDataSource` now evaluate to a `PolygonHierarchy` object instead of an array of positions.
- Deprecated
  - `Camera.tilt` was deprecated in Cesium 1.6. It will be removed in Cesium 1.7. Use `Camera.pitch`.
  - `Camera.heading` and `Camera.tilt` were deprecated in Cesium 1.6. They will become read-only in Cesium 1.7. Use `Camera.setView`.
  - `Camera.setPositionCartographic` was deprecated in Cesium 1.6. It will be removed in Cesium 1.7. Use `Camera.setView`.
  - The `direction` and `up` options to `Camera.flyTo` have been deprecated in Cesium 1.6. They will be removed in Cesium 1.8. Use the `orientation` option.
  - `Camera.flyToRectangle` has been deprecated in Cesium 1.6. They will be removed in Cesium 1.8. Use `Camera.flyTo`.
  - `Camera.setTransform` was deprecated in Cesium 1.6. It will be removed in Cesium 1.8. Use `Camera.lookAtTransform`.
  - `Camera.transform` was deprecated in Cesium 1.6. It will be removed in Cesium 1.8. Use `Camera.lookAtTransform`.
  - The `eye`, `target`, and `up` parameters to `Camera.lookAt` were deprecated in Cesium 1.6. It will be removed in Cesium 1.8. Use the `target` and `offset`.
  - `PolygonGraphics.positions` was deprecated and replaced with `PolygonGraphics.hierarchy`, whose value is a `PolygonHierarchy` instead of an array of positions. `PolygonGraphics.positions` will be removed in Cesium 1.8.
  - The `Model.readyToRender` event was deprecated and will be removed in Cesium 1.9. Use the new `Model.readyPromise` instead.
  - `ColorMaterialProperty.fromColor(color)` has been deprecated and will be removed in Cesium 1.9. The constructor can now take a Color directly, for example `new ColorMaterialProperty(color)`.
  - `DataSourceDisplay` methods `getScene` and `getDataSources` have been deprecated and replaced with `scene` and `dataSources` properties. They will be removed in Cesium 1.9.
  - The `Entity` constructor taking a single string value for the id has been deprecated. The constructor now takes an options object which allows you to provide any and all `Entity` related properties at construction time. Support for the deprecated behavior will be removed in Cesium 1.9.
  - The `EntityCollection.entities` and `CompositeEntityCollect.entities` properties have both been renamed to `values`. Support for the deprecated behavior will be removed in Cesium 1.9.
- Fixed an issue which caused order independent translucency to be broken on many video cards. Disabling order independent translucency should no longer be necessary.
- `GeoJsonDataSource` now supports polygons with holes.
- Many Sandcastle examples have been rewritten to make use of the newly improved Entity API.
- Instead of throwing an exception when there are not enough unique positions to define a geometry, creating a `Primitive` will succeed, but not render. [#2375](https://github.com/CesiumGS/cesium/issues/2375)
- Improved performance of asynchronous geometry creation (as much as 20% faster in some use cases). [#2342](https://github.com/CesiumGS/cesium/issues/2342)
- Fixed picking in 2D. [#2447](https://github.com/CesiumGS/cesium/issues/2447)
- Added `viewer.entities` which allows you to easily create and manage `Entity` instances without a corresponding `DataSource`. This is just a shortcut to `viewer.dataSourceDisplay.defaultDataSource.entities`
- Added `viewer.zoomTo` and `viewer.flyTo` which takes an entity, array of entities, `EntityCollection`, or `DataSource` as a parameter and zooms or flies to the corresponding visualization.
- Setting `viewer.trackedEntity` to `undefined` will now restore the camera controls to their default states.
- When you track an entity by clicking on the track button in the `InfoBox`, you can now stop tracking by clicking the button a second time.
- Added `Quaternion.fromHeadingPitchRoll` to create a rotation from heading, pitch, and roll angles.
- Added `Transforms.headingPitchRollToFixedFrame` to create a local frame from a position and heading/pitch/roll angles.
- Added `Transforms.headingPitchRollQuaternion` which is the quaternion rotation from `Transforms.headingPitchRollToFixedFrame`.
- Added `Color.fromAlpha` and `Color.withAlpha` to make it easy to create translucent colors from constants, i.e. `var translucentRed = Color.RED.withAlpha(0.95)`.
- Added `PolylineVolumeGraphics` and `Entity.polylineVolume`
- Added `Camera.lookAtTransform` which sets the camera position and orientation given a transformation matrix defining a reference frame and either a cartesian offset or heading/pitch/range from the center of that frame.
- Added `Camera.setView` (which use heading, pitch, and roll) and `Camera.roll`.
- Added an orientation option to `Camera.flyTo` that can be either direction and up unit vectors or heading, pitch and roll angles.
- Added `BillboardGraphics.imageSubRegion`, to enable custom texture atlas use for `Entity` instances.
- Added `CheckerboardMaterialProperty` to enable use of the checkerboard material with the entity API.
- Added `PolygonHierarchy` to make defining polygons with holes clearer.
- Added `PolygonGraphics.hierarchy` for supporting polygons with holes via data sources.
- Added `BoundingSphere.fromBoundingSpheres`, which creates a `BoundingSphere` that encloses the specified array of BoundingSpheres.
- Added `Model.readyPromise` and `Primitive.readyPromise` which are promises that resolve when the primitives are ready.
- `ConstantProperty` can now hold any value; previously it was limited to values that implemented `equals` and `clones` functions, as well as a few special cases.
- Fixed a bug in `EllipsoidGeodesic` that caused it to modify the `height` of the positions passed to the constructor or to to `setEndPoints`.
- `WebMapTileServiceImageryProvider` now supports RESTful requests (by accepting a tile-URL template).
- Fixed a bug that caused `Camera.roll` to be around 180 degrees, indicating the camera was upside-down, when in the Southern hemisphere.
- The object returned by `Primitive.getGeometryInstanceAttributes` now contains the instance's bounding sphere and repeated calls will always now return the same object instance.
- Fixed a bug that caused dynamic geometry outlines widths to not work on implementations that support them.
- The `SelectionIndicator` widget now works for all entity visualization and uses the center of visualization instead of entity.position. This produces more accurate results, especially for shapes, volumes, and models.
- Added `CustomDataSource` which makes it easy to create and manage a group of entities without having to manually implement the DataSource interface in a new class.
- Added `DataSourceDisplay.defaultDataSource` which is an instance of `CustomDataSource` and allows you to easily add custom entities to the display.
- Added `Camera.viewBoundingSphere` and `Camera.flyToBoundingSphere`, which as the names imply, sets or flies to a view that encloses the provided `BoundingSphere`
- For constant `Property` values, there is no longer a need to create an instance of `ConstantProperty` or `ConstantPositionProperty`, you can now assign a value directly to the corresponding property. The same is true for material images and colors.
- All Entity and related classes can now be assigned using anonymous objects as well as be passed template objects. The correct underlying instance is created for you automatically. For a more detailed overview of changes to the Entity API, see [this forum thread](https://community.cesium.com/t/cesium-in-2015-entity-api/1863) for details.

### 1.5 - 2015-01-05

- Breaking changes
  - Removed `GeometryPipeline.wrapLongitude`, which was deprecated in 1.4. Use `GeometryPipeline.splitLongitude` instead.
  - Removed `GeometryPipeline.combine`, which was deprecated in 1.4. Use `GeometryPipeline.combineInstances` instead.
- Deprecated
  - `viewerEntityMixin` was deprecated. It will be removed in Cesium 1.6. Its functionality is now directly part of the `Viewer` widget.
  - `Rectangle.intersectWith` was deprecated. It will be removed in Cesium 1.6. Use `Rectangle.intersection`, which is the same but returns `undefined` when two rectangles do not intersect.
  - `Rectangle.isEmpty` was deprecated. It will be removed in Cesium 1.6.
- Improved GeoJSON, TopoJSON, and general polygon loading performance.
- Added caching to `Model` to save memory and improve loading speed when several models with the same url are created.
- Added `ModelNode.show` for per-node show/hide.
- Added the following properties to `Viewer` and `CesiumWidget`: `imageryLayers`, `terrainProvider`, and `camera`. This avoids the need to access `viewer.scene` in some cases.
- Dramatically improved the quality of font outlines.
- Added `BoxGraphics` and `Entity.box`.
- Added `CorridorGraphics` and `Entity.corridor`.
- Added `CylinderGraphics` and `Entity.cylinder`.
- Fixed imagery providers whose rectangle crosses the IDL. Added `Rectangle.computeWidth`, `Rectangle.computeHeight`, `Rectangle.width`, and `Rectangle.height`. [#2195](https://github.com/CesiumGS/cesium/issues/2195)
- `ConstantProperty` now accepts `HTMLElement` instances as valid values.
- `BillboardGraphics.image` and `ImageMaterialProperty.image` now accept `Property` instances that represent an `Image` or `Canvas` in addition to a url.
- Fixed a bug in `PolylineGeometry` that would cause gaps in the line. [#2136](https://github.com/CesiumGS/cesium/issues/2136)
- Fixed `upsampleQuantizedTerrainMesh` rounding errors that had occasionally led to missing terrain skirt geometry in upsampled tiles.
- Added `Math.mod` which computes `m % n` but also works when `m` is negative.

### 1.4 - 2014-12-01

- Breaking changes
  - Types implementing `TerrainProvider` are now required to implement the `getTileDataAvailable` function. Backwards compatibility for this was deprecated in Cesium 1.2.
- Deprecated
  - The `sourceUri` parameter to `GeoJsonDatasource.load` was deprecated and will be removed in Cesium 1.6 on February 3, 2015 ([#2257](https://github.com/CesiumGS/cesium/issues/2257)). Use `options.sourceUri` instead.
  - `GeometryPipeline.wrapLongitude` was deprecated. It will be removed in Cesium 1.5 on January 2, 2015. Use `GeometryPipeline.splitLongitude`. ([#2272](https://github.com/CesiumGS/cesium/issues/2272))
  - `GeometryPipeline.combine` was deprecated. It will be removed in Cesium 1.5. Use `GeometryPipeline.combineInstances`.
- Added support for touch events on Internet Explorer 11 using the [Pointer Events API](http://www.w3.org/TR/pointerevents/).
- Added geometry outline width support to the `DataSource` layer. This is exposed via the new `outlineWidth` property on `EllipseGraphics`, `EllipsoidGraphics`, `PolygonGraphics`, `RectangleGraphics`, and `WallGraphics`.
- Added `outlineWidth` support to CZML geometry packets.
- Added `stroke-width` support to the GeoJSON simple-style implementation.
- Added the ability to specify global GeoJSON default styling. See the [documentation](http://cesiumjs.org/Cesium/Build/Documentation/GeoJsonDataSource.html) for details.
- Added `CallbackProperty` to support lazy property evaluation as well as make custom properties easier to create.
- Added an options parameter to `GeoJsonDataSource.load`, `GeoJsonDataSource.loadUrl`, and `GeoJsonDataSource.fromUrl` to allow for basic per-instance styling. [Sandcastle example](http://cesiumjs.org/Cesium/Apps/Sandcastle/index.html?src=GeoJSON%20and%20TopoJSON.html&label=Showcases).
- Improved GeoJSON loading performance.
- Improved point visualization performance for all DataSources.
- Improved the performance and memory usage of `EllipseGeometry`, `EllipseOutlineGeometry`, `CircleGeometry`, and `CircleOutlineGeometry`.
- Added `tileMatrixLabels` option to `WebMapTileServiceImageryProvider`.
- Fixed a bug in `PolylineGeometry` that would cause the geometry to be split across the IDL for 3D only scenes. [#1197](https://github.com/CesiumGS/cesium/issues/1197)
- Added `modelMatrix` and `cull` options to `Primitive` constructor.
- The `translation` parameter to `Matrix4.fromRotationTranslation` now defaults to `Cartesian3.ZERO`.
- Fixed `ModelNode.matrix` when a node is targeted for animation.
- `Camera.tilt` now clamps to [-pi / 2, pi / 2] instead of [0, pi / 2].
- Fixed an issue that could lead to poor performance on lower-end GPUs like the Intel HD 3000.
- Added `distanceSquared` to `Cartesian2`, `Cartesian3`, and `Cartesian4`.
- Added `Matrix4.multiplyByMatrix3`.
- Fixed a bug in `Model` where the WebGL shader optimizer in Linux was causing mesh loading to fail.

### 1.3 - 2014-11-03

- Worked around a shader compilation regression in Firefox 33 and 34 by falling back to a less precise shader on those browsers. [#2197](https://github.com/CesiumGS/cesium/issues/2197)
- Added support to the `CesiumTerrainProvider` for terrain tiles with more than 64K vertices, which is common for sub-meter terrain.
- Added `Primitive.compressVertices`. When true (default), geometry vertices are compressed to save GPU memory.
- Added `culture` option to `BingMapsImageryProvider` constructor.
- Reduced the amount of GPU memory used by billboards and labels.
- Fixed a bug that caused non-base imagery layers with a limited `rectangle` to be stretched to the edges of imagery tiles. [#416](https://github.com/CesiumGS/cesium/issues/416)
- Fixed rendering polylines with duplicate positions. [#898](https://github.com/CesiumGS/cesium/issues/898)
- Fixed a bug in `Globe.pick` that caused it to return incorrect results when using terrain data with vertex normals. The bug manifested itself as strange behavior when navigating around the surface with the mouse as well as incorrect results when using `Camera.viewRectangle`.
- Fixed a bug in `sampleTerrain` that could cause it to produce undefined heights when sampling for a position very near the edge of a tile.
- `ReferenceProperty` instances now retain their last value if the entity being referenced is removed from the target collection. The reference will be automatically reattached if the target is reintroduced.
- Upgraded topojson from 1.6.8 to 1.6.18.
- Upgraded Knockout from version 3.1.0 to 3.2.0.
- Upgraded CodeMirror, used by SandCastle, from 2.24 to 4.6.

### 1.2 - 2014-10-01

- Deprecated
  - Types implementing the `TerrainProvider` interface should now include the new `getTileDataAvailable` function. The function will be required starting in Cesium 1.4.
- Fixed model orientations to follow the same Z-up convention used throughout Cesium. There was also an orientation issue fixed in the [online model converter](http://cesiumjs.org/convertmodel.html). If you are having orientation issues after updating, try reconverting your models.
- Fixed a bug in `Model` where the wrong animations could be used when the model was created from glTF JSON instead of a url to a glTF file. [#2078](https://github.com/CesiumGS/cesium/issues/2078)
- Fixed a bug in `GeoJsonDataSource` which was causing polygons with height values to be drawn onto the surface.
- Fixed a bug that could cause a crash when quickly adding and removing imagery layers.
- Eliminated imagery artifacts at some zoom levels due to Mercator reprojection.
- Added support for the GeoJSON [simplestyle specification](https://github.com/mapbox/simplestyle-spec). ([Sandcastle example](http://cesiumjs.org/Cesium/Apps/Sandcastle/index.html?src=GeoJSON%20simplestyle.html))
- Added `GeoJsonDataSource.fromUrl` to make it easy to add a data source in less code.
- Added `PinBuilder` class for easy creation of map pins. ([Sandcastle example](http://cesiumjs.org/Cesium/Apps/Sandcastle/index.html?src=PinBuilder.html))
- Added `Color.brighten` and `Color.darken` to make it easy to brighten or darker a color instance.
- Added a constructor option to `Scene`, `CesiumWidget`, and `Viewer` to disable order independent translucency.
- Added support for WKID 102113 (equivalent to 102100) to `ArcGisMapServerImageryProvider`.
- Added `TerrainProvider.getTileDataAvailable` to improve tile loading performance when camera starts near globe.
- Added `Globe.showWaterEffect` to enable/disable the water effect for supported terrain providers.
- Added `Globe.baseColor` to set the color of the globe when no imagery is available.
- Changed default `GeoJSON` Point feature graphics to use `BillboardGraphics` with a blue map pin instead of color `PointGraphics`.
- Cesium now ships with a version of the [maki icon set](https://www.mapbox.com/maki/) for use with `PinBuilder` and GeoJSON simplestyle support.
- Cesium now ships with a default web.config file to simplify IIS deployment.

### 1.1 - 2014-09-02

- Added a new imagery provider, `WebMapTileServiceImageryProvider`, for accessing tiles on a WMTS 1.0.0 server.
- Added an optional `pickFeatures` function to the `ImageryProvider` interface. With supporting imagery providers, such as `WebMapServiceImageryProvider`, it can be used to determine the rasterized features under a particular location.
- Added `ImageryLayerCollection.pickImageryLayerFeatures`. It determines the rasterized imagery layer features intersected by a given pick ray by querying supporting layers using `ImageryProvider.pickFeatures`.
- Added `tileWidth`, `tileHeight`, `minimumLevel`, and `tilingScheme` parameters to the `WebMapServiceImageryProvider` constructor.
- Added `id` property to `Scene` which is a readonly unique identifier associated with each instance.
- Added `FeatureDetection.supportsWebWorkers`.
- Greatly improved the performance of time-varying polylines when using DataSources.
- `viewerEntityMixin` now automatically queries for imagery layer features on click and shows their properties in the `InfoBox` panel.
- Fixed a bug in terrain and imagery loading that could cause an inconsistent frame rate when moving around the globe, especially on a faster internet connection.
- Fixed a bug that caused `SceneTransforms.wgs84ToWindowCoordinates` to incorrectly return `undefined` when in 2D.
- Fixed a bug in `ImageryLayer` that caused layer images to be rendered twice for each terrain tile that existed prior to adding the imagery layer.
- Fixed a bug in `Camera.pickEllipsoid` that caused it to return the back side of the ellipsoid when near the surface.
- Fixed a bug which prevented `loadWithXhr` from working with older browsers, such as Internet Explorer 9.

### 1.0 - 2014-08-01

- Breaking changes ([why so many?](https://community.cesium.com/t/moving-towards-cesium-1-0/1209))

  - All `Matrix2`, `Matrix3`, `Matrix4` and `Quaternion` functions that take a `result` parameter now require the parameter, except functions starting with `from`.
  - Removed `Billboard.imageIndex` and `BillboardCollection.textureAtlas`. Instead, use `Billboard.image`.

    - Code that looked like:

            var billboards = new Cesium.BillboardCollection();
            var textureAtlas = new Cesium.TextureAtlas({
                scene : scene,
                images : images // array of loaded images
            });
            billboards.textureAtlas = textureAtlas;
            billboards.add({
                imageIndex : 0,
                position : //...
            });

    - should now look like:

            var billboards = new Cesium.BillboardCollection();
            billboards.add({
                image : '../images/Cesium_Logo_overlay.png',
                position : //...
            });

  - Updated the [Model Converter](http://cesiumjs.org/convertmodel.html) and `Model` to support [glTF 0.8](https://github.com/KhronosGroup/glTF/blob/schema-8/specification/README.md). See the [forum post](https://community.cesium.com/t/cesium-and-gltf-version-compatibility/1343) for full details.
  - `Model` primitives are now rotated to be `Z`-up to match Cesium convention; glTF stores models with `Y` up.
  - `SimplePolylineGeometry` and `PolylineGeometry` now curve to follow the ellipsoid surface by default. To disable this behavior, set the option `followSurface` to `false`.
  - Renamed `DynamicScene` layer to `DataSources`. The following types were also renamed:
    - `DynamicBillboard` -> `BillboardGraphics`
    - `DynamicBillboardVisualizer` -> `BillboardVisualizer`
    - `CompositeDynamicObjectCollection` -> `CompositeEntityCollection`
    - `DynamicClock` -> `DataSourceClock`
    - `DynamicEllipse` -> `EllipseGraphics`
    - `DynamicEllipsoid` -> `EllipsoidGraphics`
    - `DynamicObject` -> `Entity`
    - `DynamicObjectCollection` -> `EntityCollection`
    - `DynamicObjectView` -> `EntityView`
    - `DynamicLabel` -> `LabelGraphics`
    - `DynamicLabelVisualizer` -> `LabelVisualizer`
    - `DynamicModel` -> `ModelGraphics`
    - `DynamicModelVisualizer` -> `ModelVisualizer`
    - `DynamicPath` -> `PathGraphics`
    - `DynamicPathVisualizer` -> `PathVisualizer`
    - `DynamicPoint` -> `PointGraphics`
    - `DynamicPointVisualizer` -> `PointVisualizer`
    - `DynamicPolygon` -> `PolygonGraphics`
    - `DynamicPolyline` -> `PolylineGraphics`
    - `DynamicRectangle` -> `RectangleGraphics`
    - `DynamicWall` -> `WallGraphics`
    - `viewerDynamicObjectMixin` -> `viewerEntityMixin`
  - Removed `DynamicVector` and `DynamicVectorVisualizer`.
  - Renamed `DataSource.dynamicObjects` to `DataSource.entities`.
  - `EntityCollection.getObjects()` and `CompositeEntityCollection.getObjects()` are now properties named `EntityCollection.entities` and `CompositeEntityCollection.entities`.
  - Renamed `Viewer.trackedObject` and `Viewer.selectedObject` to `Viewer.trackedEntity` and `Viewer.selectedEntity` when using the `viewerEntityMixin`.
  - Renamed functions for consistency:
    - `BoundingSphere.getPlaneDistances` -> `BoundingSphere.computePlaneDistances`
    - `Cartesian[2,3,4].getMaximumComponent` -> `Cartesian[2,3,4].maximumComponent`
    - `Cartesian[2,3,4].getMinimumComponent` -> `Cartesian[2,3,4].minimumComponent`
    - `Cartesian[2,3,4].getMaximumByComponent` -> `Cartesian[2,3,4].maximumByComponent`
    - `Cartesian[2,3,4].getMinimumByComponent` -> `Cartesian[2,3,4].minimumByComponent`
    - `CubicRealPolynomial.realRoots` -> `CubicRealPolynomial.computeRealRoots`
    - `CubicRealPolynomial.discriminant` -> `CubicRealPolynomial.computeDiscriminant`
    - `JulianDate.getTotalDays` -> `JulianDate.totalDyas`
    - `JulianDate.getSecondsDifference` -> `JulianDate.secondsDifference`
    - `JulianDate.getDaysDifference` -> `JulianDate.daysDifference`
    - `JulianDate.getTaiMinusUtc` -> `JulianDate.computeTaiMinusUtc`
    - `Matrix3.getEigenDecompostion` -> `Matrix3.computeEigenDecomposition`
    - `Occluder.getVisibility` -> `Occluder.computeVisibility`
    - `Occluder.getOccludeePoint` -> `Occluder.computerOccludeePoint`
    - `QuadraticRealPolynomial.discriminant` -> `QuadraticRealPolynomial.computeDiscriminant`
    - `QuadraticRealPolynomial.realRoots` -> `QuadraticRealPolynomial.computeRealRoots`
    - `QuarticRealPolynomial.discriminant` -> `QuarticRealPolynomial.computeDiscriminant`
    - `QuarticRealPolynomial.realRoots` -> `QuarticRealPolynomial.computeRealRoots`
    - `Quaternion.getAxis` -> `Quaternion.computeAxis`
    - `Quaternion.getAngle` -> `Quaternion.computeAngle`
    - `Quaternion.innerQuadrangle` -> `Quaternion.computeInnerQuadrangle`
    - `Rectangle.getSouthwest` -> `Rectangle.southwest`
    - `Rectangle.getNorthwest` -> `Rectangle.northwest`
    - `Rectangle.getSoutheast` -> `Rectangle.southeast`
    - `Rectangle.getNortheast` -> `Rectangle.northeast`
    - `Rectangle.getCenter` -> `Rectangle.center`
    - `CullingVolume.getVisibility` -> `CullingVolume.computeVisibility`
  - Replaced `PerspectiveFrustum.fovy` with `PerspectiveFrustum.fov` which will change the field of view angle in either the `X` or `Y` direction depending on the aspect ratio.
  - Removed the following from the Cesium API: `Transforms.earthOrientationParameters`, `EarthOrientationParameters`, `EarthOrientationParametersSample`, `Transforms.iau2006XysData`, `Iau2006XysData`, `Iau2006XysSample`, `IauOrientationAxes`, `TimeConstants`, `Scene.frameState`, `FrameState`, `EncodedCartesian3`, `EllipsoidalOccluder`, `TextureAtlas`, and `FAR`. These are still available but are not part of the official API and may change in future versions.
  - Removed `DynamicObject.vertexPositions`. Use `DynamicWall.positions`, `DynamicPolygon.positions`, and `DynamicPolyline.positions` instead.
  - Removed `defaultPoint`, `defaultLine`, and `defaultPolygon` from `GeoJsonDataSource`.
  - Removed `Primitive.allow3DOnly`. Set the `Scene` constructor option `scene3DOnly` instead.
  - `SampledProperty` and `SampledPositionProperty` no longer extrapolate outside of their sample data time range by default.
  - Changed the following functions to properties:
    - `TerrainProvider.hasWaterMask`
    - `CesiumTerrainProvider.hasWaterMask`
    - `ArcGisImageServerTerrainProvider.hasWaterMask`
    - `EllipsoidTerrainProvider.hasWaterMask`
    - `VRTheWorldTerrainProvider.hasWaterMask`
  - Removed `ScreenSpaceCameraController.ellipsoid`. The behavior that depended on the ellipsoid is now determined based on the scene state.
  - Sandcastle examples now automatically wrap the example code in RequireJS boilerplate. To upgrade any custom examples, copy the code into an existing example (such as Hello World) and save a new file.
  - Removed `CustomSensorVolume`, `RectangularPyramidSensorVolume`, `DynamicCone`, `DynamicConeVisualizerUsingCustomSensor`, `DynamicPyramid` and `DynamicPyramidVisualizer`. This will be moved to a plugin in early August. [#1887](https://github.com/CesiumGS/cesium/issues/1887)
  - If `Primitive.modelMatrix` is changed after creation, it only affects primitives with one instance and only in 3D mode.
  - `ImageryLayer` properties `alpha`, `brightness`, `contrast`, `hue`, `saturation`, and `gamma` may no longer be functions. If you need to change these values each frame, consider moving your logic to an event handler for `Scene.preRender`.
  - Removed `closeTop` and `closeBottom` options from `RectangleGeometry`.
  - CZML changes:
    - CZML is now versioned using the <major>.<minor> scheme. For example, any CZML 1.0 implementation will be able to load any 1.<minor> document (with graceful degradation). Major version number increases will be reserved for breaking changes. We fully expect these major version increases to happen, as CZML is still in development, but we wanted to give developers a stable target to work with.
    - A `"1.0"` version string is required to be on the document packet, which is required to be the first packet in a CZML file. Previously the `document` packet was optional; it is now mandatory. The simplest document packet is:
      ```
      {
        "id":"document",
        "version":"1.0"
      }
      ```
    - The `vertexPositions` property has been removed. There is now a `positions` property directly on objects that use it, currently `polyline`, `polygon`, and `wall`.
    - `cone`, `pyramid`, and `vector` have been removed from the core CZML schema. They are now treated as extensions maintained by Analytical Graphics and have been renamed to `agi_conicSensor`, `agi_customPatternSensor`, and `agi_vector` respectively.
    - The `orientation` property has been changed to match Cesium convention. To update existing CZML documents, conjugate the quaternion values.
    - `pixelOffset` now uses the top-left of the screen as the origin; previously it was the bottom-left. To update existing documents, negate the `y` value.
    - Removed `color`, `outlineColor`, and `outlineWidth` properties from `polyline` and `path`. There is a new `material` property that allows you to specify a variety of materials, such as `solidColor`, `polylineOutline` and `polylineGlow`.
    - See the [CZML Schema](https://github.com/CesiumGS/cesium/wiki/CZML-Content) for more details. We plan on greatly improving this document in the coming weeks.

- Added camera collision detection with terrain to the default mouse interaction.
- Modified the default camera tilt mouse behavior to tilt about the point clicked, taking into account terrain.
- Modified the default camera mouse behavior to look about the camera's position when the sky is clicked.
- Cesium can now render an unlimited number of imagery layers, no matter how few texture units are supported by the hardware.
- Added support for rendering terrain lighting with oct-encoded per-vertex normals. Added `CesiumTerrainProvider.requestVertexNormals` to request per vertex normals. Added `hasVertexNormals` property to all terrain providers to indicate whether or not vertex normals are included in the requested terrain tiles.
- Added `Globe.getHeight` and `Globe.pick` for finding the terrain height at a given Cartographic coordinate and picking the terrain with a ray.
- Added `scene3DOnly` options to `Viewer`, `CesiumWidget`, and `Scene` constructors. This setting optimizes memory usage and performance for 3D mode at the cost of losing the ability to use 2D or Columbus View.
- Added `forwardExtrapolationType`, `forwardExtrapolationDuration`, `backwardExtrapolationType`, and `backwardExtrapolationDuration` to `SampledProperty` and `SampledPositionProperty` which allows the user to specify how a property calculates its value when outside the range of its sample data.
- Prevent primitives from flashing off and on when modifying static DataSources.
- Added the following methods to `IntersectionTests`: `rayTriangle`, `lineSegmentTriangle`, `raySphere`, and `lineSegmentSphere`.
- Matrix types now have `add` and `subtract` functions.
- `Matrix3` type now has a `fromCrossProduct` function.
- Added `CesiumMath.signNotZero`, `CesiumMath.toSNorm` and `CesiumMath.fromSNorm` functions.
- DataSource & CZML models now default to North-East-Down orientation if none is provided.
- `TileMapServiceImageryProvider` now works with tilesets created by tools that better conform to the TMS specification. In particular, a profile of `global-geodetic` or `global-mercator` is now supported (in addition to the previous `geodetic` and `mercator`) and in these profiles it is assumed that the X coordinates of the bounding box correspond to the longitude direction.
- `EntityCollection` and `CompositeEntityCollection` now include the array of modified entities as the last parameter to their `onCollectionChanged` event.
- `RectangleGeometry`, `RectangleOutlineGeometry` and `RectanglePrimitive` can cross the international date line.

## Beta Releases

### b30 - 2014-07-01

- Breaking changes ([why so many?](https://community.cesium.com/t/moving-towards-cesium-1-0/1209))

  - CZML property references now use a `#` symbol to separate identifier from property path. `objectId.position` should now be `objectId#position`.
  - All `Cartesian2`, `Cartesian3`, `Cartesian4`, `TimeInterval`, and `JulianDate` functions that take a `result` parameter now require the parameter (except for functions starting with `from`).
  - Modified `Transforms.pointToWindowCoordinates` and `SceneTransforms.wgs84ToWindowCoordinates` to return window coordinates with origin at the top left corner.
  - `Billboard.pixelOffset` and `Label.pixelOffset` now have their origin at the top left corner.
  - Replaced `CameraFlightPath.createAnimation` with `Camera.flyTo` and replaced `CameraFlightPath.createAnimationRectangle` with `Camera.flyToRectangle`. Code that looked like:

            scene.animations.add(Cesium.CameraFlightPath.createAnimation(scene, {
                destination : Cesium.Cartesian3.fromDegrees(-117.16, 32.71, 15000.0)
            }));

    should now look like:

            scene.camera.flyTo({
                destination : Cesium.Cartesian3.fromDegrees(-117.16, 32.71, 15000.0)
            });

  - In `Camera.flyTo` and `Camera.flyToRectangle`:
    - `options.duration` is now in seconds, not milliseconds.
    - Renamed `options.endReferenceFrame` to `options.endTransform`.
    - Renamed `options.onComplete` to `options.complete`.
    - Renamed `options.onCancel` to `options.cancel`.
  - The following are now in seconds, not milliseconds.
    - `Scene.morphToColumbusView`, `Scene.morphTo2D`, and `Scene.morphTo3D` parameter `duration`.
    - `HomeButton` constructor parameter `options.duration`, `HomeButtonViewModel` constructor parameter `duration`, and `HomeButtonViewModel.duration`.
    - `SceneModePicker` constructor parameter `duration`, `SceneModePickerViewModel` constructor parameter `duration`, and `SceneModePickerViewModel.duration`.
    - `Geocoder` and `GeocoderViewModel` constructor parameter `options.flightDuration` and `GeocoderViewModel.flightDuration`.
    - `ScreenSpaceCameraController.bounceAnimationTime`.
    - `FrameRateMonitor` constructor parameter `options.samplingWindow`, `options.quietPeriod`, and `options.warmupPeriod`.
  - Refactored `JulianDate` to be in line with other Core types.
    - Most functions now take result parameters.
    - The default constructor no longer creates a date at the current time, use `JulianDate.now()` instead.
    - Removed `JulianDate.getJulianTimeFraction` and `JulianDate.compareTo`
    - `new JulianDate()` -> `JulianDate.now()`
    - `date.getJulianDayNumber()` -> `date.dayNumber`
    - `date.getSecondsOfDay()` -> `secondsOfDay`
    - `date.getTotalDays()` -> `JulianDate.getTotalDays(date)`
    - `date.getSecondsDifference(arg1, arg2)` -> `JulianDate.getSecondsDifference(arg2, arg1)` (Note, order of arguments flipped)
    - `date.getDaysDifference(arg1, arg2)` -> `JulianDate.getDaysDifference(arg2, arg1)` (Note, order of arguments flipped)
    - `date.getTaiMinusUtc()` -> `JulianDate.getTaiMinusUtc(date)`
    - `date.addSeconds(seconds)` -> `JulianDate.addSeconds(date, seconds)`
    - `date.addMinutes(minutes)` -> `JulianDate.addMinutes(date, minutes)`
    - `date.addHours(hours)` -> `JulianDate.addHours(date, hours)`
    - `date.addDays(days)` -> `JulianDate.addDays(date, days)`
    - `date.lessThan(right)` -> `JulianDate.lessThan(left, right)`
    - `date.lessThanOrEquals(right)` -> `JulianDate.lessThanOrEquals(left, right)`
    - `date.greaterThan(right)` -> `JulianDate.greaterThan(left, right)`
    - `date.greaterThanOrEquals(right)` -> `JulianDate.greaterThanOrEquals(left, right)`
  - Refactored `TimeInterval` to be in line with other Core types.

    - The constructor no longer requires parameters and now takes a single options parameter. Code that looked like:

            new TimeInterval(startTime, stopTime, true, true, data);

    should now look like:

            new TimeInterval({
                start : startTime,
                stop : stopTime,
                isStartIncluded : true,
                isStopIncluded : true,
                data : data
            });

    - `TimeInterval.fromIso8601` now takes a single options parameter. Code that looked like:

            TimeInterval.fromIso8601(intervalString, true, true, data);

    should now look like:

            TimeInterval.fromIso8601({
                iso8601 : intervalString,
                isStartIncluded : true,
                isStopIncluded : true,
                data : data
            });

    - `interval.intersect(otherInterval)` -> `TimeInterval.intersect(interval, otherInterval)`
    - `interval.contains(date)` -> `TimeInterval.contains(interval, date)`

  - Removed `TimeIntervalCollection.intersectInterval`.
  - `TimeIntervalCollection.findInterval` now takes a single options parameter instead of individual parameters. Code that looked like:

            intervalCollection.findInterval(startTime, stopTime, false, true);

    should now look like:

            intervalCollection.findInterval({
                start : startTime,
                stop : stopTime,
                isStartIncluded : false,
                isStopIncluded : true
            });

  - `TimeIntervalCollection.empty` was renamed to `TimeIntervalCollection.isEmpty`
  - Removed `Scene.animations` and `AnimationCollection` from the public Cesium API.
  - Replaced `color`, `outlineColor`, and `outlineWidth` in `DynamicPath` with a `material` property.
  - `ModelAnimationCollection.add` and `ModelAnimationCollection.addAll` renamed `options.startOffset` to `options.delay`. Also renamed `ModelAnimation.startOffset` to `ModelAnimation.delay`.
  - Replaced `Scene.scene2D.projection` property with read-only `Scene.mapProjection`. Set this with the `mapProjection` option for the `Viewer`, `CesiumWidget`, or `Scene` constructors.
  - Moved Fresnel, Reflection, and Refraction materials to the [Materials Pack Plugin](https://github.com/CesiumGS/cesium-materials-pack).
  - Renamed `Simon1994PlanetaryPositions` functions `ComputeSunPositionInEarthInertialFrame` and `ComputeMoonPositionInEarthInertialFrame` to `computeSunPositionInEarthInertialFrame` and `computeMoonPositionInEarthInertialFrame`, respectively.
  - `Scene` constructor function now takes an `options` parameter instead of individual parameters.
  - `CesiumWidget.showErrorPanel` now takes a `message` parameter in between the previous `title` and `error` parameters.
  - Removed `Camera.createCorrectPositionAnimation`.
  - Moved `LeapSecond.leapSeconds` to `JulianDate.leapSeconds`.
  - `Event.removeEventListener` no longer throws `DeveloperError` if the `listener` does not exist; it now returns `false`.
  - Enumeration values of `SceneMode` have better correspondence with mode names to help with debugging.
  - The build process now requires [Node.js](http://nodejs.org/) to be installed on the system.

- Cesium now supports Internet Explorer 11.0.9 on desktops. For the best results, use the new [IE Developer Channel](http://devchannel.modern.ie/) for development.
- `ReferenceProperty` can now handle sub-properties, for example, `myObject#billboard.scale`.
- `DynamicObject.id` can now include period characters.
- Added `PolylineGlowMaterialProperty` which enables data sources to use the PolylineGlow material.
- Fixed support for embedded resources in glTF models.
- Added `HermitePolynomialApproximation.interpolate` for performing interpolation when derivative information is available.
- `SampledProperty` and `SampledPositionProperty` can now store derivative information for each sample value. This allows for more accurate interpolation when using `HermitePolynomialApproximation`.
- Added `FrameRateMonitor` to monitor the frame rate achieved by a `Scene` and to raise a `lowFrameRate` event when it falls below a configurable threshold.
- Added `PerformanceWatchdog` widget and `viewerPerformanceWatchdogMixin`.
- `Viewer` and `CesiumWidget` now provide more user-friendly error messages when an initialization or rendering error occurs.
- `Viewer` and `CesiumWidget` now take a new optional parameter, `creditContainer`.
- `Viewer` can now optionally be constructed with a `DataSourceCollection`. Previously, it always created one itself internally.
- Fixed a problem that could rarely lead to the camera's `tilt` property being `NaN`.
- `GeoJsonDataSource` no longer uses the `name` or `title` property of the feature as the dynamic object's name if the value of the property is null.
- Added `TimeIntervalCollection.isStartIncluded` and `TimeIntervalCollection.isStopIncluded`.
- Added `Cesium.VERSION` to the combined `Cesium.js` file.
- Made general improvements to the [reference documentation](http://cesiumjs.org/refdoc.html).
- Updated third-party [Tween.js](https://github.com/sole/tween.js/) from r7 to r13.
- Updated third-party JSDoc 3.3.0-alpha5 to 3.3.0-alpha9.
- The development web server has been rewritten in Node.js, and is now included as part of each release.

### b29 - 2014-06-02

- Breaking changes ([why so many?](https://community.cesium.com/t/moving-towards-cesium-1-0/1209))

  - Replaced `Scene.createTextureAtlas` with `new TextureAtlas`.
  - Removed `CameraFlightPath.createAnimationCartographic`. Code that looked like:

           var flight = CameraFlightPath.createAnimationCartographic(scene, {
               destination : cartographic
           });
           scene.animations.add(flight);

    should now look like:

           var flight = CameraFlightPath.createAnimation(scene, {
               destination : ellipsoid.cartographicToCartesian(cartographic)
           });
           scene.animations.add(flight);

  - Removed `CesiumWidget.onRenderLoopError` and `Viewer.renderLoopError`. They have been replaced by `Scene.renderError`.
  - Renamed `CompositePrimitive` to `PrimitiveCollection` and added an `options` parameter to the constructor function.
  - Removed `Shapes.compute2DCircle`, `Shapes.computeCircleBoundary` and `Shapes.computeEllipseBoundary`. Instead, use `CircleOutlineGeometry` and `EllipseOutlineGeometry`. See the [tutorial](http://cesiumjs.org/2013/11/04/Geometry-and-Appearances/).
  - Removed `PolylinePipeline`, `PolygonPipeline`, `Tipsify`, `FrustumCommands`, and all `Renderer` types (except noted below) from the public Cesium API. These are still available but are not part of the official API and may change in future versions. `Renderer` types in particular are likely to change.
  - For AMD users only:
    - Moved `PixelFormat` from `Renderer` to `Core`.
    - Moved the following from `Renderer` to `Scene`: `TextureAtlas`, `TextureAtlasBuilder`, `BlendEquation`, `BlendFunction`, `BlendingState`, `CullFace`, `DepthFunction`, `StencilFunction`, and `StencilOperation`.
    - Moved the following from `Scene` to `Core`: `TerrainProvider`, `ArcGisImageServerTerrainProvider`, `CesiumTerrainProvider`, `EllipsoidTerrainProvider`, `VRTheWorldTerrainProvider`, `TerrainData`, `HeightmapTerrainData`, `QuantizedMeshTerrainData`, `TerrainMesh`, `TilingScheme`, `GeographicTilingScheme`, `WebMercatorTilingScheme`, `sampleTerrain`, `TileProviderError`, `Credit`.
  - Removed `TilingScheme.createRectangleOfLevelZeroTiles`, `GeographicTilingScheme.createLevelZeroTiles` and `WebMercatorTilingScheme.createLevelZeroTiles`.
  - Removed `CameraColumbusViewMode`.
  - Removed `Enumeration`.

- Added new functions to `Cartesian3`: `fromDegrees`, `fromRadians`, `fromDegreesArray`, `fromRadiansArray`, `fromDegreesArray3D` and `fromRadiansArray3D`. Added `fromRadians` to `Cartographic`.
- Fixed dark lighting in 3D and Columbus View when viewing a primitive edge on. ([#592](https://github.com/CesiumGS/cesium/issues/592))
- Improved Internet Explorer 11.0.8 support including workarounds for rendering labels, billboards, and the sun.
- Improved terrain and imagery rendering performance when very close to the surface.
- Added `preRender` and `postRender` events to `Scene`.
- Added `Viewer.targetFrameRate` and `CesiumWidget.targetFrameRate` to allow for throttling of the requestAnimationFrame rate.
- Added `Viewer.resolutionScale` and `CesiumWidget.resolutionScale` to allow the scene to be rendered at a resolution other than the canvas size.
- `Camera.transform` now works consistently across scene modes.
- Fixed a bug that prevented `sampleTerrain` from working with STK World Terrain in Firefox.
- `sampleTerrain` no longer fails when used with a `TerrainProvider` that is not yet ready.
- Fixed problems that could occur when using `ArcGisMapServerImageryProvider` to access a tiled MapServer of non-global extent.
- Added `interleave` option to `Primitive` constructor.
- Upgraded JSDoc from 3.0 to 3.3.0-alpha5. The Cesium reference documentation now has a slightly different look and feel.
- Upgraded Dojo from 1.9.1 to 1.9.3. NOTE: Dojo is only used in Sandcastle and not required by Cesium.

### b28 - 2014-05-01

- Breaking changes ([why so many?](https://community.cesium.com/t/breaking-changes/1132)):
  - Renamed and moved `Scene.primitives.centralBody` moved to `Scene.globe`.
  - Removed `CesiumWidget.centralBody` and `Viewer.centralBody`. Use `CesiumWidget.scene.globe` and `Viewer.scene.globe`.
  - Renamed `CentralBody` to `Globe`.
  - Replaced `Model.computeWorldBoundingSphere` with `Model.boundingSphere`.
  - Refactored visualizers, removing `setDynamicObjectCollection`, `getDynamicObjectCollection`, `getScene`, and `removeAllPrimitives` which are all superfluous after the introduction of `DataSourceDisplay`. The affected classes are:
    - `DynamicBillboardVisualizer`
    - `DynamicConeVisualizerUsingCustomSensor`
    - `DynamicLabelVisualizer`
    - `DynamicModelVisualizer`
    - `DynamicPathVisualizer`
    - `DynamicPointVisualizer`
    - `DynamicPyramidVisualizer`
    - `DynamicVectorVisualizer`
    - `GeometryVisualizer`
  - Renamed Extent to Rectangle
    - `Extent` -> `Rectangle`
    - `ExtentGeometry` -> `RectangleGeomtry`
    - `ExtentGeometryOutline` -> `RectangleGeometryOutline`
    - `ExtentPrimitive` -> `RectanglePrimitive`
    - `BoundingRectangle.fromExtent` -> `BoundingRectangle.fromRectangle`
    - `BoundingSphere.fromExtent2D` -> `BoundingSphere.fromRectangle2D`
    - `BoundingSphere.fromExtentWithHeights2D` -> `BoundingSphere.fromRectangleWithHeights2D`
    - `BoundingSphere.fromExtent3D` -> `BoundingSphere.fromRectangle3D`
    - `EllipsoidalOccluder.computeHorizonCullingPointFromExtent` -> `EllipsoidalOccluder.computeHorizonCullingPointFromRectangle`
    - `Occluder.computeOccludeePointFromExtent` -> `Occluder.computeOccludeePointFromRectangle`
    - `Camera.getExtentCameraCoordinates` -> `Camera.getRectangleCameraCoordinates`
    - `Camera.viewExtent` -> `Camera.viewRectangle`
    - `CameraFlightPath.createAnimationExtent` -> `CameraFlightPath.createAnimationRectangle`
    - `TilingScheme.extentToNativeRectangle` -> `TilingScheme.rectangleToNativeRectangle`
    - `TilingScheme.tileXYToNativeExtent` -> `TilingScheme.tileXYToNativeRectangle`
    - `TilingScheme.tileXYToExtent` -> `TilingScheme.tileXYToRectangle`
  - Converted `DataSource` get methods into properties.
    - `getName` -> `name`
    - `getClock` -> `clock`
    - `getChangedEvent` -> `changedEvent`
    - `getDynamicObjectCollection` -> `dynamicObjects`
    - `getErrorEvent` -> `errorEvent`
  - `BaseLayerPicker` has been extended to support terrain selection ([#1607](https://github.com/CesiumGS/cesium/pull/1607)).
    - The `BaseLayerPicker` constructor function now takes the container element and an options object instead of a CentralBody and ImageryLayerCollection.
    - The `BaseLayerPickerViewModel` constructor function now takes an options object instead of a `CentralBody` and `ImageryLayerCollection`.
    - `ImageryProviderViewModel` -> `ProviderViewModel`
    - `BaseLayerPickerViewModel.selectedName` -> `BaseLayerPickerViewModel.buttonTooltip`
    - `BaseLayerPickerViewModel.selectedIconUrl` -> `BaseLayerPickerViewModel.buttonImageUrl`
    - `BaseLayerPickerViewModel.selectedItem` -> `BaseLayerPickerViewModel.selectedImagery`
    - `BaseLayerPickerViewModel.imageryLayers`has been removed and replaced with `BaseLayerPickerViewModel.centralBody`
  - Renamed `TimeIntervalCollection.clear` to `TimeIntervalColection.removeAll`
  - `Context` is now private.
    - Removed `Scene.context`. Instead, use `Scene.drawingBufferWidth`, `Scene.drawingBufferHeight`, `Scene.maximumAliasedLineWidth`, and `Scene.createTextureAtlas`.
    - `Billboard.computeScreenSpacePosition`, `Label.computeScreenSpacePosition`, `SceneTransforms.clipToWindowCoordinates` and `SceneTransforms.clipToDrawingBufferCoordinates` take a `Scene` parameter instead of a `Context`.
    - `Camera` constructor takes `Scene` as parameter instead of `Context`
  - Types implementing the `ImageryProvider` interface arenow require a `hasAlphaChannel` property.
  - Removed `checkForChromeFrame` since Chrome Frame is no longer supported by Google. See [Google's official announcement](http://blog.chromium.org/2013/06/retiring-chrome-frame.html).
  - Types implementing `DataSource` no longer need to implement `getIsTimeVarying`.
- Added a `NavigationHelpButton` widget that, when clicked, displays information about how to navigate around the globe with the mouse. The new button is enabled by default in the `Viewer` widget.
- Added `Model.minimumPixelSize` property so models remain visible when the viewer zooms out.
- Added `DynamicRectangle` to support DataSource provided `RectangleGeometry`.
- Added `DynamicWall` to support DataSource provided `WallGeometry`.
- Improved texture upload performance and reduced memory usage when using `BingMapsImageryProvider` and other imagery providers that return false from `hasAlphaChannel`.
- Added the ability to offset the grid in the `GridMaterial`.
- `GeometryVisualizer` now creates geometry asynchronously to prevent locking up the browser.
- Add `Clock.canAnimate` to prevent time from advancing, even while the clock is animating.
- `Viewer` now prevents time from advancing if asynchronous geometry is being processed in order to avoid showing an incomplete picture. This can be disabled via the `Viewer.allowDataSourcesToSuspendAnimation` settings.
- Added ability to modify glTF material parameters using `Model.getMaterial`, `ModelMaterial`, and `ModelMesh.material`.
- Added `asynchronous` and `ready` properties to `Model`.
- Added `Cartesian4.fromColor` and `Color.fromCartesian4`.
- Added `getScale` and `getMaximumScale` to `Matrix2`, `Matrix3`, and `Matrix4`.
- Upgraded Knockout from version 3.0.0 to 3.1.0.
- Upgraded TopoJSON from version 1.1.4 to 1.6.8.

### b27 - 2014-04-01

- Breaking changes:

  - All `CameraController` functions have been moved up to the `Camera`. Removed `CameraController`. For example, code that looked like:

           scene.camera.controller.viewExtent(extent);

    should now look like:

           scene.camera.viewExtent(extent);

  - Finished replacing getter/setter functions with properties:
    - `ImageryLayer`
      - `getImageryProvider` -> `imageryProvider`
      - `getExtent` -> `extent`
    - `Billboard`, `Label`
      - `getShow`, `setShow` -> `show`
      - `getPosition`, `setPosition` -> `position`
      - `getPixelOffset`, `setPixelOffset` -> `pixelOffset`
      - `getTranslucencyByDistance`, `setTranslucencyByDistance` -> `translucencyByDistance`
      - `getPixelOffsetScaleByDistance`, `setPixelOffsetScaleByDistance` -> `pixelOffsetScaleByDistance`
      - `getEyeOffset`, `setEyeOffset` -> `eyeOffset`
      - `getHorizontalOrigin`, `setHorizontalOrigin` -> `horizontalOrigin`
      - `getVerticalOrigin`, `setVerticalOrigin` -> `verticalOrigin`
      - `getScale`, `setScale` -> `scale`
      - `getId` -> `id`
    - `Billboard`
      - `getScaleByDistance`, `setScaleByDistance` -> `scaleByDistance`
      - `getImageIndex`, `setImageIndex` -> `imageIndex`
      - `getColor`, `setColor` -> `color`
      - `getRotation`, `setRotation` -> `rotation`
      - `getAlignedAxis`, `setAlignedAxis` -> `alignedAxis`
      - `getWidth`, `setWidth` -> `width`
      - `getHeight` `setHeight` -> `height`
    - `Label`
      - `getText`, `setText` -> `text`
      - `getFont`, `setFont` -> `font`
      - `getFillColor`, `setFillColor` -> `fillColor`
      - `getOutlineColor`, `setOutlineColor` -> `outlineColor`
      - `getOutlineWidth`, `setOutlineWidth` -> `outlineWidth`
      - `getStyle`, `setStyle` -> `style`
    - `Polygon`
      - `getPositions`, `setPositions` -> `positions`
    - `Polyline`
      - `getShow`, `setShow` -> `show`
      - `getPositions`, `setPositions` -> `positions`
      - `getMaterial`, `setMeterial` -> `material`
      - `getWidth`, `setWidth` -> `width`
      - `getLoop`, `setLoop` -> `loop`
      - `getId` -> `id`
    - `Occluder`
      - `getPosition` -> `position`
      - `getRadius` -> `radius`
      - `setCameraPosition` -> `cameraPosition`
    - `LeapSecond`
      - `getLeapSeconds`, `setLeapSeconds` -> `leapSeconds`
    - `Fullscreen`
      - `getFullscreenElement` -> `element`
      - `getFullscreenChangeEventName` -> `changeEventName`
      - `getFullscreenErrorEventName` -> `errorEventName`
      - `isFullscreenEnabled` -> `enabled`
      - `isFullscreen` -> `fullscreen`
    - `Event`
      - `getNumberOfListeners` -> `numberOfListeners`
    - `EllipsoidGeodesic`
      - `getSurfaceDistance` -> `surfaceDistance`
      - `getStart` -> `start`
      - `getEnd` -> `end`
      - `getStartHeading` -> `startHeading`
      - `getEndHeading` -> `endHeading`
    - `AnimationCollection`
      - `getAll` -> `all`
    - `CentralBodySurface`
      - `getTerrainProvider`, `setTerrainProvider` -> `terrainProvider`
    - `Credit`
      - `getText` -> `text`
      - `getImageUrl` -> `imageUrl`
      - `getLink` -> `link`
    - `TerrainData`, `HightmapTerrainData`, `QuanitzedMeshTerrainData`
      - `getWaterMask` -> `waterMask`
    - `Tile`
      - `getChildren` -> `children`
    - `Buffer`
      - `getSizeInBytes` -> `sizeInBytes`
      - `getUsage` -> `usage`
      - `getVertexArrayDestroyable`, `setVertexArrayDestroyable` -> `vertexArrayDestroyable`
    - `CubeMap`
      - `getPositiveX` -> `positiveX`
      - `getNegativeX` -> `negativeX`
      - `getPositiveY` -> `positiveY`
      - `getNegativeY` -> `negativeY`
      - `getPositiveZ` -> `positiveZ`
      - `getNegativeZ` -> `negativeZ`
    - `CubeMap`, `Texture`
      - `getSampler`, `setSampler` -> `sampler`
      - `getPixelFormat` -> `pixelFormat`
      - `getPixelDatatype` -> `pixelDatatype`
      - `getPreMultiplyAlpha` -> `preMultiplyAlpha`
      - `getFlipY` -> `flipY`
      - `getWidth` -> `width`
      - `getHeight` -> `height`
    - `CubeMapFace`
      - `getPixelFormat` -> `pixelFormat`
      - `getPixelDatatype` -> `pixelDatatype`
    - `Framebuffer`
      - `getNumberOfColorAttachments` -> `numberOfColorAttachments`
      - `getDepthTexture` -> `depthTexture`
      - `getDepthRenderbuffer` -> `depthRenderbuffer`
      - `getStencilRenderbuffer` -> `stencilRenderbuffer`
      - `getDepthStencilTexture` -> `depthStencilTexture`
      - `getDepthStencilRenderbuffer` -> `depthStencilRenderbuffer`
      - `hasDepthAttachment` -> `hasdepthAttachment`
    - `Renderbuffer`
      - `getFormat` -> `format`
      - `getWidth` -> `width`
      - `getHeight` -> `height`
    - `ShaderProgram`
      - `getVertexAttributes` -> `vertexAttributes`
      - `getNumberOfVertexAttributes` -> `numberOfVertexAttributes`
      - `getAllUniforms` -> `allUniforms`
      - `getManualUniforms` -> `manualUniforms`
    - `Texture`
      - `getDimensions` -> `dimensions`
    - `TextureAtlas`
      - `getBorderWidthInPixels` -> `borderWidthInPixels`
      - `getTextureCoordinates` -> `textureCoordinates`
      - `getTexture` -> `texture`
      - `getNumberOfImages` -> `numberOfImages`
      - `getGUID` -> `guid`
    - `VertexArray`
      - `getNumberOfAttributes` -> `numberOfAttributes`
      - `getIndexBuffer` -> `indexBuffer`
  - Finished removing prototype functions. (Use 'static' versions of these functions instead):
    - `BoundingRectangle`
      - `union`, `expand`
    - `BoundingSphere`
      - `union`, `expand`, `getPlaneDistances`, `projectTo2D`
    - `Plane`
      - `getPointDistance`
    - `Ray`
      - `getPoint`
    - `Spherical`
      - `normalize`
    - `Extent`
      - `validate`, `getSouthwest`, `getNorthwest`, `getNortheast`, `getSoutheast`, `getCenter`, `intersectWith`, `contains`, `isEmpty`, `subsample`
  - `DataSource` now has additional required properties, `isLoading` and `loadingEvent` as well as a new optional `update` method which will be called each frame.
  - Renamed `Stripe` material uniforms `lightColor` and `darkColor` to `evenColor` and `oddColor`.
  - Replaced `SceneTransitioner` with new functions and properties on the `Scene`: `morphTo2D`, `morphToColumbusView`, `morphTo3D`, `completeMorphOnUserInput`, `morphStart`, `morphComplete`, and `completeMorph`.
  - Removed `TexturePool`.

- Improved visual quality for translucent objects with [Weighted Blended Order-Independent Transparency](http://cesiumjs.org/2014/03/14/Weighted-Blended-Order-Independent-Transparency/).
- Fixed extruded polygons rendered in the southern hemisphere. [#1490](https://github.com/CesiumGS/cesium/issues/1490)
- Fixed Primitive picking that have a closed appearance drawn on the surface. [#1333](https://github.com/CesiumGS/cesium/issues/1333)
- Added `StripeMaterialProperty` for supporting the `Stripe` material in DynamicScene.
- `loadArrayBuffer`, `loadBlob`, `loadJson`, `loadText`, and `loadXML` now support loading data from data URIs.
- The `debugShowBoundingVolume` property on primitives now works across all scene modes.
- Eliminated the use of a texture pool for Earth surface imagery textures. The use of the pool was leading to mipmapping problems in current versions of Google Chrome where some tiles would show imagery from entirely unrelated parts of the globe.

### b26 - 2014-03-03

- Breaking changes:
  - Replaced getter/setter functions with properties:
    - `Scene`
      - `getCanvas` -> `canvas`
      - `getContext` -> `context`
      - `getPrimitives` -> `primitives`
      - `getCamera` -> `camera`
      - `getScreenSpaceCameraController` -> `screenSpaceCameraController`
      - `getFrameState` -> `frameState`
      - `getAnimations` -> `animations`
    - `CompositePrimitive`
      - `getCentralBody`, `setCentralBody` -> `centralBody`
      - `getLength` -> `length`
    - `Ellipsoid`
      - `getRadii` -> `radii`
      - `getRadiiSquared` -> `radiiSquared`
      - `getRadiiToTheFourth` -> `radiiToTheFourth`
      - `getOneOverRadii` -> `oneOverRadii`
      - `getOneOverRadiiSquared` -> `oneOverRadiiSquared`
      - `getMinimumRadius` -> `minimumRadius`
      - `getMaximumRadius` -> `maximumRadius`
    - `CentralBody`
      - `getEllipsoid` -> `ellipsoid`
      - `getImageryLayers` -> `imageryLayers`
    - `EllipsoidalOccluder`
      - `getEllipsoid` -> `ellipsoid`
      - `getCameraPosition`, `setCameraPosition` -> `cameraPosition`
    - `EllipsoidTangentPlane`
      - `getEllipsoid` -> `ellipsoid`
      - `getOrigin` -> `origin`
    - `GeographicProjection`
      - `getEllipsoid` -> `ellipsoid`
    - `WebMercatorProjection`
      - `getEllipsoid` -> `ellipsoid`
    - `SceneTransitioner`
      - `getScene` -> `scene`
      - `getEllipsoid` -> `ellipsoid`
    - `ScreenSpaceCameraController`
      - `getEllipsoid`, `setEllipsoid` -> `ellipsoid`
    - `SkyAtmosphere`
      - `getEllipsoid` -> `ellipsoid`
    - `TilingScheme`, `GeographicTilingScheme`, `WebMercatorTilingSheme`
      - `getEllipsoid` -> `ellipsoid`
      - `getExtent` -> `extent`
      - `getProjection` -> `projection`
    - `ArcGisMapServerImageryProvider`, `BingMapsImageryProvider`, `GoogleEarthImageryProvider`, `GridImageryProvider`, `OpenStreetMapImageryProvider`, `SingleTileImageryProvider`, `TileCoordinatesImageryProvider`, `TileMapServiceImageryProvider`, `WebMapServiceImageryProvider`
      - `getProxy` -> `proxy`
      - `getTileWidth` -> `tileWidth`
      - `getTileHeight` -> `tileHeight`
      - `getMaximumLevel` -> `maximumLevel`
      - `getMinimumLevel` -> `minimumLevel`
      - `getTilingScheme` -> `tilingScheme`
      - `getExtent` -> `extent`
      - `getTileDiscardPolicy` -> `tileDiscardPolicy`
      - `getErrorEvent` -> `errorEvent`
      - `isReady` -> `ready`
      - `getCredit` -> `credit`
    - `ArcGisMapServerImageryProvider`, `BingMapsImageryProvider`, `GoogleEarthImageryProvider`, `OpenStreetMapImageryProvider`, `SingleTileImageryProvider`, `TileMapServiceImageryProvider`, `WebMapServiceImageryProvider`
      - `getUrl` -> `url`
    - `ArcGisMapServerImageryProvider`
      - `isUsingPrecachedTiles` - > `usingPrecachedTiles`
    - `BingMapsImageryProvider`
      - `getKey` -> `key`
      - `getMapStyle` -> `mapStyle`
    - `GoogleEarthImageryProvider`
      - `getPath` -> `path`
      - `getChannel` -> `channel`
      - `getVersion` -> `version`
      - `getRequestType` -> `requestType`
    - `WebMapServiceImageryProvider`
      - `getLayers` -> `layers`
    - `CesiumTerrainProvider`, `EllipsoidTerrainProvider`, `ArcGisImageServerTerrainProvider`, `VRTheWorldTerrainProvider`
      - `getErrorEvent` -> `errorEvent`
      - `getCredit` -> `credit`
      - `getTilingScheme` -> `tilingScheme`
      - `isReady` -> `ready`
    - `TimeIntervalCollection`
      - `getChangedEvent` -> `changedEvent`
      - `getStart` -> `start`
      - `getStop` -> `stop`
      - `getLength` -> `length`
      - `isEmpty` -> `empty`
    - `DataSourceCollection`, `ImageryLayerCollection`, `LabelCollection`, `PolylineCollection`, `SensorVolumeCollection`
      - `getLength` -> `length`
    - `BillboardCollection`
      - `getLength` -> `length`
      - `getTextureAtlas`, `setTextureAtlas` -> `textureAtlas`
      - `getDestroyTextureAtlas`, `setDestroyTextureAtlas` -> `destroyTextureAtlas`
  - Removed `Scene.getUniformState()`. Use `scene.context.getUniformState()`.
  - Visualizers no longer create a `dynamicObject` property on the primitives they create. Instead, they set the `id` property that is standard for all primitives.
  - The `propertyChanged` on DynamicScene objects has been renamed to `definitionChanged`. Also, the event is now raised in the case of an existing property being modified as well as having a new property assigned (previously only property assignment would raise the event).
  - The `visualizerTypes` parameter to the `DataSouceDisplay` has been changed to a callback function that creates an array of visualizer instances.
  - `DynamicDirectionsProperty` and `DynamicVertexPositionsProperty` were both removed, they have been superseded by `PropertyArray` and `PropertyPositionArray`, which make it easy for DataSource implementations to create time-dynamic arrays.
  - `VisualizerCollection` has been removed. It is superseded by `DataSourceDisplay`.
  - `DynamicEllipsoidVisualizer`, `DynamicPolygonVisualizer`, and `DynamicPolylineVisualizer` have been removed. They are superseded by `GeometryVisualizer` and corresponding `GeometryUpdater` implementations; `EllipsoidGeometryUpdater`, `PolygonGeometryUpdater`, `PolylineGeometryUpdater`.
  - Modified `CameraFlightPath` functions to take place in the camera's current reference frame. The arguments to the function now need to be given in world coordinates and an optional reference frame can be given when the flight is completed.
  - `PixelDatatype` properties are now JavaScript numbers, not `Enumeration` instances.
  - `combine` now takes two objects instead of an array, and defaults to copying shallow references. The `allowDuplicates` parameter has been removed. In the event of duplicate properties, the first object's properties will be used.
  - Removed `FeatureDetection.supportsCrossOriginImagery`. This check was only useful for very old versions of WebKit.
- Added `Model` for drawing 3D models using glTF. See the [tutorial](http://cesiumjs.org/2014/03/03/Cesium-3D-Models-Tutorial/) and [Sandcastle example](http://cesiumjs.org/Cesium/Apps/Sandcastle/index.html?src=3D%20Models.html&label=Showcases).
- DynamicScene now makes use of [Geometry and Appearances](http://cesiumjs.org/2013/11/04/Geometry-and-Appearances/), which provides a tremendous improvements to DataSource visualization (CZML, GeoJSON, etc..). Extruded geometries are now supported and in many use cases performance is an order of magnitude faster.
- Added new `SelectionIndicator` and `InfoBox` widgets to `Viewer`, activated by `viewerDynamicObjectMixin`.
- `CesiumTerrainProvider` now supports mesh-based terrain like the tiles created by [STK Terrain Server](https://community.cesium.com/t/stk-terrain-server-beta/1017).
- Fixed rendering artifact on translucent objects when zooming in or out.
- Added `CesiumInspector` widget for graphics debugging. In Cesium Viewer, it is enabled by using the query parameter `inspector=true`. Also see the [Sandcastle example](http://cesiumjs.org/Cesium/Apps/Sandcastle/index.html?src=Cesium%20Inspector.html&label=Showcases).
- Improved compatibility with Internet Explorer 11.
- `DynamicEllipse`, `DynamicPolygon`, and `DynamicEllipsoid` now have properties matching their geometry counterpart, i.e. `EllipseGeometry`, `EllipseOutlineGeometry`, etc. These properties are also available in CZML.
- Added a `definitionChanged` event to the `Property` interface as well as most `DynamicScene` objects. This makes it easy for a client to observe when new data is loaded into a property or object.
- Added an `isConstant` property to the `Property` interface. Constant properties do not change in regards to simulation time, i.e. `Property.getValue` will always return the same result for all times.
- `ConstantProperty` is now mutable; it's value can be updated via `ConstantProperty.setValue`.
- Improved the quality of imagery near the poles when the imagery source uses a `GeographicTilingScheme`.
- `OpenStreetMapImageryProvider` now supports imagery with a minimum level.
- `BingMapsImageryProvider` now uses HTTPS by default for metadata and tiles when the document is loaded over HTTPS.
- Added the ability for imagery providers to specify view-dependent attribution to be display in the `CreditDisplay`.
- View-dependent imagery source attribution is now added to the `CreditDisplay` by the `BingMapsImageryProvider`.
- Fixed viewing an extent. [#1431](https://github.com/CesiumGS/cesium/issues/1431)
- Fixed camera tilt in ICRF. [#544](https://github.com/CesiumGS/cesium/issues/544)
- Fixed developer error when zooming in 2D. If the zoom would create an invalid frustum, nothing is done. [#1432](https://github.com/CesiumGS/cesium/issues/1432)
- Fixed `WallGeometry` bug that failed by removing positions that were less close together by less than 6 decimal places. [#1483](https://github.com/CesiumGS/cesium/pull/1483)
- Fixed `EllipsoidGeometry` texture coordinates. [#1454](https://github.com/CesiumGS/cesium/issues/1454)
- Added a loop property to `Polyline`s to join the first and last point. [#960](https://github.com/CesiumGS/cesium/issues/960)
- Use `performance.now()` instead of `Date.now()`, when available, to limit time spent loading terrain and imagery tiles. This results in more consistent frame rates while loading tiles on some systems.
- `RequestErrorEvent` now includes the headers that were returned with the error response.
- Added `AssociativeArray`, which is a helper class for maintaining a hash of objects that also needs to be iterated often.
- Added `TimeIntervalCollection.getChangedEvent` which returns an event that will be raised whenever intervals are updated.
- Added a second parameter to `Material.fromType` to override default uniforms. [#1522](https://github.com/CesiumGS/cesium/pull/1522)
- Added `Intersections2D` class containing operations on 2D triangles.
- Added `czm_inverseViewProjection` and `czm_inverseModelViewProjection` automatic GLSL uniform.

### b25 - 2014-02-03

- Breaking changes:
  - The `Viewer` constructor argument `options.fullscreenElement` now matches the `FullscreenButton` default of `document.body`, it was previously the `Viewer` container itself.
  - Removed `Viewer.objectTracked` event; `Viewer.trackedObject` is now an ES5 Knockout observable that can be subscribed to directly.
  - Replaced `PerformanceDisplay` with `Scene.debugShowFramesPerSecond`.
  - `Asphalt`, `Blob`, `Brick`, `Cement`, `Erosion`, `Facet`, `Grass`, `TieDye`, and `Wood` materials were moved to the [Materials Pack Plugin](https://github.com/CesiumGS/cesium-materials-pack).
  - Renamed `GeometryPipeline.createAttributeIndices` to `GeometryPipeline.createAttributeLocations`.
  - Renamed `attributeIndices` property to `attributeLocations` when calling `Context.createVertexArrayFromGeometry`.
  - `PerformanceDisplay` requires a DOM element as a parameter.
- Fixed globe rendering in the current Canary version of Google Chrome.
- `Viewer` now monitors the clock settings of the first added `DataSource` for changes, and also now has a constructor option `automaticallyTrackFirstDataSourceClock` which will turn off this behavior.
- The `DynamicObjectCollection` created by `CzmlDataSource` now sends a single `collectionChanged` event after CZML is loaded; previously it was sending an event every time an object was created or removed during the load process.
- Added `ScreenSpaceCameraController.enableInputs` to fix issue with inputs not being restored after overlapping camera flights.
- Fixed picking in 2D with rotated map. [#1337](https://github.com/CesiumGS/cesium/issues/1337)
- `TileMapServiceImageryProvider` can now handle casing differences in tilemapresource.xml.
- `OpenStreetMapImageryProvider` now supports imagery with a minimum level.
- Added `Quaternion.fastSlerp` and `Quaternion.fastSquad`.
- Upgraded Tween.js to version r12.

### b24 - 2014-01-06

- Breaking changes:

  - Added `allowTextureFilterAnisotropic` (default: `true`) and `failIfMajorPerformanceCaveat` (default: `true`) properties to the `contextOptions` property passed to `Viewer`, `CesiumWidget`, and `Scene` constructors and moved the existing properties to a new `webgl` sub-property. For example, code that looked like:

           var viewer = new Viewer('cesiumContainer', {
               contextOptions : {
                 alpha : true
               }
           });

    should now look like:

           var viewer = new Viewer('cesiumContainer', {
               contextOptions : {
                 webgl : {
                   alpha : true
                 }
               }
           });

  - The read-only `Cartesian3` objects must now be cloned to camera properties instead of assigned. For example, code that looked like:

          camera.up = Cartesian3.UNIT_Z;

    should now look like:

          Cartesian3.clone(Cartesian3.UNIT_Z, camera.up);

  - The CSS files for individual widgets, e.g. `BaseLayerPicker.css`, no longer import other CSS files. Most applications should import `widgets.css` (and optionally `lighter.css`).
  - `SvgPath` has been replaced by a Knockout binding: `cesiumSvgPath`.
  - `DynamicObject.availability` is now a `TimeIntervalCollection` instead of a `TimeInterval`.
  - Removed prototype version of `BoundingSphere.transform`.
  - `Matrix4.multiplyByPoint` now returns a `Cartesian3` instead of a `Cartesian4`.

- The minified, combined `Cesium.js` file now omits certain `DeveloperError` checks, to increase performance and reduce file size. When developing your application, we recommend using the unminified version locally for early error detection, then deploying the minified version to production.
- Fixed disabling `CentralBody.enableLighting`.
- Fixed `Geocoder` flights when following an object.
- The `Viewer` widget now clears `Geocoder` input when the user clicks the home button.
- The `Geocoder` input type has been changed to `search`, which improves usability (particularly on mobile devices). There were also some other minor styling improvements.
- Added `CentralBody.maximumScreenSpaceError`.
- Added `translateEventTypes`, `zoomEventTypes`, `rotateEventTypes`, `tiltEventTypes`, and `lookEventTypes` properties to `ScreenSpaceCameraController` to change the default mouse inputs.
- Added `Billboard.setPixelOffsetScaleByDistance`, `Label.setPixelOffsetScaleByDistance`, `DynamicBillboard.pixelOffsetScaleByDistance`, and `DynamicLabel.pixelOffsetScaleByDistance` to control minimum/maximum pixelOffset scaling based on camera distance.
- Added `BoundingSphere.transformsWithoutScale`.
- Added `fromArray` function to `Matrix2`, `Matrix3` and `Matrix4`.
- Added `Matrix4.multiplyTransformation`, `Matrix4.multiplyByPointAsVector`.

### b23 - 2013-12-02

- Breaking changes:

  - Changed the `CatmulRomSpline` and `HermiteSpline` constructors from taking an array of structures to a structure of arrays. For example, code that looked like:

           var controlPoints = [
               { point: new Cartesian3(1235398.0, -4810983.0, 4146266.0), time: 0.0},
               { point: new Cartesian3(1372574.0, -5345182.0, 4606657.0), time: 1.5},
               { point: new Cartesian3(-757983.0, -5542796.0, 4514323.0), time: 3.0},
               { point: new Cartesian3(-2821260.0, -5248423.0, 4021290.0), time: 4.5},
               { point: new Cartesian3(-2539788.0, -4724797.0, 3620093.0), time: 6.0}
           ];
           var spline = new HermiteSpline(controlPoints);

    should now look like:

           var spline = new HermiteSpline({
               times : [ 0.0, 1.5, 3.0, 4.5, 6.0 ],
               points : [
                   new Cartesian3(1235398.0, -4810983.0, 4146266.0),
                   new Cartesian3(1372574.0, -5345182.0, 4606657.0),
                   new Cartesian3(-757983.0, -5542796.0, 4514323.0),
                   new Cartesian3(-2821260.0, -5248423.0, 4021290.0),
                   new Cartesian3(-2539788.0, -4724797.0, 3620093.0)
               ]
           });

  - `loadWithXhr` now takes an options object, and allows specifying HTTP method and data to send with the request.
  - Renamed `SceneTransitioner.onTransitionStart` to `SceneTransitioner.transitionStart`.
  - Renamed `SceneTransitioner.onTransitionComplete` to `SceneTransitioner.transitionComplete`.
  - Renamed `CesiumWidget.onRenderLoopError` to `CesiumWidget.renderLoopError`.
  - Renamed `SceneModePickerViewModel.onTransitionStart` to `SceneModePickerViewModel.transitionStart`.
  - Renamed `Viewer.onRenderLoopError` to `Viewer.renderLoopError`.
  - Renamed `Viewer.onDropError` to `Viewer.dropError`.
  - Renamed `CesiumViewer.onDropError` to `CesiumViewer.dropError`.
  - Renamed `viewerDragDropMixin.onDropError` to `viewerDragDropMixin.dropError`.
  - Renamed `viewerDynamicObjectMixin.onObjectTracked` to `viewerDynamicObjectMixin.objectTracked`.
  - `PixelFormat`, `PrimitiveType`, `IndexDatatype`, `TextureWrap`, `TextureMinificationFilter`, and `TextureMagnificationFilter` properties are now JavaScript numbers, not `Enumeration` instances.
  - Replaced `sizeInBytes` properties on `IndexDatatype` with `IndexDatatype.getSizeInBytes`.

- Added `perPositionHeight` option to `PolygonGeometry` and `PolygonOutlineGeometry`.
- Added `QuaternionSpline` and `LinearSpline`.
- Added `Quaternion.log`, `Quaternion.exp`, `Quaternion.innerQuadrangle`, and `Quaternion.squad`.
- Added `Matrix3.inverse` and `Matrix3.determinant`.
- Added `ObjectOrientedBoundingBox`.
- Added `Ellipsoid.transformPositionFromScaledSpace`.
- Added `Math.nextPowerOfTwo`.
- Renamed our main website from [cesium.agi.com](http://cesium.agi.com/) to [cesiumjs.org](http://cesiumjs.org/).

### b22 - 2013-11-01

- Breaking changes:
  - Reversed the rotation direction of `Matrix3.fromQuaternion` to be consistent with graphics conventions. Mirrored change in `Quaternion.fromRotationMatrix`.
  - The following prototype functions were removed:
    - From `Matrix2`, `Matrix3`, and `Matrix4`: `toArray`, `getColumn`, `setColumn`, `getRow`, `setRow`, `multiply`, `multiplyByVector`, `multiplyByScalar`, `negate`, and `transpose`.
    - From `Matrix4`: `getTranslation`, `getRotation`, `inverse`, `inverseTransformation`, `multiplyByTranslation`, `multiplyByUniformScale`, `multiplyByPoint`. For example, code that previously looked like `matrix.toArray();` should now look like `Matrix3.toArray(matrix);`.
  - Replaced `DynamicPolyline` `color`, `outlineColor`, and `outlineWidth` properties with a single `material` property.
  - Renamed `DynamicBillboard.nearFarScalar` to `DynamicBillboard.scaleByDistance`.
  - All data sources must now implement `DataSource.getName`, which returns a user-readable name for the data source.
  - CZML `document` objects are no longer added to the `DynamicObjectCollection` created by `CzmlDataSource`. Use the `CzmlDataSource` interface to access the data instead.
  - `TimeInterval.equals`, and `TimeInterval.equalsEpsilon` now compare interval data as well.
  - All SVG files were deleted from `Widgets/Images` and replaced by a new `SvgPath` class.
  - The toolbar widgets (Home, SceneMode, BaseLayerPicker) and the fullscreen button now depend on `CesiumWidget.css` for global Cesium button styles.
  - The toolbar widgets expect their `container` to be the toolbar itself now, no need for separate containers for each widget on the bar.
  - `Property` implementations are now required to implement a prototype `equals` function.
  - `ConstantProperty` and `TimeIntervalCollectionProperty` no longer take a `clone` function and instead require objects to implement prototype `clone` and `equals` functions.
  - The `SkyBox` constructor now takes an `options` argument with a `sources` property, instead of directly taking `sources`.
  - Replaced `SkyBox.getSources` with `SkyBox.sources`.
  - The `bearing` property of `DynamicEllipse` is now called `rotation`.
  - CZML `ellipse.bearing` property is now `ellipse.rotation`.
- Added a `Geocoder` widget that allows users to enter an address or the name of a landmark and zoom to that location. It is enabled by default in applications that use the `Viewer` widget.
- Added `GoogleEarthImageryProvider`.
- Added `Moon` for drawing the moon, and `IauOrientationAxes` for computing the Moon's orientation.
- Added `Material.translucent` property. Set this property or `Appearance.translucent` for correct rendering order. Translucent geometries are rendered after opaque geometries.
- Added `enableLighting`, `lightingFadeOutDistance`, and `lightingFadeInDistance` properties to `CentralBody` to configure lighting.
- Added `Billboard.setTranslucencyByDistance`, `Label.setTranslucencyByDistance`, `DynamicBillboard.translucencyByDistance`, and `DynamicLabel.translucencyByDistance` to control minimum/maximum translucency based on camera distance.
- Added `PolylineVolumeGeometry` and `PolylineVolumeGeometryOutline`.
- Added `Shapes.compute2DCircle`.
- Added `Appearances` tab to Sandcastle with an example for each geometry appearance.
- Added `Scene.drillPick` to return list of objects each containing 1 primitive at a screen space position.
- Added `PolylineOutlineMaterialProperty` for use with `DynamicPolyline.material`.
- Added the ability to use `Array` and `JulianDate` objects as custom CZML properties.
- Added `DynamicObject.name` and corresponding CZML support. This is a non-unique, user-readable name for the object.
- Added `DynamicObject.parent` and corresponding CZML support. This allows for `DataSource` objects to present data hierarchically.
- Added `DynamicPoint.scaleByDistance` to control minimum/maximum point size based on distance from the camera.
- The toolbar widgets (Home, SceneMode, BaseLayerPicker) and the fullscreen button can now be styled directly with user-supplied CSS.
- Added `skyBox` to the `CesiumWidget` and `Viewer` constructors for changing the default stars.
- Added `Matrix4.fromTranslationQuaternionRotationScale` and `Matrix4.multiplyByScale`.
- Added `Matrix3.getEigenDecomposition`.
- Added utility function `getFilenameFromUri`, which given a URI with or without query parameters, returns the last segment of the URL.
- Added prototype versions of `equals` and `equalsEpsilon` method back to `Cartesian2`, `Cartesian3`, `Cartesian4`, and `Quaternion`.
- Added prototype equals function to `NearFarScalar`, and `TimeIntervalCollection`.
- Added `FrameState.events`.
- Added `Primitive.allowPicking` to save memory when picking is not needed.
- Added `debugShowBoundingVolume`, for debugging primitive rendering, to `Primitive`, `Polygon`, `ExtentPrimitive`, `EllipsoidPrimitive`, `BillboardCollection`, `LabelCollection`, and `PolylineCollection`.
- Added `DebugModelMatrixPrimitive` for debugging primitive's `modelMatrix`.
- Added `options` argument to the `EllipsoidPrimitive` constructor.
- Upgraded Knockout from version 2.3.0 to 3.0.0.
- Upgraded RequireJS to version 2.1.9, and Almond to 0.2.6.
- Added a user-defined `id` to all primitives for use with picking. For example:

            primitives.add(new Polygon({
                id : {
                    // User-defined object returned by Scene.pick
                },
                // ...
            }));
            // ...
            var p = scene.pick(/* ... */);
            if (defined(p) && defined(p.id)) {
               // Use properties and functions in p.id
            }

### b21 - 2013-10-01

- Breaking changes:

  - Cesium now prints a reminder to the console if your application uses Bing Maps imagery and you do not supply a Bing Maps key for your application. This is a reminder that you should create a Bing Maps key for your application as soon as possible and prior to deployment. You can generate a Bing Maps key by visiting [https://www.bingmapsportal.com/](https://www.bingmapsportal.com/). Set the `BingMapsApi.defaultKey` property to the value of your application's key before constructing the `CesiumWidget` or any other types that use the Bing Maps API.

           BingMapsApi.defaultKey = 'my-key-generated-with-bingmapsportal.com';

  - `Scene.pick` now returns an object with a `primitive` property, not the primitive itself. For example, code that looked like:

           var primitive = scene.pick(/* ... */);
           if (defined(primitive)) {
              // Use primitive
           }

    should now look like:

           var p = scene.pick(/* ... */);
           if (defined(p) && defined(p.primitive)) {
              // Use p.primitive
           }

  - Removed `getViewMatrix`, `getInverseViewMatrix`, `getInverseTransform`, `getPositionWC`, `getDirectionWC`, `getUpWC` and `getRightWC` from `Camera`. Instead, use the `viewMatrix`, `inverseViewMatrix`, `inverseTransform`, `positionWC`, `directionWC`, `upWC`, and `rightWC` properties.
  - Removed `getProjectionMatrix` and `getInfiniteProjectionMatrix` from `PerspectiveFrustum`, `PerspectiveOffCenterFrustum` and `OrthographicFrustum`. Instead, use the `projectionMatrix` and `infiniteProjectionMatrix` properties.
  - The following prototype functions were removed:

    - From `Quaternion`: `conjugate`, `magnitudeSquared`, `magnitude`, `normalize`, `inverse`, `add`, `subtract`, `negate`, `dot`, `multiply`, `multiplyByScalar`, `divideByScalar`, `getAxis`, `getAngle`, `lerp`, `slerp`, `equals`, `equalsEpsilon`
    - From `Cartesian2`, `Cartesian3`, and `Cartesian4`: `getMaximumComponent`, `getMinimumComponent`, `magnitudeSquared`, `magnitude`, `normalize`, `dot`, `multiplyComponents`, `add`, `subtract`, `multiplyByScalar`, `divideByScalar`, `negate`, `abs`, `lerp`, `angleBetween`, `mostOrthogonalAxis`, `equals`, and `equalsEpsilon`.
    - From `Cartesian3`: `cross`

    Code that previously looked like `quaternion.magnitude();` should now look like `Quaternion.magnitude(quaternion);`.

  - `DynamicObjectCollection` and `CompositeDynamicObjectCollection` have been largely re-written, see the documentation for complete details. Highlights include:
    - `getObject` has been renamed `getById`.
    - `removeObject` has been renamed `removeById`.
    - `collectionChanged` event added for notification of objects being added or removed.
  - `DynamicScene` graphics object (`DynamicBillboard`, etc...) have had their static `mergeProperties` and `clean` functions removed.
  - `UniformState.update` now takes a context as its first parameter.
  - `Camera` constructor now takes a context instead of a canvas.
  - `SceneTransforms.clipToWindowCoordinates` now takes a context instead of a canvas.
  - Removed `canvasDimensions` from `FrameState`.
  - Removed `context` option from `Material` constructor and parameter from `Material.fromType`.
  - Renamed `TextureWrap.CLAMP` to `TextureWrap.CLAMP_TO_EDGE`.

- Added `Geometries` tab to Sandcastle with an example for each geometry type.
- Added `CorridorOutlineGeometry`.
- Added `PolylineGeometry`, `PolylineColorAppearance`, and `PolylineMaterialAppearance`.
- Added `colors` option to `SimplePolylineGeometry` for per vertex or per segment colors.
- Added proper support for browser zoom.
- Added `propertyChanged` event to `DynamicScene` graphics objects for receiving change notifications.
- Added prototype `clone` and `merge` functions to `DynamicScene` graphics objects.
- Added `width`, `height`, and `nearFarScalar` properties to `DynamicBillboard` for controlling the image size.
- Added `heading` and `tilt` properties to `CameraController`.
- Added `Scene.sunBloom` to enable/disable the bloom filter on the sun. The bloom filter should be disabled for better frame rates on mobile devices.
- Added `getDrawingBufferWidth` and `getDrawingBufferHeight` to `Context`.
- Added new built-in GLSL functions `czm_getLambertDiffuse` and `czm_getSpecular`.
- Added support for [EXT_frag_depth](http://www.khronos.org/registry/webgl/extensions/EXT_frag_depth/).
- Improved graphics performance.
  - An Everest terrain view went from 135-140 to over 150 frames per second.
  - Rendering over a thousand polylines in the same collection with different materials went from 20 to 40 frames per second.
- Improved runtime generation of GLSL shaders.
- Made sun size accurate.
- Fixed bug in triangulation that fails on complex polygons. Instead, it makes a best effort to render what it can. [#1121](https://github.com/CesiumGS/cesium/issues/1121)
- Fixed geometries not closing completely. [#1093](https://github.com/CesiumGS/cesium/issues/1093)
- Fixed `EllipsoidTangentPlane.projectPointOntoPlane` for tangent planes on an ellipsoid other than the unit sphere.
- `CompositePrimitive.add` now returns the added primitive. This allows us to write more concise code.

        var p = new Primitive(/* ... */);
        primitives.add(p);
        return p;

  becomes

        return primitives.add(new Primitive(/* ... */));

### b20 - 2013-09-03

_This releases fixes 2D and other issues with Chrome 29.0.1547.57 ([#1002](https://github.com/CesiumGS/cesium/issues/1002) and [#1047](https://github.com/CesiumGS/cesium/issues/1047))._

- Breaking changes:

  - The `CameraFlightPath` functions `createAnimation`, `createAnimationCartographic`, and `createAnimationExtent` now take `scene` as their first parameter instead of `frameState`.
  - Completely refactored the `DynamicScene` property system to vastly improve the API. See [#1080](https://github.com/CesiumGS/cesium/pull/1080) for complete details.
    - Removed `CzmlBoolean`, `CzmlCartesian2`, `CzmlCartesian3`, `CzmlColor`, `CzmlDefaults`, `CzmlDirection`, `CzmlHorizontalOrigin`, `CzmlImage`, `CzmlLabelStyle`, `CzmlNumber`, `CzmlPosition`, `CzmlString`, `CzmlUnitCartesian3`, `CzmlUnitQuaternion`, `CzmlUnitSpherical`, and `CzmlVerticalOrigin` since they are no longer needed.
    - Removed `DynamicProperty`, `DynamicMaterialProperty`, `DynamicDirectionsProperty`, and `DynamicVertexPositionsProperty`; replacing them with an all new system of properties.
      - `Property` - base interface for all properties.
      - `CompositeProperty` - a property composed of other properties.
      - `ConstantProperty` - a property whose value never changes.
      - `SampledProperty` - a property whose value is interpolated from a set of samples.
      - `TimeIntervalCollectionProperty` - a property whose value changes based on time interval.
      - `MaterialProperty` - base interface for all material properties.
      - `CompositeMaterialProperty` - a `CompositeProperty` for materials.
      - `ColorMaterialProperty` - a property that maps to a color material. (replaces `DynamicColorMaterial`)
      - `GridMaterialProperty` - a property that maps to a grid material. (replaces `DynamicGridMaterial`)
      - `ImageMaterialProperty` - a property that maps to an image material. (replaces `DynamicImageMaterial`)
      - `PositionProperty`- base interface for all position properties.
      - `CompositePositionProperty` - a `CompositeProperty` for positions.
      - `ConstantPositionProperty` - a `PositionProperty` whose value does not change in respect to the `ReferenceFrame` in which is it defined.
      - `SampledPositionProperty` - a `SampledProperty` for positions.
      - `TimeIntervalCollectionPositionProperty` - A `TimeIntervalCollectionProperty` for positions.
  - Removed `processCzml`, use `CzmlDataSource` instead.
  - `Source/Widgets/Viewer/lighter.css` was deleted, use `Source/Widgets/lighter.css` instead.
  - Replaced `ExtentGeometry` parameters for extruded extent to make them consistent with other geometries.
    - `options.extrudedOptions.height` -> `options.extrudedHeight`
    - `options.extrudedOptions.closeTop` -> `options.closeBottom`
    - `options.extrudedOptions.closeBottom` -> `options.closeTop`
  - Geometry constructors no longer compute vertices or indices. Use the type's `createGeometry` method. For example, code that looked like:

          var boxGeometry = new BoxGeometry({
            minimumCorner : min,
            maximumCorner : max,
            vertexFormat : VertexFormat.POSITION_ONLY
          });

    should now look like:

          var box = new BoxGeometry({
              minimumCorner : min,
              maximumCorner : max,
              vertexFormat : VertexFormat.POSITION_ONLY
          });
          var geometry = BoxGeometry.createGeometry(box);

  - Removed `createTypedArray` and `createArrayBufferView` from each of the `ComponentDatatype` enumerations. Instead, use `ComponentDatatype.createTypedArray` and `ComponentDatatype.createArrayBufferView`.
  - `DataSourceDisplay` now requires a `DataSourceCollection` to be passed into its constructor.
  - `DeveloperError` and `RuntimeError` no longer contain an `error` property. Call `toString`, or check the `stack` property directly instead.
  - Replaced `createPickFragmentShaderSource` with `createShaderSource`.
  - Renamed `PolygonPipeline.earClip2D` to `PolygonPipeline.triangulate`.

- Added outline geometries. [#1021](https://github.com/CesiumGS/cesium/pull/1021).
- Added `CorridorGeometry`.
- Added `Billboard.scaleByDistance` and `NearFarScalar` to control billboard minimum/maximum scale based on camera distance.
- Added `EllipsoidGeodesic`.
- Added `PolylinePipeline.scaleToSurface`.
- Added `PolylinePipeline.scaleToGeodeticHeight`.
- Added the ability to specify a `minimumTerrainLevel` and `maximumTerrainLevel` when constructing an `ImageryLayer`. The layer will only be shown for terrain tiles within the specified range.
- Added `Math.setRandomNumberSeed` and `Math.nextRandomNumber` for generating repeatable random numbers.
- Added `Color.fromRandom` to generate random and partially random colors.
- Added an `onCancel` callback to `CameraFlightPath` functions that will be executed if the flight is canceled.
- Added `Scene.debugShowFrustums` and `Scene.debugFrustumStatistics` for rendering debugging.
- Added `Packable` and `PackableForInterpolation` interfaces to aid interpolation and in-memory data storage. Also made most core Cesium types implement them.
- Added `InterpolationAlgorithm` interface to codify the base interface already being used by `LagrangePolynomialApproximation`, `LinearApproximation`, and `HermitePolynomialApproximation`.
- Improved the performance of polygon triangulation using an O(n log n) algorithm.
- Improved geometry batching performance by moving work to a web worker.
- Improved `WallGeometry` to follow the curvature of the earth.
- Improved visual quality of closed translucent geometries.
- Optimized polyline bounding spheres.
- `Viewer` now automatically sets its clock to that of the first added `DataSource`, regardless of how it was added to the `DataSourceCollection`. Previously, this was only done for dropped files by `viewerDragDropMixin`.
- `CesiumWidget` and `Viewer` now display an HTML error panel if an error occurs while rendering, which can be disabled with a constructor option.
- `CameraFlightPath` now automatically disables and restores mouse input for the flights it generates.
- Fixed broken surface rendering in Columbus View when using the `EllipsoidTerrainProvider`.
- Fixed triangulation for polygons that cross the international date line.
- Fixed `EllipsoidPrimitive` rendering for some oblate ellipsoids. [#1067](https://github.com/CesiumGS/cesium/pull/1067).
- Fixed Cesium on Nexus 4 with Android 4.3.
- Upgraded Knockout from version 2.2.1 to 2.3.0.

### b19 - 2013-08-01

- Breaking changes:
  - Replaced tessellators and meshes with geometry. In particular:
    - Replaced `CubeMapEllipsoidTessellator` with `EllipsoidGeometry`.
    - Replaced `BoxTessellator` with `BoxGeometry`.
    - Replaced `ExtentTessletaor` with `ExtentGeometry`.
    - Removed `PlaneTessellator`. It was incomplete and not used.
    - Renamed `MeshFilters` to `GeometryPipeline`.
    - Renamed `MeshFilters.toWireframeInPlace` to `GeometryPipeline.toWireframe`.
    - Removed `MeshFilters.mapAttributeIndices`. It was not used.
    - Renamed `Context.createVertexArrayFromMesh` to `Context.createVertexArrayFromGeometry`. Likewise, renamed `mesh` constructor property to `geometry`.
  - Renamed `ComponentDatatype.*.toTypedArray` to `ComponentDatatype.*.createTypedArray`.
  - Removed `Polygon.configureExtent`. Use `ExtentPrimitive` instead.
  - Removed `Polygon.bufferUsage`. It is no longer needed.
  - Removed `height` and `textureRotationAngle` arguments from `Polygon` `setPositions` and `configureFromPolygonHierarchy` functions. Use `Polygon` `height` and `textureRotationAngle` properties.
  - Renamed `PolygonPipeline.cleanUp` to `PolygonPipeline.removeDuplicates`.
  - Removed `PolygonPipeline.wrapLongitude`. Use `GeometryPipeline.wrapLongitude` instead.
  - Added `surfaceHeight` parameter to `BoundingSphere.fromExtent3D`.
  - Added `surfaceHeight` parameter to `Extent.subsample`.
  - Renamed `pointInsideTriangle2D` to `pointInsideTriangle`.
  - Renamed `getLogo` to `getCredit` for `ImageryProvider` and `TerrainProvider`.
- Added Geometry and Appearances [#911](https://github.com/CesiumGS/cesium/pull/911).
- Added property `intersectionWidth` to `DynamicCone`, `DynamicPyramid`, `CustomSensorVolume`, and `RectangularPyramidSensorVolume`.
- Added `ExtentPrimitive`.
- Added `PolylinePipeline.removeDuplicates`.
- Added `barycentricCoordinates` to compute the barycentric coordinates of a point in a triangle.
- Added `BoundingSphere.fromEllipsoid`.
- Added `BoundingSphere.projectTo2D`.
- Added `Extent.fromDegrees`.
- Added `czm_tangentToEyeSpaceMatrix` built-in GLSL function.
- Added debugging aids for low-level rendering: `DrawCommand.debugShowBoundingVolume` and `Scene.debugCommandFilter`.
- Added extrusion to `ExtentGeometry`.
- Added `Credit` and `CreditDisplay` for displaying credits on the screen.
- Improved performance and visual quality of `CustomSensorVolume` and `RectangularPyramidSensorVolume`.
- Improved the performance of drawing polygons created with `configureFromPolygonHierarchy`.

### b18 - 2013-07-01

- Breaking changes:
  - Removed `CesiumViewerWidget` and replaced it with a new `Viewer` widget with mixin architecture. This new widget does not depend on Dojo and is part of the combined Cesium.js file. It is intended to be a flexible base widget for easily building robust applications. ([#838](https://github.com/CesiumGS/cesium/pull/838))
  - Changed all widgets to use ECMAScript 5 properties. All public observable properties now must be accessed and assigned as if they were normal properties, instead of being called as functions. For example:
    - `clockViewModel.shouldAnimate()` -> `clockViewModel.shouldAnimate`
    - `clockViewModel.shouldAnimate(true);` -> `clockViewModel.shouldAnimate = true;`
  - `ImageryProviderViewModel.fromConstants` has been removed. Use the `ImageryProviderViewModel` constructor directly.
  - Renamed the `transitioner` property on `CesiumWidget`, `HomeButton`, and `ScreenModePicker` to `sceneTrasitioner` to be consistent with property naming convention.
  - `ImageryProvider.loadImage` now requires that the calling imagery provider instance be passed as its first parameter.
  - Removed the Dojo-based `checkForChromeFrame` function, and replaced it with a new standalone version that returns a promise to signal when the asynchronous check has completed.
  - Removed `Assets/Textures/NE2_LR_LC_SR_W_DR_2048.jpg`. If you were previously using this image with `SingleTileImageryProvider`, consider instead using `TileMapServiceImageryProvider` with a URL of `Assets/Textures/NaturalEarthII`.
  - The `Client CZML` SandCastle demo has been removed, largely because it is redundant with the Simple CZML demo.
  - The `Two Viewer Widgets` SandCastle demo has been removed. We will add back a multi-scene example when we have a good architecture for it in place.
  - Changed static `clone` functions in all objects such that if the object being cloned is undefined, the function will return undefined instead of throwing an exception.
- Fix resizing issues in `CesiumWidget` ([#608](https://github.com/CesiumGS/cesium/issues/608), [#834](https://github.com/CesiumGS/cesium/issues/834)).
- Added initial support for [GeoJSON](http://www.geojson.org/) and [TopoJSON](https://github.com/mbostock/topojson). ([#890](https://github.com/CesiumGS/cesium/pull/890), [#906](https://github.com/CesiumGS/cesium/pull/906))
- Added rotation, aligned axis, width, and height properties to `Billboard`s.
- Improved the performance of "missing tile" checking, especially for Bing imagery.
- Improved the performance of terrain and imagery refinement, especially when using a mixture of slow and fast imagery sources.
- `TileMapServiceImageryProvider` now supports imagery with a minimum level. This improves compatibility with tile sets generated by MapTiler or gdal2tiles.py using their default settings.
- Added `Context.getAntialias`.
- Improved test robustness on Mac.
- Upgraded RequireJS to version 2.1.6, and Almond to 0.2.5.
- Fixed artifacts that showed up on the edges of imagery tiles on a number of GPUs.
- Fixed an issue in `BaseLayerPicker` where destroy wasn't properly cleaning everything up.
- Added the ability to unsubscribe to `Timeline` update event.
- Added a `screenSpaceEventHandler` property to `CesiumWidget`. Also added a `sceneMode` option to the constructor to set the initial scene mode.
- Added `useDefaultRenderLoop` property to `CesiumWidget` that allows the default render loop to be disabled so that a custom render loop can be used.
- Added `CesiumWidget.onRenderLoopError` which is an `Event` that is raised if an exception is generated inside of the default render loop.
- `ImageryProviderViewModel.creationCommand` can now return an array of ImageryProvider instances, which allows adding multiple layers when a single item is selected in the `BaseLayerPicker` widget.

### b17 - 2013-06-03

- Breaking changes:
  - Replaced `Uniform.getFrameNumber` and `Uniform.getTime` with `Uniform.getFrameState`, which returns the full frame state.
  - Renamed `Widgets/Fullscreen` folder to `Widgets/FullscreenButton` along with associated objects/files.
    - `FullscreenWidget` -> `FullscreenButton`
    - `FullscreenViewModel` -> `FullscreenButtonViewModel`
  - Removed `addAttribute`, `removeAttribute`, and `setIndexBuffer` from `VertexArray`. They were not used.
- Added support for approximating local vertical, local horizontal (LVLH) reference frames when using `DynamicObjectView` in 3D. The object automatically selects LVLH or EastNorthUp based on the object's velocity.
- Added support for CZML defined vectors via new `CzmlDirection`, `DynamicVector`, and `DynamicVectorVisualizer` objects.
- Added `SceneTransforms.wgs84ToWindowCoordinates`. [#746](https://github.com/CesiumGS/cesium/issues/746).
- Added `fromElements` to `Cartesian2`, `Cartesian3`, and `Cartesian4`.
- Added `DrawCommand.cull` to avoid redundant visibility checks.
- Added `czm_morphTime` automatic GLSL uniform.
- Added support for [OES_vertex_array_object](http://www.khronos.org/registry/webgl/extensions/OES_vertex_array_object/), which improves rendering performance.
- Added support for floating-point textures.
- Added `IntersectionTests.trianglePlaneIntersection`.
- Added `computeHorizonCullingPoint`, `computeHorizonCullingPointFromVertices`, and `computeHorizonCullingPointFromExtent` methods to `EllipsoidalOccluder` and used them to build a more accurate horizon occlusion test for terrain rendering.
- Added sun visualization. See `Sun` and `Scene.sun`.
- Added a new `HomeButton` widget for returning to the default view of the current scene mode.
- Added `Command.beforeExecute` and `Command.afterExecute` events to enable additional processing when a command is executed.
- Added rotation parameter to `Polygon.configureExtent`.
- Added camera flight to extents. See new methods `CameraController.getExtentCameraCoordinates` and `CameraFlightPath.createAnimationExtent`.
- Improved the load ordering of terrain and imagery tiles, so that relevant detail is now more likely to be loaded first.
- Improved appearance of the Polyline arrow material.
- Fixed polyline clipping artifact. [#728](https://github.com/CesiumGS/cesium/issues/728).
- Fixed polygon crossing International Date Line for 2D and Columbus view. [#99](https://github.com/CesiumGS/cesium/issues/99).
- Fixed issue for camera flights when `frameState.mode === SceneMode.MORPHING`.
- Fixed ISO8601 date parsing when UTC offset is specified in the extended format, such as `2008-11-10T14:00:00+02:30`.

### b16 - 2013-05-01

- Breaking changes:

  - Removed the color, outline color, and outline width properties of polylines. Instead, use materials for polyline color and outline properties. Code that looked like:

           var polyline = polylineCollection.add({
               positions : positions,
               color : new Color(1.0, 1.0, 1.0, 1.0),
               outlineColor : new Color(1.0, 0.0, 0.0, 1.0),
               width : 1.0,
               outlineWidth : 3.0
           });

    should now look like:

           var outlineMaterial = Material.fromType(context, Material.PolylineOutlineType);
           outlineMaterial.uniforms.color = new Color(1.0, 1.0, 1.0, 1.0);
           outlineMaterial.uniforms.outlineColor = new Color(1.0, 0.0, 0.0, 1.0);
           outlineMaterial.uniforms.outlinewidth = 2.0;

           var polyline = polylineCollection.add({
               positions : positions,
               width : 3.0,
               material : outlineMaterial
           });

  - `CzmlCartographic` has been removed and all cartographic values are converted to Cartesian internally during CZML processing. This improves performance and fixes interpolation of cartographic source data. The Cartographic representation can still be retrieved if needed.
  - Removed `ComplexConicSensorVolume`, which was not documented and did not work on most platforms. It will be brought back in a future release. This does not affect CZML, which uses a custom sensor to approximate a complex conic.
  - Replaced `computeSunPosition` with `Simon1994PlanetaryPosition`, which has functions to calculate the position of the sun and the moon more accurately.
  - Removed `Context.createClearState`. These properties are now part of `ClearCommand`.
  - `RenderState` objects returned from `Context.createRenderState` are now immutable.
  - Removed `positionMC` from `czm_materialInput`. It is no longer used by any materials.

- Added wide polylines that work with and without ANGLE.
- Polylines now use materials to describe their surface appearance. See the [Fabric](https://github.com/CesiumGS/cesium/wiki/Fabric) wiki page for more details on how to create materials.
- Added new `PolylineOutline`, `PolylineGlow`, `PolylineArrow`, and `Fade` materials.
- Added `czm_pixelSizeInMeters` automatic GLSL uniform.
- Added `AnimationViewModel.snapToTicks`, which when set to true, causes the shuttle ring on the Animation widget to snap to the defined tick values, rather than interpolate between them.
- Added `Color.toRgba` and `Color.fromRgba` to convert to/from numeric unsigned 32-bit RGBA values.
- Added `GridImageryProvider` for custom rendering effects and debugging.
- Added new `Grid` material.
- Made `EllipsoidPrimitive` double-sided.
- Improved rendering performance by minimizing WebGL state calls.
- Fixed an error in Web Worker creation when loading Cesium.js from a different origin.
- Fixed `EllipsoidPrimitive` picking and picking objects with materials that have transparent parts.
- Fixed imagery smearing artifacts on mobile devices and other devices without high-precision fragment shaders.

### b15 - 2013-04-01

- Breaking changes:
  - `Billboard.computeScreenSpacePosition` now takes `Context` and `FrameState` arguments instead of a `UniformState` argument.
  - Removed `clampToPixel` property from `BillboardCollection` and `LabelCollection`. This option is no longer needed due to overall LabelCollection visualization improvements.
  - Removed `Widgets/Dojo/CesiumWidget` and replaced it with `Widgets/CesiumWidget`, which has no Dojo dependancies.
  - `destroyObject` no longer deletes properties from the object being destroyed.
  - `darker.css` files have been deleted and the `darker` theme is now the default style for widgets. The original theme is now known as `lighter` and is in corresponding `lighter.css` files.
  - CSS class names have been standardized to avoid potential collisions. All widgets now follow the same pattern, `cesium-<widget>-<className>`.
  - Removed `view2D`, `view3D`, and `viewColumbus` properties from `CesiumViewerWidget`. Use the `sceneTransitioner` property instead.
- Added `BoundingSphere.fromCornerPoints`.
- Added `fromArray` and `distance` functions to `Cartesian2`, `Cartesian3`, and `Cartesian4`.
- Added `DynamicPath.resolution` property for setting the maximum step size, in seconds, to take when sampling a position for path visualization.
- Added `TileCoordinatesImageryProvider` that renders imagery with tile X, Y, Level coordinates on the surface of the globe. This is mostly useful for debugging.
- Added `DynamicEllipse` and `DynamicObject.ellipse` property to render CZML ellipses on the globe.
- Added `sampleTerrain` function to sample the terrain height of a list of `Cartographic` positions.
- Added `DynamicObjectCollection.removeObject` and handling of the new CZML `delete` property.
- Imagery layers with an `alpha` of exactly 0.0 are no longer rendered. Previously these invisible layers were rendered normally, which was a waste of resources. Unlike the `show` property, imagery tiles in a layer with an `alpha` of 0.0 are still downloaded, so the layer will become visible more quickly when its `alpha` is increased.
- Added `onTransitionStart` and `onTransitionComplete` events to `SceneModeTransitioner`.
- Added `SceneModePicker`; a new widget for morphing between scene modes.
- Added `BaseLayerPicker`; a new widget for switching among pre-configured base layer imagery providers.

### b14 - 2013-03-01

- Breaking changes:
  - Major refactoring of both animation and widgets systems as we move to an MVVM-like architecture for user interfaces.
    - New `Animation` widget for controlling playback.
    - AnimationController.js has been deleted.
    - `ClockStep.SYSTEM_CLOCK_DEPENDENT` was renamed to `ClockStep.SYSTEM_CLOCK_MULTIPLIER`.
    - `ClockStep.SYSTEM_CLOCK` was added to have the clock always match the system time.
    - `ClockRange.LOOP` was renamed to `ClockRange.LOOP_STOP` and now only loops in the forward direction.
    - `Clock.reverseTick` was removed, simply negate `Clock.multiplier` and pass it to `Clock.tick`.
    - `Clock.shouldAnimate` was added to indicate if `Clock.tick` should actually advance time.
    - The Timeline widget was moved into the Widgets/Timeline subdirectory.
    - `Dojo/TimelineWidget` was removed. You should use the non-toolkit specific Timeline widget directly.
  - Removed `CesiumViewerWidget.fullScreenElement`, instead use the `CesiumViewerWidget.fullscreen.viewModel.fullScreenElement` observable property.
  - `IntersectionTests.rayPlane` now takes the new `Plane` type instead of separate `planeNormal` and `planeD` arguments.
  - Renamed `ImageryProviderError` to `TileProviderError`.
- Added support for global terrain visualization via `CesiumTerrainProvider`, `ArcGisImageServerTerrainProvider`, and `VRTheWorldTerrainProvider`. See the [Terrain Tutorial](http://cesiumjs.org/2013/02/15/Cesium-Terrain-Tutorial/) for more information.
- Added `FullscreenWidget` which is a simple, single-button widget that toggles fullscreen mode of the specified element.
- Added interactive extent drawing to the `Picking` Sandcastle example.
- Added `HeightmapTessellator` to create a mesh from a heightmap.
- Added `JulianDate.equals`.
- Added `Plane` for representing the equation of a plane.
- Added a line segment-plane intersection test to `IntersectionTests`.
- Improved the lighting used in 2D and Columbus View modes. In general, the surface lighting in these modes should look just like it does in 3D.
- Fixed an issue where a `PolylineCollection` with a model matrix other than the identity would be incorrectly rendered in 2D and Columbus view.
- Fixed an issue in the `ScreenSpaceCameraController` where disabled mouse events can cause the camera to be moved after being re-enabled.

### b13 - 2013-02-01

- Breaking changes:
  - The combined `Cesium.js` file and other required files are now created in `Build/Cesium` and `Build/CesiumUnminified` folders.
  - The Web Worker files needed when using the combined `Cesium.js` file are now in a `Workers` subdirectory.
  - Removed `erosion` property from `Polygon`, `ComplexConicSensorVolume`, `RectangularPyramidSensorVolume`, and `ComplexConicSensorVolume`. Use the new `Erosion` material. See the Sandbox Animation example.
  - Removed `setRectangle` and `getRectangle` methods from `ViewportQuad`. Use the new `rectangle` property.
  - Removed `time` parameter from `Scene.initializeFrame`. Instead, pass the time to `Scene.render`.
- Added new `RimLighting` and `Erosion` materials. See the [Fabric](https://github.com/CesiumGS/cesium/wiki/Fabric) wiki page.
- Added `hue` and `saturation` properties to `ImageryLayer`.
- Added `czm_hue` and `czm_saturation` to adjust the hue and saturation of RGB colors.
- Added `JulianDate.getDaysDifference` method.
- Added `Transforms.computeIcrfToFixedMatrix` and `computeFixedToIcrfMatrix`.
- Added `EarthOrientationParameters`, `EarthOrientationParametersSample`, `Iau2006XysData`, and `Iau2006XysDataSample` classes to `Core`.
- CZML now supports the ability to specify positions in the International Celestial Reference Frame (ICRF), and inertial reference frame.
- Fixed globe rendering on the Nexus 4 running Google Chrome Beta.
- `ViewportQuad` now supports the material system. See the [Fabric](https://github.com/CesiumGS/cesium/wiki/Fabric) wiki page.
- Fixed rendering artifacts in `EllipsoidPrimitive`.
- Fixed an issue where streaming CZML would fail when changing material types.
- Updated Dojo from 1.7.2 to 1.8.4. Reminder: Cesium does not depend on Dojo but uses it for reference applications.

### b12a - 2013-01-18

- Breaking changes:

  - Renamed the `server` property to `url` when constructing a `BingMapsImageryProvider`. Likewise, renamed `BingMapsImageryProvider.getServer` to `BingMapsImageryProvider.getUrl`. Code that looked like

           var bing = new BingMapsImageryProvider({
               server : 'dev.virtualearth.net'
           });

    should now look like:

           var bing = new BingMapsImageryProvider({
               url : 'http://dev.virtualearth.net'
           });

  - Renamed `toCSSColor` to `toCssColorString`.
  - Moved `minimumZoomDistance` and `maximumZoomDistance` from the `CameraController` to the `ScreenSpaceCameraController`.

- Added `fromCssColorString` to `Color` to create a `Color` instance from any CSS value.
- Added `fromHsl` to `Color` to create a `Color` instance from H, S, L values.
- Added `Scene.backgroundColor`.
- Added `textureRotationAngle` parameter to `Polygon.setPositions` and `Polygon.configureFromPolygonHierarchy` to rotate textures on polygons.
- Added `Matrix3.fromRotationX`, `Matrix3.fromRotationY`, `Matrix3.fromRotationZ`, and `Matrix2.fromRotation`.
- Added `fromUniformScale` to `Matrix2`, `Matrix3`, and `Matrix4`.
- Added `fromScale` to `Matrix2`.
- Added `multiplyByUniformScale` to `Matrix4`.
- Added `flipY` property when calling `Context.createTexture2D` and `Context.createCubeMap`.
- Added `MeshFilters.encodePosition` and `EncodedCartesian3.encode`.
- Fixed jitter artifacts with polygons.
- Fixed camera tilt close to the `minimumZoomDistance`.
- Fixed a bug that could lead to blue tiles when zoomed in close to the North and South poles.
- Fixed a bug where removing labels would remove the wrong label and ultimately cause a crash.
- Worked around a bug in Firefox 18 preventing typed arrays from being transferred to or from Web Workers.
- Upgraded RequireJS to version 2.1.2, and Almond to 0.2.3.
- Updated the default Bing Maps API key.

### b12 - 2013-01-03

- Breaking changes:
  - Renamed `EventHandler` to `ScreenSpaceEventHandler`.
  - Renamed `MouseEventType` to `ScreenSpaceEventType`.
  - Renamed `MouseEventType.MOVE` to `ScreenSpaceEventType.MOUSE_MOVE`.
  - Renamed `CameraEventHandler` to `CameraEventAggregator`.
  - Renamed all `*MouseAction` to `*InputAction` (including get, set, remove, etc).
  - Removed `Camera2DController`, `CameraCentralBodyController`, `CameraColumbusViewController`, `CameraFlightController`, `CameraFreeLookController`, `CameraSpindleController`, and `CameraControllerCollection`. Common ways to modify the camera are through the `CameraController` object of the `Camera` and will work in all scene modes. The default camera handler is the `ScreenSpaceCameraController` object on the `Scene`.
  - Changed default Natural Earth imagery to a 2K version of [Natural Earth II with Shaded Relief, Water, and Drainages](http://www.naturalearthdata.com/downloads/10m-raster-data/10m-natural-earth-2/). The previously used version did not include lakes and rivers. This replaced `Source/Assets/Textures/NE2_50M_SR_W_2048.jpg` with `Source/Assets/Textures/NE2_LR_LC_SR_W_DR_2048.jpg`.
- Added pinch-zoom, pinch-twist, and pinch-tilt for touch-enabled browsers (particularly mobile browsers).
- Improved rendering support on Nexus 4 and Nexus 7 using Firefox.
- Improved camera flights.
- Added Sandbox example using NASA's new [Black Marble](http://www.nasa.gov/mission_pages/NPP/news/earth-at-night.html) night imagery.
- Added constrained z-axis by default to the Cesium widgets.
- Upgraded Jasmine from version 1.1.0 to 1.3.0.
- Added `JulianDate.toIso8601`, which creates an ISO8601 compliant representation of a JulianDate.
- The `Timeline` widget now properly displays leap seconds.

### b11 - 2012-12-03

- Breaking changes:
  - Widget render loop now started by default. Startup code changed, see Sandcastle examples.
  - Changed `Timeline.makeLabel` to take a `JulianDate` instead of a JavaScript date parameter.
  - Default Earth imagery has been moved to a new package `Assets`. Images used by `Sandcastle` examples have been moved to the Sandcastle folder, and images used by the Dojo widgets are now self-contained in the `Widgets` package.
  - `positionToEyeEC` in `czm_materialInput` is no longer normalized by default.
  - `FullScreen` and related functions have been renamed to `Fullscreen` to match the W3C standard name.
  - `Fullscreen.isFullscreenEnabled` was incorrectly implemented in certain browsers. `isFullscreenEnabled` now correctly determines whether the browser will allow an element to go fullscreen. A new `isFullscreen` function is available to determine if the browser is currently in fullscreen mode.
  - `Fullscreen.getFullScreenChangeEventName` and `Fullscreen.getFullScreenChangeEventName` now return the proper event name, suitable for use with the `addEventListener` API, instead prefixing them with "on".
  - Removed `Scene.setSunPosition` and `Scene.getSunPosition`. The sun position used for lighting is automatically computed based on the scene's time.
  - Removed a number of rendering options from `CentralBody`, including the ground atmosphere, night texture, specular map, cloud map, cloud shadows, and bump map. These features weren't really production ready and had a disproportionate cost in terms of shader complexity and compilation time. They may return in a more polished form in a future release.
  - Removed `affectedByLighting` property from `Polygon`, `EllipsoidPrimitive`, `RectangularPyramidSensorVolume`, `CustomSensorVolume`, and `ComplexConicSensorVolume`.
  - Removed `DistanceIntervalMaterial`. This was not documented.
  - `Matrix2.getElementIndex`, `Matrix3.getElementIndex`, and `Matrix4.getElementIndex` functions have had their parameters swapped and now take row first and column second. This is consistent with other class constants, such as Matrix2.COLUMN1ROW2.
  - Replaced `CentralBody.showSkyAtmosphere` with `Scene.skyAtmosphere` and `SkyAtmosphere`. This has no impact for those using the Cesium widget.
- Improved lighting in Columbus view and on polygons, ellipsoids, and sensors.
- Fixed atmosphere rendering artifacts and improved Columbus view transition.
- Fixed jitter artifacts with billboards and polylines.
- Added `TileMapServiceImageryProvider`. See the Imagery Layers `Sandcastle` example.
- Added `Water` material. See the Materials `Sandcastle` example.
- Added `SkyBox` to draw stars. Added `CesiumWidget.showSkyBox` and `CesiumViewerWidget.showSkyBox`.
- Added new `Matrix4` functions: `Matrix4.multiplyByTranslation`, `multiplyByPoint`, and `Matrix4.fromScale`. Added `Matrix3.fromScale`.
- Added `EncodedCartesian3`, which is used to eliminate jitter when drawing primitives.
- Added new automatic GLSL uniforms: `czm_frameNumber`, `czm_temeToPseudoFixed`, `czm_entireFrustum`, `czm_inverseModel`, `czm_modelViewRelativeToEye`, `czm_modelViewProjectionRelativeToEye`, `czm_encodedCameraPositionMCHigh`, and `czm_encodedCameraPositionMCLow`.
- Added `czm_translateRelativeToEye` and `czm_luminance` GLSL functions.
- Added `shininess` to `czm_materialInput`.
- Added `QuadraticRealPolynomial`, `CubicRealPolynomial`, and `QuarticRealPolynomial` for finding the roots of quadratic, cubic, and quartic polynomials.
- Added `IntersectionTests.grazingAltitudeLocation` for finding a point on a ray nearest to an ellipsoid.
- Added `mostOrthogonalAxis` function to `Cartesian2`, `Cartesian3`, and `Cartesian4`.
- Changed CesiumViewerWidget default behavior so that zooming to an object now requires a single left-click, rather than a double-click.
- Updated third-party [Tween.js](https://github.com/sole/tween.js/).

### b10 - 2012-11-02

- Breaking changes:
  - Renamed `Texture2DPool` to `TexturePool`.
  - Renamed `BingMapsTileProvider` to `BingMapsImageryProvider`.
  - Renamed `SingleTileProvider` to `SingleTileImageryProvider`.
  - Renamed `ArcGISTileProvider` to `ArcGisMapServerImageryProvider`.
  - Renamed `EquidistantCylindrdicalProjection` to `GeographicProjection`.
  - Renamed `MercatorProjection` to `WebMercatorProjection`.
  - `CentralBody.dayTileProvider` has been removed. Instead, add one or more imagery providers to the collection returned by `CentralBody.getImageryLayers()`.
  - The `description.generateTextureCoords` parameter passed to `ExtentTessellator.compute` is now called `description.generateTextureCoordinates`.
  - Renamed `bringForward`, `sendBackward`, `bringToFront`, and `sendToBack` methods on `CompositePrimitive` to `raise`, `lower`, `raiseToTop`, and `lowerToBottom`, respectively.
  - `Cache` and `CachePolicy` are no longer used and have been removed.
  - Fixed problem with Dojo widget startup, and removed "postSetup" callback in the process. See Sandcastle examples and update your startup code.
- `CentralBody` now allows imagery from multiple sources to be layered and alpha blended on the globe. See the new `Imagery Layers` and `Map Projections` Sandcastle examples.
- Added `WebMapServiceImageryProvider`.
- Improved middle mouse click behavior to always tilt in the same direction.
- Added `getElementIndex` to `Matrix2`, `Matrix3`, and `Matrix4`.

### b9 - 2012-10-01

- Breaking changes:
  - Removed the `render` and `renderForPick` functions of primitives. The primitive `update` function updates a list of commands for the renderer. For more details, see the [Data Driven Renderer](https://github.com/CesiumGS/cesium/wiki/Data-Driven-Renderer-Details).
  - Removed `Context.getViewport` and `Context.setViewport`. The viewport defaults to the size of the canvas if a primitive does not override the viewport property in the render state.
  - `shallowEquals` has been removed.
  - Passing `undefined` to any of the set functions on `Billboard` now throws an exception.
  - Passing `undefined` to any of the set functions on `Polyline` now throws an exception.
  - `PolygonPipeline.scaleToGeodeticHeight` now takes ellipsoid as the last parameter, instead of the first. It also now defaults to `Ellipsoid.WGS84` if no parameter is provided.
- The new Sandcastle live editor and demo gallery replace the Sandbox and Skeleton examples.
- Improved picking performance and accuracy.
- Added EllipsoidPrimitive for visualizing ellipsoids and spheres. Currently, this is only supported in 3D, not 2D or Columbus view.
- Added `DynamicEllipsoid` and `DynamicEllipsoidVisualizer` which use the new `EllipsoidPrimitive` to implement ellipsoids in CZML.
- `Extent` functions now take optional result parameters. Also added `getCenter`, `intersectWith`, and `contains` functions.
- Add new utility class, `DynamicObjectView` for tracking a DynamicObject with the camera across scene modes; also hooked up CesiumViewerWidget to use it.
- Added `enableTranslate`, `enableZoom`, and `enableRotate` properties to `Camera2DController` to selectively toggle camera behavior. All values default to `true`.
- Added `Camera2DController.setPositionCartographic` to simplify moving the camera programmatically when in 2D mode.
- Improved near/far plane distances and eliminated z-fighting.
- Added `Matrix4.multiplyByTranslation`, `Matrix4.fromScale`, and `Matrix3.fromScale`.

### b8 - 2012-09-05

- Breaking changes:

  - Materials are now created through a centralized Material class using a JSON schema called [Fabric](https://github.com/CesiumGS/cesium/wiki/Fabric). For example, change:

          polygon.material = new BlobMaterial({repeat : 10.0});

    to:

          polygon.material = Material.fromType(context, 'Blob');
          polygon.material.repeat = 10.0;

    or:

          polygon.material = new Material({
              context : context,
              fabric : {
                  type : 'Blob',
                  uniforms : {
                      repeat : 10.0
                  }
              }
          });

  - `Label.computeScreenSpacePosition` now requires the current scene state as a parameter.
  - Passing `undefined` to any of the set functions on `Label` now throws an exception.
  - Renamed `agi_` prefix on GLSL identifiers to `czm_`.
  - Replaced `ViewportQuad` properties `vertexShader` and `fragmentShader` with optional constructor arguments.
  - Changed the GLSL automatic uniform `czm_viewport` from an `ivec4` to a `vec4` to reduce casting.
  - `Billboard` now defaults to an image index of `-1` indicating no texture, previously billboards defaulted to `0` indicating the first texture in the atlas. For example, change:

          billboards.add({
              position : { x : 1.0, y : 2.0, z : 3.0 },
          });

    to:

          billboards.add({
              position : { x : 1.0, y : 2.0, z : 3.0 },
              imageIndex : 0
          });

  - Renamed `SceneState` to `FrameState`.
  - `SunPosition` was changed from a static object to a function `computeSunPosition`; which now returns a `Cartesian3` with the computed position. It was also optimized for performance and memory pressure. For example, change:

          var result = SunPosition.compute(date);
          var position = result.position;

        to:

          var position = computeSunPosition(date);

- All `Quaternion` operations now have static versions that work with any objects exposing `x`, `y`, `z` and `w` properties.
- Added support for nested polygons with holes. See `Polygon.configureFromPolygonHierarchy`.
- Added support to the renderer for view frustum and central body occlusion culling. All built-in primitives, such as `BillboardCollection`, `Polygon`, `PolylineCollection`, etc., can be culled. See the advanced examples in the Sandbox for details.
- Added `writeTextToCanvas` function which handles sizing the resulting canvas to fit the desired text.
- Added support for CZML path visualization via the `DynamicPath` and `DynamicPathVisualizer` objects. See the [CZML wiki](https://github.com/CesiumGS/cesium/wiki/CZML-Guide) for more details.
- Added support for [WEBGL_depth_texture](http://www.khronos.org/registry/webgl/extensions/WEBGL_depth_texture/). See `Framebuffer.setDepthTexture`.
- Added `CesiumMath.isPowerOfTwo`.
- Added `affectedByLighting` to `ComplexConicSensorVolume`, `CustomSensorVolume`, and `RectangularPyramidSensorVolume` to turn lighting on/off for these objects.
- CZML `Polygon`, `Cone`, and `Pyramid` objects are no longer affected by lighting.
- Added `czm_viewRotation` and `czm_viewInverseRotation` automatic GLSL uniforms.
- Added a `clampToPixel` property to `BillboardCollection` and `LabelCollection`. When true, it aligns all billboards and text to a pixel in screen space, providing a crisper image at the cost of jumpier motion.
- `Ellipsoid` functions now take optional result parameters.

### b7 - 2012-08-01

- Breaking changes:

  - Removed keyboard input handling from `EventHandler`.
  - `TextureAtlas` takes an object literal in its constructor instead of separate parameters. Code that previously looked like:

          context.createTextureAtlas(images, pixelFormat, borderWidthInPixels);

    should now look like:

          context.createTextureAtlas({images : images, pixelFormat : pixelFormat, borderWidthInPixels : borderWidthInPixels});

  - `Camera.pickEllipsoid` returns the picked position in world coordinates and the ellipsoid parameter is optional. Prefer the new `Scene.pickEllipsoid` method. For example, change

          var position = camera.pickEllipsoid(ellipsoid, windowPosition);

    to:

          var position = scene.pickEllipsoid(windowPosition, ellipsoid);

  - `Camera.getPickRay` now returns the new `Ray` type instead of an object with position and direction properties.
  - `Camera.viewExtent` now takes an `Extent` argument instead of west, south, east and north arguments. Prefer `Scene.viewExtent` over `Camera.viewExtent`. `Scene.viewExtent` will work in any `SceneMode`. For example, change

          camera.viewExtent(ellipsoid, west, south, east, north);

    to:

          scene.viewExtent(extent, ellipsoid);

  - `CameraSpindleController.mouseConstrainedZAxis` has been removed. Instead, use `CameraSpindleController.constrainedAxis`. Code that previously looked like:

          spindleController.mouseConstrainedZAxis = true;

    should now look like:

          spindleController.constrainedAxis = Cartesian3.UNIT_Z;

  - The `Camera2DController` constructor and `CameraControllerCollection.add2D` now require a projection instead of an ellipsoid.
  - `Chain` has been removed. `when` is now included as a more complete CommonJS Promises/A implementation.
  - `Jobs.downloadImage` was replaced with `loadImage` to provide a promise that will asynchronously load an image.
  - `jsonp` now returns a promise for the requested data, removing the need for a callback parameter.
  - JulianDate.getTimeStandard() has been removed, dates are now always stored internally as TAI.
  - LeapSeconds.setLeapSeconds now takes an array of LeapSecond instances instead of JSON.
  - TimeStandard.convertUtcToTai and TimeStandard.convertTaiToUtc have been removed as they are no longer needed.
  - `Cartesian3.prototype.getXY()` was replaced with `Cartesian2.fromCartesian3`. Code that previously looked like `cartesian3.getXY();` should now look like `Cartesian2.fromCartesian3(cartesian3);`.
  - `Cartesian4.prototype.getXY()` was replaced with `Cartesian2.fromCartesian4`. Code that previously looked like `cartesian4.getXY();` should now look like `Cartesian2.fromCartesian4(cartesian4);`.
  - `Cartesian4.prototype.getXYZ()` was replaced with `Cartesian3.fromCartesian4`. Code that previously looked like `cartesian4.getXYZ();` should now look like `Cartesian3.fromCartesian4(cartesian4);`.
  - `Math.angleBetween` was removed because it was a duplicate of `Cartesian3.angleBetween`. Simply replace calls of the former to the later.
  - `Cartographic3` was renamed to `Cartographic`.
  - `Cartographic2` was removed; use `Cartographic` instead.
  - `Ellipsoid.toCartesian` was renamed to `Ellipsoid.cartographicToCartesian`.
  - `Ellipsoid.toCartesians` was renamed to `Ellipsoid.cartographicArrayToCartesianArray`.
  - `Ellipsoid.toCartographic2` was renamed to `Ellipsoid.cartesianToCartographic`.
  - `Ellipsoid.toCartographic2s` was renamed to `Ellipsoid.cartesianArrayToCartographicArray`.
  - `Ellipsoid.toCartographic3` was renamed to `Ellipsoid.cartesianToCartographic`.
  - `Ellipsoid.toCartographic3s` was renamed to `Ellipsoid.cartesianArrayToCartographicArray`.
  - `Ellipsoid.cartographicDegreesToCartesian` was removed. Code that previously looked like `ellipsoid.cartographicDegreesToCartesian(new Cartographic(45, 50, 10))` should now look like `ellipsoid.cartographicToCartesian(Cartographic.fromDegrees(45, 50, 10))`.
  - `Math.cartographic3ToRadians`, `Math.cartographic2ToRadians`, `Math.cartographic2ToDegrees`, and `Math.cartographic3ToDegrees` were removed. These functions are no longer needed because Cartographic instances are always represented in radians.
  - All functions starting with `multiplyWith` now start with `multiplyBy` to be consistent with functions starting with `divideBy`.
  - The `multiplyWithMatrix` function on each `Matrix` type was renamed to `multiply`.
  - All three Matrix classes have been largely re-written for consistency and performance. The `values` property has been eliminated and Matrices are no longer immutable. Code that previously looked like `matrix = matrix.setColumn0Row0(12);` now looks like `matrix[Matrix2.COLUMN0ROW0] = 12;`. Code that previously looked like `matrix.setColumn3(cartesian3);` now looked like `matrix.setColumn(3, cartesian3, matrix)`.
  - 'Polyline' is no longer externally creatable. To create a 'Polyline' use the 'PolylineCollection.add' method.

          Polyline polyline = new Polyline();

    to

          PolylineCollection polylineCollection = new PolylineCollection();
          Polyline polyline = polylineCollection.add();

- All `Cartesian2` operations now have static versions that work with any objects exposing `x` and `y` properties.
- All `Cartesian3` operations now have static versions that work with any objects exposing `x`, `y`, and `z` properties.
- All `Cartesian4` operations now have static versions that work with any objects exposing `x`, `y`, `z` and `w` properties.
- All `Cartographic` operations now have static versions that work with any objects exposing `longitude`, `latitude`, and `height` properties.
- All `Matrix` classes are now indexable like arrays.
- All `Matrix` operations now have static versions of all prototype functions and anywhere we take a Matrix instance as input can now also take an Array or TypedArray.
- All `Matrix`, `Cartesian`, and `Cartographic` operations now take an optional result parameter for object re-use to reduce memory pressure.
- Added `Cartographic.fromDegrees` to make creating Cartographic instances from values in degrees easier.
- Added `addImage` to `TextureAtlas` so images can be added to a texture atlas after it is constructed.
- Added `Scene.pickEllipsoid`, which picks either the ellipsoid or the map depending on the current `SceneMode`.
- Added `Event`, a new utility class which makes it easy for objects to expose event properties.
- Added `TextureAtlasBuilder`, a new utility class which makes it easy to build a TextureAtlas asynchronously.
- Added `Clock`, a simple clock for keeping track of simulated time.
- Added `LagrangePolynomialApproximation`, `HermitePolynomialApproximation`, and `LinearApproximation` interpolation algorithms.
- Added `CoordinateConversions`, a new static class where most coordinate conversion methods will be stored.
- Added `Spherical` coordinate type
- Added a new DynamicScene layer for time-dynamic, data-driven visualization. This include CZML processing. For more details see https://github.com/CesiumGS/cesium/wiki/Architecture and https://github.com/CesiumGS/cesium/wiki/CZML-in-Cesium.
- Added a new application, Cesium Viewer, for viewing CZML files and otherwise exploring the globe.
- Added a new Widgets directory, to contain common re-usable Cesium related controls.
- Added a new Timeline widget to the Widgets directory.
- Added a new Widgets/Dojo directory, to contain dojo-specific widgets.
- Added new Timeline and Cesium dojo widgets.
- Added `CameraCentralBodyController` as the new default controller to handle mouse input.
  - The left mouse button rotates around the central body.
  - The right mouse button and mouse wheel zoom in and out.
  - The middle mouse button rotates around the point clicked on the central body.
- Added `computeTemeToPseudoFixedMatrix` function to `Transforms`.
- Added 'PolylineCollection' to manage numerous polylines. 'PolylineCollection' dramatically improves rendering speed when using polylines.

### b6a - 2012-06-20

- Breaking changes:
  - Changed `Tipsify.tipsify` and `Tipsify.calculateACMR` to accept an object literal instead of three separate arguments. Supplying a maximum index and cache size is now optional.
  - `CentralBody` no longer requires a camera as the first parameter.
- Added `CentralBody.northPoleColor` and `CentralBody.southPoleColor` to fill in the poles if they are not covered by a texture.
- Added `Polygon.configureExtent` to create a polygon defined by west, south, east, and north values.
- Added functions to `Camera` to provide position and directions in world coordinates.
- Added `showThroughEllipsoid` to `CustomSensorVolume` and `RectangularPyramidSensorVolume` to allow sensors to draw through Earth.
- Added `affectedByLighting` to `CentralBody` and `Polygon` to turn lighting on/off for these objects.

### b5 - 2012-05-15

- Breaking changes:

  - Renamed Geoscope to Cesium. To update your code, change all `Geoscope.*` references to `Cesium.*`, and reference Cesium.js instead of Geoscope.js.
  - `CompositePrimitive.addGround` was removed; use `CompositePrimitive.add` instead. For example, change

          primitives.addGround(polygon);

    to:

          primitives.add(polygon);

  - Moved `eastNorthUpToFixedFrame` and `northEastDownToFixedFrame` functions from `Ellipsoid` to a new `Transforms` object. For example, change

          var m = ellipsoid.eastNorthUpToFixedFrame(p);

    to:

          var m = Cesium.Transforms.eastNorthUpToFixedFrame(p, ellipsoid);

  - Label properties `fillStyle` and `strokeStyle` were renamed to `fillColor` and `outlineColor`; they are also now color objects instead of strings. The label `Color` property has been removed.

    For example, change

          label.setFillStyle("red");
          label.setStrokeStyle("#FFFFFFFF");

    to:

          label.setFillColor({ red : 1.0, blue : 0.0, green : 0.0, alpha : 1.0 });
          label.setOutlineColor({ red : 1.0, blue : 1.0, green : 1.0, alpha : 1.0 });

  - Renamed `Tipsify.Tipsify` to `Tipsify.tipsify`.
  - Renamed `Tipsify.CalculateACMR` to `Tipsify.calculateACMR`.
  - Renamed `LeapSecond.CompareLeapSecondDate` to `LeapSecond.compareLeapSecondDate`.
  - `Geoscope.JSONP.get` is now `Cesium.jsonp`. `Cesium.jsonp` now takes a url, a callback function, and an options object. The previous 2nd and 4th parameters are now specified using the options object.
  - `TWEEN` is no longer globally defined, and is instead available as `Cesium.Tween`.
  - Chain.js functions such as `run` are now moved to `Cesium.Chain.run`, etc.
  - `Geoscope.CollectionAlgorithms.binarySearch` is now `Cesium.binarySearch`.
  - `Geoscope.ContainmentTests.pointInsideTriangle2D` is now `Cesium.pointInsideTriangle2D`.
  - Static constructor methods prefixed with "createFrom", now start with "from":

          Matrix2.createfromColumnMajorArray

    becomes

          Matrix2.fromColumnMajorArray

  - The `JulianDate` constructor no longer takes a `Date` object, use the new from methods instead:

          new JulianDate(new Date());

    becomes

          JulianDate.fromDate(new Date("January 1, 2011 12:00:00 EST"));
          JulianDate.fromIso8601("2012-04-24T18:08Z");
          JulianDate.fromTotalDays(23452.23);

  - `JulianDate.getDate` is now `JulianDate.toDate()` and returns a new instance each time.
  - `CentralBody.logoOffsetX` and `logoOffsetY` have been replaced with `CentralBody.logoOffset`, a `Cartesian2`.
  - TileProviders now take a proxy object instead of a string, to allow more control over how proxy URLs are built. Construct a DefaultProxy, passing the previous proxy URL, to get the previous behavior.
  - `Ellipsoid.getScaledWgs84()` has been removed since it is not needed.
  - `getXXX()` methods which returned a new instance of what should really be a constant are now exposed as frozen properties instead. This should improve performance and memory pressure.

    - `Cartsian2/3/4.getUnitX()` -> `Cartsian2/3/4.UNIT_X`
    - `Cartsian2/3/4.getUnitY()` -> `Cartsian2/3/4.UNIT_Y`
    - `Cartsian2/3/4.getUnitZ()` -> `Cartsian3/4.UNIT_Z`
    - `Cartsian2/3/4.getUnitW()` -> `Cartsian4.UNIT_W`
    - `Matrix/2/3/4.getIdentity()` -> `Matrix/2/3/4.IDENTITY`
    - `Quaternion.getIdentity()` -> `Quaternion.IDENTITY`
    - `Ellipsoid.getWgs84()` -> `Ellipsoid.WGS84`
    - `Ellipsoid.getUnitSphere()` -> `Ellipsoid.UNIT_SPHERE`
    - `Cartesian2/3/4/Cartographic.getZero()` -> `Cartesian2/3/4/Cartographic.ZERO`

- Added `PerformanceDisplay` which can be added to a scene to display frames per second (FPS).
- Labels now correctly allow specifying fonts by non-pixel CSS units such as points, ems, etc.
- Added `Shapes.computeEllipseBoundary` and updated `Shapes.computeCircleBoundary` to compute boundaries using arc-distance.
- Added `fileExtension` and `credit` properties to `OpenStreetMapTileProvider` construction.
- Night lights no longer disappear when `CentralBody.showGroundAtmosphere` is `true`.

### b4 - 2012-03-01

- Breaking changes:

  - Replaced `Geoscope.SkyFromSpace` object with `CentralBody.showSkyAtmosphere` property.
  - For mouse click and double click events, replaced `event.x` and `event.y` with `event.position`.
  - For mouse move events, replaced `movement.startX` and `startY` with `movement.startPosition`. Replaced `movement.endX` and `movement.endY` with `movement.endPosition`.
  - `Scene.Pick` now takes a `Cartesian2` with the origin at the upper-left corner of the canvas. For example, code that looked like:

          scene.pick(movement.endX, scene.getCanvas().clientHeight - movement.endY);

    becomes:

          scene.pick(movement.endPosition);

- Added `SceneTransitioner` to switch between 2D and 3D views. See the new Skeleton 2D example.
- Added `CentralBody.showGroundAtmosphere` to show an atmosphere on the ground.
- Added `Camera.pickEllipsoid` to get the point on the globe under the mouse cursor.
- Added `Polygon.height` to draw polygons at a constant altitude above the ellipsoid.

### b3 - 2012-02-06

- Breaking changes:
  - Replaced `Geoscope.Constants` and `Geoscope.Trig` with `Geoscope.Math`.
  - `Polygon`
    - Replaced `setColor` and `getColor` with a `material.color` property.
    - Replaced `setEllipsoid` and `getEllipsoid` with an `ellipsoid` property.
    - Replaced `setGranularity` and `getGranularity` with a `granularity` property.
  - `Polyline`
    - Replaced `setColor`/`getColor` and `setOutlineColor`/`getOutlineColor` with `color` and `outline` properties.
    - Replaced `setWidth`/`getWidth` and `setOutlineWidth`/`getOutlineWidth` with `width` and `outlineWidth` properties.
  - Removed `Geoscope.BillboardCollection.bufferUsage`. It is now automatically determined.
  - Removed `Geoscope.Label` set/get functions for `shadowOffset`, `shadowBlur`, `shadowColor`. These are no longer supported.
  - Renamed `Scene.getTransitions` to `Scene.getAnimations`.
  - Renamed `SensorCollection` to `SensorVolumeCollection`.
  - Replaced `ComplexConicSensorVolume.material` with separate materials for each surface: `outerMaterial`, `innerMaterial`, and `capMaterial`.
  - Material renames
    - `TranslucentSensorVolumeMaterial` to `ColorMaterial`.
    - `DistanceIntervalSensorVolumeMaterial` to `DistanceIntervalMaterial`.
    - `TieDyeSensorVolumeMaterial` to `TieDyeMaterial`.
    - `CheckerboardSensorVolumeMaterial` to `CheckerboardMaterial`.
    - `PolkaDotSensorVolumeMaterial` to `DotMaterial`.
    - `FacetSensorVolumeMaterial` to `FacetMaterial`.
    - `BlobSensorVolumeMaterial` to `BlobMaterial`.
  - Added new materials:
    - `VerticalStripeMaterial`
    - `HorizontalStripeMaterial`
    - `DistanceIntervalMaterial`
  - Added polygon material support via the new `Polygon.material` property.
  - Added clock angle support to `ConicSensorVolume` via the new `maximumClockAngle` and `minimumClockAngle` properties.
  - Added a rectangular sensor, `RectangularPyramidSensorVolume`.
  - Changed custom sensor to connect direction points using the sensor's radius; previously, points were connected with a line.
  - Improved performance and memory usage of `BillboardCollection` and `LabelCollection`.
  - Added more mouse events.
  - Added Sandbox examples for new features.

### b2 - 2011-12-01

- Added complex conic and custom sensor volumes, and various materials to change their appearance. See the new Sensor folder in the Sandbox.
- Added modelMatrix property to primitives to render them in a local reference frame. See the polyline example in the Sandbox.
- Added eastNorthUpToFixedFrame() and northEastDownToFixedFrame() to Ellipsoid to create local reference frames.
- Added CameraFlightController to zoom smoothly from one point to another. See the new camera examples in the Sandbox.
- Added row and column assessors to Matrix2, Matrix3, and Matrix4.
- Added Scene, which reduces the amount of code required to use Geoscope. See the Skeleton. We recommend using this instead of explicitly calling update() and render() for individual or composite primitives. Existing code will need minor changes:

  - Calls to Context.pick() should be replaced with Scene.pick().
  - Primitive constructors no longer require a context argument.
  - Primitive update() and render() functions now require a context argument. However, when using the new Scene object, these functions do not need to be called directly.
  - TextureAtlas should no longer be created directly; instead, call Scene.getContext().createTextureAtlas().
  - Other breaking changes:

    - Camera get/set functions, e.g., getPosition/setPosition were replaced with properties, e.g., position.
    - Replaced CompositePrimitive, Polygon, and Polyline getShow/setShow functions with a show property.
    - Replaced Polyline, Polygon, BillboardCollection, and LabelCollection getBufferUsage/setBufferUsage functions with a bufferUsage property.
    - Changed colors used by billboards, labels, polylines, and polygons. Previously, components were named r, g, b, and a. They are now red, green, blue, and alpha. Previously, each component's range was [0, 255]. The range is now [0, 1] floating point. For example,

            color : { r : 0, g : 255, b : 0, a : 255 }

      becomes:

            color : { red : 0.0, green : 1.0, blue : 0.0, alpha : 1.0 }

### b1 - 2011-09-19

- Added `Shapes.computeCircleBoundary` to compute circles. See the Sandbox.
- Changed the `EventHandler` constructor function to take the Geoscope canvas, which ensures the mouse position is correct regardless of the canvas' position on the page. Code that previously looked like:

        var handler = new Geoscope.EventHandler();

  should now look like:

        var handler = new Geoscope.EventHandler(canvas);

- Context.Pick no longer requires clamping the x and y arguments. Code that previously looked like:

        var pickedObject = context.pick(primitives, us, Math.max(x, 0.0),
            Math.max(context.getCanvas().clientHeight - y, 0.0));

  can now look like:

        var pickedObject = context.pick(primitives, us, x, context.getCanvas().clientHeight - y);

- Changed Polyline.setWidth and Polyline.setOutlineWidth to clamp the width to the WebGL implementation limit instead of throwing an exception. Code that previously looked like:

        var maxWidth = context.getMaximumAliasedLineWidth();
        polyline.setWidth(Math.min(5, maxWidth));
        polyline.setOutlineWidth(Math.min(10, maxWidth));

  can now look like:

        polyline.setWidth(5);
        polyline.setOutlineWidth(10);

- Improved the Sandbox:
  - Code in the editor is now evaluated as you type for quick prototyping.
  - Highlighting a Geoscope type in the editor and clicking the doc button in the toolbar now brings up the reference help for that type.
- BREAKING CHANGE: The `Context` constructor-function now takes an element instead of an ID. Code that previously looked like:

        var context = new Geoscope.Context("glCanvas");
        var canvas = context.getCanvas();

  should now look like:

        var canvas = document.getElementById("glCanvas");
        var context = new Geoscope.Context(canvas);

### b0 - 2011-08-31

- Added new Sandbox and Skeleton examples. The sandbox contains example code for common tasks. The skeleton is a bare-bones application for building upon. Most sandbox code examples can be copy and pasted directly into the skeleton.
- Added `Geoscope.Polygon` for drawing polygons on the globe.
- Added `Context.pick` to pick objects in one line of code.
- Added `bringForward`, `bringToFront`, `sendBackward`, and `sendToBack` functions to `CompositePrimitive` to control the render-order for ground primitives.
- Added `getShow`/`setShow` functions to `Polyline` and `CompositePrimitive`.
- Added new camera control and event types including `CameraFreeLookEventHandler`, `CameraSpindleEventHandler`, and `EventHandler`.
- Replaced `Ellipsoid.toCartesian3` with `Ellipsoid.toCartesian`.
- update and `updateForPick` functions no longer require a `UniformState` argument.

## Alpha Releases

### a6 - 2011-08-05

- Added support for lines using `Geoscope.Polyline`. See the Sandbox example.
- Made `CompositePrimitive`, `LabelCollection`, and `BillboardCollection` have consistent function names, including a new `contains()` function.
- Improved reference documentation layout.

### a5 - 2011-07-22

- Flushed out `CompositePrimitive`, `TimeStandard`, and `LeapSecond` types.
- Improved support for browsers using ANGLE (Windows Only).

### a4 - 2011-07-15

- Added `Geoscope.TimeStandard` for handling TAI and UTC time standards.
- Added `Geoscope.Quaternion`, which is a foundation for future camera control.
- Added initial version of `Geoscope.PrimitiveCollection` to simplify rendering.
- Prevented billboards/labels near the surface from getting cut off by the globe.
- See the Sandbox for example code.
- Added more reference documentation for labels.

### a3 - 2011-07-08

- Added `Geoscope.LabelCollection` for drawing text.
- Added `Geoscope.JulianDate` and `Geoscope.TimeConstants` for proper time handling.
- See the Sandbox example for how to use the new labels and Julian date.

### a2 - 2011-07-01

- Added `Geoscope.ViewportQuad` and `Geoscope.Rectangle` (foundations for 2D map).
- Improved the visual quality of cloud shadows.

### a1 - 2011-06-24

- Added `SunPosition` type to compute the sun position for a julian date.
- Simplified picking. See the mouse move event in the Sandbox example.
- `Cartographic2` and `Cartographic3` are now mutable types.
- Added reference documentation for billboards.

### a0 - 2011-06-17

- Initial Release.<|MERGE_RESOLUTION|>--- conflicted
+++ resolved
@@ -1,4 +1,12 @@
 # Change Log
+
+### 1.115 - 2024-03-01
+
+#### @cesium/engine
+
+##### Fixes :wrench:
+
+- Fixed a bug affecting voxel shader compilation in WebGL1 contexts. [#11798](https://github.com/CesiumGS/cesium/pull/11798)
 
 ### 1.114 - 2024-02-01
 
@@ -40,11 +48,6 @@
 - The `EntityCollection#add` method was documented to throw a `DeveloperError` for duplicate IDs, but did throw a `RuntimeError` in this case. This is now changed to throw a `DeveloperError`. [#11776](https://github.com/CesiumGS/cesium/pull/11776)
 - Parts of the documentation have been updated to resolve potential issues with the generated TypedScript definitions. [#11776](https://github.com/CesiumGS/cesium/pull/11776)
 - Fixed type definition for `Camera.constrainedAxis`. [#11475](https://github.com/CesiumGS/cesium/issues/11475)
-<<<<<<< HEAD
-- Fixed a geometry displacement on iOS devices that was caused by NaN value in `czm_translateRelativeToEye` function. [#7100](https://github.com/CesiumGS/cesium/issues/7100)
-- Fixed a bug affecting voxel shader compilation in WebGL1 contexts. [#11798](https://github.com/CesiumGS/cesium/pull/11798)
-=======
->>>>>>> 57f0e150
 
 #### @cesium/widgets
 
