# Change Log

### 1.96 - 2022-08-01

##### Additions :tada:

- Models and tilesets that use the `CESIUM_primitive_outline` extension can now toggle outlines at runtime with the `showOutline` property. Furthermore, the color of the outlines can now be controlled by the `outlineColor` property. [#10506](https://github.com/CesiumGS/cesium/pull/10506)

##### Fixes :wrench:

- Fixed a crash in the 3D Tiles Feature Styling sandcastle that occurred when using `ModelExperimental`. [#10514](https://github.com/CesiumGS/cesium/pull/10514)
- Fixed improper handling of double-sided materials in `ModelExperimental`. [#10507](https://github.com/CesiumGS/cesium/pull/10507)
<<<<<<< HEAD
- Fixed a bug where .cmpt files were not cached correctly in `ModelExperimental`. [#10524](https://github.com/CesiumGS/cesium/pull/10524)
=======
- Fixed a bug where the alpha component of `model.color` would not update in the 3D Models Coloring sandcastle when using `ModelExperimental`. [#10519](https://github.com/CesiumGS/cesium/pull/10519)
>>>>>>> 6575f1cb

### 1.95 - 2022-07-01

##### Breaking Changes :mega:

- Tilesets rendered with `ModelExperimental` must set `projectTo2D` to true in order to be accurately projected and rendered in 2D / CV mode. [#10440](https://github.com/CesiumGS/cesium/pull/10440)

##### Additions :tada:

- Memory statistics for `ModelExperimental` now appear in the `Cesium3DTilesInspector`. This includes binary metadata memory, which is not counted by `Model`. [#10397](https://github.com/CesiumGS/cesium/pull/10397)
- Memory statistics for `ResourceCache` (used by `ModelExperimental`) now appear in the `Cesium3DTilesInspector`. [#10413](https://github.com/CesiumGS/cesium/pull/10413)
- Added support for rendering individual models in 2D / CV using `ModelExperimental`. [#10419](https://github.com/CesiumGS/cesium/pull/10419)
- Added support for rendering instanced tilesets in 2D / CV using `ModelExperimental`. [#10433](https://github.com/CesiumGS/cesium/pull/10433)
- Added `modelUpAxis` and `modelForwardAxis` constructor options to `Cesium3DTileset` [#10439](https://github.com/CesiumGS/cesium/pull/10439)
- Added `heightReference` to `ModelExperimental`. [#10448](https://github.com/CesiumGS/cesium/pull/10448)
- Added `silhouetteSize` and `silhouetteColor` to `ModelExperimental`. [#10457](https://github.com/CesiumGS/cesium/pull/10457)
- Added support for mipmapped textures in `ModelExperimental`. [#10231](https://github.com/CesiumGS/cesium/issues/10231)
- Added `distanceDisplayCondition` to `ModelExperimental`. [#10481](https://github.com/CesiumGS/cesium/pull/10481)
- Added support for `AGI_articulations` to `ModelExperimental`. [#10479](https://github.com/CesiumGS/cesium/pull/10479)
- Added `credit` to `ModelExperimental`. [#10489](https://github.com/CesiumGS/cesium/pull/10489)
- Added `asynchronous` to `ModelExperimental.fromGltf`. [#10490](https://github.com/CesiumGS/cesium/pull/10490)
- Added `id` to `ModelExperimental`. [#10491](https://github.com/CesiumGS/cesium/pull/10491)
- `ExperimentalFeatures.enableModelExperimental` now enables `ModelExperimental` for entities and CZML in addition to 3D Tiles. [#10492](https://github.com/CesiumGS/cesium/pull/10492)

##### Fixes :wrench:

- Fixed `FeatureDetection` for Microsoft Edge. [#10429](https://github.com/CesiumGS/cesium/pull/10429)
- Fixed broken links in documentation of `CesiumTerrainProvider`. [#7478](https://github.com/CesiumGS/cesium/issues/7478)
- Warn if `Cesium3DTile` content.uri property is empty, and load empty tile. [#7263](https://github.com/CesiumGS/cesium/issues/7263)
- Updated text highlighting for code examples in documentation. [#10051](https://github.com/CesiumGS/cesium/issues/10051)
- Updated ModelExperimental shader defaults to match glTF spec. [#9992](https://github.com/CesiumGS/cesium/issues/9992)
- Fixed shadow rendering artifacts that appeared in `ModelExperimental`. [#10501](https://github.com/CesiumGS/cesium/pull/10501/)

##### Deprecated :hourglass_flowing_sand:

- The `.getPropertyNames` methods of `Cesium3DTileFeature`, `Cesium3DTilePointFeature`, and `ModelFeature` have been deprecated and will be removed in 1.98. Use the `.getPropertyIds` methods instead.
- Support for glTF 1.0 assets has been deprecated and will be removed in CesiumJS 1.96. Please convert any glTF 1.0 assets to glTF 2.0. [#10414](https://github.com/CesiumGS/cesium/pull/10414)
- Support for the glTF extension `KHR_techniques_webgl` has been deprecated and will be removed in CesiumJS 1.96. If custom GLSL shaders are needed, use `CustomShader` instead. [#10414](https://github.com/CesiumGS/cesium/pull/10414)
- `Model.gltf`, `Model.basePath`, `Model.pendingTextureLoads` (properties), and `Model.dequantizeInShader` (constructor option) were deprecate in CesiumJS 1.94 and will be removed in CesiumJS 1.96. [#10415](https://github.com/CesiumGS/cesium/pull/10415)
- `Model.boundingSphere` currently returns results in the model's local coordinate system, but in CesiumJS 1.96 it will be changed to return results in ECEF coordinates. [#10415](https://github.com/CesiumGS/cesium/pull/10415)

### 1.94.3 - 2022-06-10

- Fixed a crash with vector tilesets with lines when clamping to terrain or 3D tiles. [#10447](https://github.com/CesiumGS/cesium/pull/10447)

### 1.94.2 - 2022-06-03

- This is an npm only release to fix the improperly published 1.94.1.

### 1.94.1 - 2022-06-03

##### Additions :tada:

- Added support for rendering individual models in 2D / CV using `ModelExperimental`. [#10419](https://github.com/CesiumGS/cesium/pull/10419)

##### Fixes :wrench:

- Fixed `Cesium3DTileColorBlendMode.REPLACE` for certain tilesets. [#10424](https://github.com/CesiumGS/cesium/pull/10424)
- Fixed a crash when applying a style to a vector tileset with point features. [#10427](https://github.com/CesiumGS/cesium/pull/10427)

### 1.94 - 2022-06-01

##### Breaking Changes :mega:

- Removed individual image-based lighting parameters from `Model` and `Cesium3DTileset`. [#10388](https://github.com/CesiumGS/cesium/pull/10388)
- Models and tilesets rendered with `ModelExperimental` must set `enableDebugWireframe` to true in order for `debugWireframe` to work in WebGL1. [#10344](https://github.com/CesiumGS/cesium/pull/10344)
- Removed `ImagerySplitPosition` and `Scene.imagerySplitPosition`. Use `SplitDirection` and `Scene.splitPosition` instead.[#10418](https://github.com/CesiumGS/cesium/pull/10418)
- Removed restriction on enabling `Scene.orderIndependentTranslucency` on iPad and iOS. [#10417](https://github.com/CesiumGS/cesium/pull/10417)

##### Additions :tada:

- Added `Cesium3DTileStyle.fromUrl` for loading a style from a url. [#10348](https://github.com/CesiumGS/cesium/pull/10348)
- Added `IndexDatatype.fromTypedArray`. [#10350](https://github.com/CesiumGS/cesium/pull/10350)
- Added `ModelAnimationCollection.animateWhilePaused` and `ModelAnimation.animationTime` to allow explicit control over a model's animations. [#9339](https://github.com/CesiumGS/cesium/pull/9339)
- Replaced `options.gltf` with `options.url` in `ModelExperimental.fromGltf`. [#10371](https://github.com/CesiumGS/cesium/pull/10371)
- Added support for 2D / CV mode for non-instanced tilesets rendered with `ModelExperimental`. [#10384](https://github.com/CesiumGS/cesium/pull/10384)
- Added `PolygonGraphics.textureCoordinates`, `PolygonGeometry.textureCoordinates`, `CoplanarPolygonGeometry.textureCoordinates`, which override the default `stRotation`-based texture coordinate calculation behaviour with the provided texture coordinates, specified in the form of a `PolygonHierarchy` of `Cartesian2` points. [#10109](https://github.com/CesiumGS/cesium/pull/10109)

##### Fixes :wrench:

- Fixed the rendering issues related to order-independent translucency on iOS devices. [#10417](https://github.com/CesiumGS/cesium/pull/10417)
- Fixed the inaccurate computation of bounding spheres for models not centered at (0,0,0) in their local space. [#10395](https://github.com/CesiumGS/cesium/pull/10395)
- Fixed the inaccurate computation of bounding spheres for `ModelExperimental`. [#10339](https://github.com/CesiumGS/cesium/pull/10339/)
- Fixed error when destroying a 3D tileset before it has finished loading. [#10363](Fixes https://github.com/CesiumGS/cesium/issues/10363)
- Fixed race condition which can occur when updating `Cesium3DTileStyle` before its `readyPromise` has resolved. [#10345](https://github.com/CesiumGS/cesium/issues/10345)
- Fixed label background rendering. [#10342](https://github.com/CesiumGS/cesium/issues/10342)
- Enabled support for loading web assembly modules in Edge. [#6541](https://github.com/CesiumGS/cesium/pull/6541)
- Fixed crash for zero-area `region` bounding volumes in a 3D Tileset. [#10351](https://github.com/CesiumGS/cesium/pull/10351)
- Fixed `Cesium3DTileset.debugShowUrl` so that it works for implicit tiles too. [#10372](https://github.com/CesiumGS/cesium/issues/10372)
- Fixed crash when loading a tileset without a metadata schema but has external tilesets with tile or content metadata. [#10387](https://github.com/CesiumGS/cesium/pull/10387)
- Fixed winding order for negatively scaled models in `ModelExperimental`. [#10405](https://github.com/CesiumGS/cesium/pull/10405)
- Fixed error when calling `sampleTerrain` over a large area that required lots of tile requests. [#10425](https://github.com/CesiumGS/cesium/pull/10425)

##### Deprecated :hourglass_flowing_sand:

- `Cesium3DTileStyle` constructor parameters of `string` or `Resource` type have been deprecated and will be removed in CesiumJS 1.96. If loading a style from a url, use `Cesium3DTileStyle.fromUrl` instead. [#10348](https://github.com/CesiumGS/cesium/pull/10348)
- `Cesium3DTileStyle.readyPromise` and `Cesium3DTileStyle.ready` have been deprecated and will be removed in CesiumJS 1.96. If loading a style from a url, use `Cesium3DTileStyle.fromUrl` instead. [#10348](https://github.com/CesiumGS/cesium/pull/10348)

### 1.93 - 2022-05-02

##### Breaking Changes :mega:

- Temporarily disable `Scene.orderIndependentTranslucency` by default on iPad and iOS due to a WebGL regression, see [#9827](https://github.com/CesiumGS/cesium/issues/9827). The old default will be restored once the issue has been resolved.

##### Additions :tada:

- Improved rendering of ground and sky atmosphere. [#10063](https://github.com/CesiumGS/cesium/pull/10063)
- Added support for morph targets in `ModelExperimental`. [#10271](https://github.com/CesiumGS/cesium/pull/10271)
- Added support for skins in `ModelExperimental`. [#10282](https://github.com/CesiumGS/cesium/pull/10282)
- Added support for animations in `ModelExperimental`. [#10314](https://github.com/CesiumGS/cesium/pull/10314)
- Added `debugWireframe` to `ModelExperimental`. [#10332](https://github.com/CesiumGS/cesium/pull/10332)
- Added `GeoJsonSource.process` to support adding features without removing existing entities, similar to `CzmlDataSource.process`. [#9275](https://github.com/CesiumGS/cesium/issues/9275)
- `KmlDataSource` now exposes the `camera` and `canvas` properties, which are used to provide information about the state of the `Viewer` when making network requests for a [`Link`](https://developers.google.com/kml/documentation/kmlreference#link). Passing these values in the constructor is now optional.
- Prevent text selection in the Timeline widget. [#10325](https://github.com/CesiumGS/cesium/pull/10325)

##### Fixes :wrench:

- Fixed `GoogleEarthEnterpriseImageryProvider.requestImagery`, `GridImageryProvider.requestImagery`, and `TileCoordinateImageryProvider.requestImagery` return types to match interface. [#10265](https://github.com/CesiumGS/cesium/issues/10265)
- Various property and return TypeScript definitions were corrected, and the `Event` class was made generic in order to support strongly typed event callbacks. [#10292](https://github.com/CesiumGS/cesium/pull/10292)
- Fixed debug label rendering in `Cesium3dTilesInspector`. [#10246](https://github.com/CesiumGS/cesium/issues/10246)
- Fixed a crash that occurred in `ModelExperimental` when loading a Draco-compressed model with tangents. [#10294](https://github.com/CesiumGS/cesium/pull/10294)
- Fixed an incorrect model matrix computation for `i3dm` tilesets that are loaded using `ModelExperimental`. [#10302](https://github.com/CesiumGS/cesium/pull/10302)
- Fixed race condition during billboard clamping when the height reference changes. [#10191](https://github.com/CesiumGS/cesium/issues/10191)
- Fixed ability to run `test` and other support tasks from within the release zip file. [#10311](https://github.com/CesiumGS/cesium/pull/10311)

### 1.92 - 2022-04-01

##### Breaking Changes :mega:

- Removed `Cesium.when`. Any `Promise` in the Cesium API has changed to the native `Promise` API. Code bases using cesium will likely need updates after this change. See the [upgrade guide](https://community.cesium.com/t/cesiumjs-is-switching-from-when-js-to-native-promises-which-will-be-a-breaking-change-in-1-92/17213) for instructions on how to update your code base to be compliant with native promises.
- `ArcGisMapServerImageryProvider.readyPromise` will not reject if there is a failure unless the request cannot be retried.
- `SingleTileImageryProvider.readyPromise` will not reject if there is a failure unless the request cannot be retried.
- Removed links to SpecRunner.html and related Jasmine files for running unit tests in browsers.

##### Additions :tada:

- Added experimental support for the [3D Tiles 1.1 draft](https://github.com/CesiumGS/3d-tiles/pull/666). [#10189](https://github.com/CesiumGS/cesium/pull/10189)
- Added support for `EXT_structural_metadata` property attributes in `CustomShader` [#10228](https://github.com/CesiumGS/cesium/pull/10228)
- Added partial support for `EXT_structural_metadata` property textures in `CustomShader` [#10247](https://github.com/CesiumGS/cesium/pull/10247)
- Added `minimumPixelSize`, `scale`, and `maximumScale` to `ModelExperimental`. [#10092](https://github.com/CesiumGS/cesium/pull/10092)
- `Cesium3DTileset` now has a `splitDirection` property, allowing the tileset to only be drawn on the left or right side of the screen. This is useful for visual comparison of tilesets. [#10193](https://github.com/CesiumGS/cesium/pull/10193)
- Added `lightColor` to `ModelExperimental` [#10207](https://github.com/CesiumGS/cesium/pull/10207)
- Added image-based lighting to `ModelExperimental`. [#10234](https://github.com/CesiumGS/cesium/pull/10234)
- Added clipping planes to `ModelExperimental`. [#10250](https://github.com/CesiumGS/cesium/pull/10250)
- Added `Cartesian2.clamp`, `Cartesian3.clamp`, and `Cartesian4.clamp`. [#10197](https://github.com/CesiumGS/cesium/pull/10197)
- Added a 'renderable' property to 'Fog' to disable its visual rendering while preserving tiles culling at a distance. [#10186](https://github.com/CesiumGS/cesium/pull/10186)
- Refactored metadata API so `tileset.metadata` and `content.group.metadata` are more symmetric with `content.metadata` and `tile.metadata`. [#10224](https://github.com/CesiumGS/cesium/pull/10224)

##### Fixes :wrench:

- Fixed `Scene` documentation for `msaaSamples` property. [#10205](https://github.com/CesiumGS/cesium/pull/10205)
- Fixed a bug where `pnts` tiles would crash when `Cesium.ExperimentalFeatures.enableModelExperimental` was true. [#10183](https://github.com/CesiumGS/cesium/pull/10183)
- Fixed an issue with Firefox and dimensionless SVG images. [#9191](https://github.com/CesiumGS/cesium/pull/9191)
- Fixed `ShadowMap` documentation for `options.pointLightRadius` type. [#10195](https://github.com/CesiumGS/cesium/pull/10195)
- Fixed evaluation of `minimumLevel` on metadataFailure for TileMapServiceImageryProvider. [#10198](https://github.com/CesiumGS/cesium/pull/10198)
- Fixed a bug where models without normals would render as solid black. Now, such models will use unlit shading. [#10237](https://github.com/CesiumGS/cesium/pull/10237)

##### Deprecated :hourglass_flowing_sand:

- `ImagerySplitDirection` and `Scene.imagerySplitPosition` have been deprecated and will be removed in CesiumJS 1.94. Use `SplitDirection` and `Scene.splitPosition` instead.
- Tilesets and models should now specify image-based lighting parameters in `ImageBasedLighting` instead of as individual options. The individual parameters are deprecated and will be removed in CesiumJS 1.94. [#10226](https://github.com/CesiumGS/cesium/pull/10226)

### 1.91 - 2022-03-01

##### Breaking Changes :mega:

- In Cesium 1.92, `when.js` will be removed and replaced with native promises. `Cesium.when` is deprecated and will be removed in 1.92. Any `Promise` returned from a function as of 1.92 will switch the native `Promise` API. Code bases using cesium will likely need updates after this change. See the [upgrade guide](https://community.cesium.com/t/cesiumjs-is-switching-from-when-js-to-native-promises-which-will-be-a-breaking-change-in-1-92/17213) for instructions on how to update your code base to be compliant with native promises.
- Fixed an inconsistently handled exception in `camera.getPickRay` that arises when the scene is not rendered. `camera.getPickRay` can now return undefined. [#10139](https://github.com/CesiumGS/cesium/pull/10139)

##### Additions :tada:

- Added MSAA support for WebGL2. Enabled in the `Viewer` constructor with the `msaaSamples` option and can be controlled through `Scene.msaaSamples`.
- glTF contents now use `ModelExperimental` by default. [#10055](https://github.com/CesiumGS/cesium/pull/10055)
- Added the ability to toggle back-face culling in `ModelExperimental`. [#10070](https://github.com/CesiumGS/cesium/pull/10070)
- Added `depthPlaneEllipsoidOffset` to `Viewer` and `Scene` constructors to address rendering artifacts below the WGS84 ellipsoid. [#9200](https://github.com/CesiumGS/cesium/pull/9200)
- Added support for `debugColorTiles` in `ModelExperimental`. [#10071](https://github.com/CesiumGS/cesium/pull/10071)
- Added support for shadows in `ModelExperimental`. [#10077](https://github.com/CesiumGS/cesium/pull/10077)
- Added `packArray` and `unpackArray` for matrix types. [#10118](https://github.com/CesiumGS/cesium/pull/10118)
- Added more affine transformation helper functions to `Matrix2`, `Matrix3`, and `Matrix4`. [#10124](https://github.com/CesiumGS/cesium/pull/10124)
  - Added `setScale`, `setUniformScale`, `setRotation`, `getRotation`, and `multiplyByUniformScale` to `Matrix2`.
  - Added `setScale`, `setUniformScale`, `setRotation`, and `multiplyByUniformScale` to `Matrix3`.
  - Added `setUniformScale`, `setRotation`, `getRotation`, and `fromRotation` to `Matrix4`.
- Added `AxisAlignedBoundingBox.fromCorners`. [#10130](https://github.com/CesiumGS/cesium/pull/10130)
- Added `BoundingSphere.fromTransformation`. [#10130](https://github.com/CesiumGS/cesium/pull/10130)
- Added `OrientedBoundingBox.fromTransformation`, `OrientedBoundingBox.computeCorners`, and `OrientedBoundingBox.computeTransformation`. [#10130](https://github.com/CesiumGS/cesium/pull/10130)
- Added `Rectangle.subsection`. [#10130](https://github.com/CesiumGS/cesium/pull/10130)
- Added option to show tileset credits on screen. [#10144](https://github.com/CesiumGS/cesium/pull/10144)
- glTF copyrights now appear under the credits display. [#10138](https://github.com/CesiumGS/cesium/pull/10138)
- Credits are now sorted based on their number of occurrences. [#10141](https://github.com/CesiumGS/cesium/pull/10141)

##### Fixes :wrench:

- Fixed a bug where updating `ModelExperimental`'s model matrix would not update its bounding sphere. [#10078](https://github.com/CesiumGS/cesium/pull/10078)
- Fixed feature ID texture artifacts on Safari. [#10111](https://github.com/CesiumGS/cesium/pull/10111)
- Fixed a bug where a translucent shader applied to a `ModelExperimental` with opaque features was not being rendered. [#10110](https://github.com/CesiumGS/cesium/pull/10110)

### 1.90 - 2022-02-01

##### Additions :tada:

- Feature IDs for styling and picking in `ModelExperimental` can now be selected via `(tileset|model).featureIdIndex` and `(tileset|model).instanceFeatureIdIndex`. [#10018](https://github.com/CesiumGS/cesium/pull/10018)
- Added support for all types of feature IDs in `CustomShader`. [#10018](https://github.com/CesiumGS/cesium/pull/10018)
- Moved documentation for `CustomShader` into `Documentation/CustomShaderGuide/` to make it more discoverable. [#10054](https://github.com/CesiumGS/cesium/pull/10054)
- Added getters `Cesium3DTileFeature.featureId` and `ModelFeature.featureId` so the feature ID or batch ID can be accessed from a picked feature. [#10022](https://github.com/CesiumGS/cesium/pull/10022)
- Added `I3dmLoader` to transcode .i3dm to `ModelExperimental`. [#9968](https://github.com/CesiumGS/cesium/pull/9968)
- Added `PntsLoader` to transcode .pnts to `ModelExperimental`. [#9978](https://github.com/CesiumGS/cesium/pull/9978)
- Added point cloud attenuation support to `ModelExperimental`. [#9998](https://github.com/CesiumGS/cesium/pull/9998)

##### Fixes :wrench:

- Fixed an error when loading GeoJSON with null `stroke` or `fill` properties but valid opacity values. [#9717](https://github.com/CesiumGS/cesium/pull/9717)
- Fixed `scene.pickTranslucentDepth` for translucent point clouds with eye dome lighting. [#9991](https://github.com/CesiumGS/cesium/pull/9991)
- Added a setter for `tileset.pointCloudShading` that throws if set to `undefined` to clarify that this is disallowed. [#9998](https://github.com/CesiumGS/cesium/pull/9998)
- Fixes handling .b3dm `_BATCHID` accessors in `ModelExperimental` [#10008](https://github.com/CesiumGS/cesium/pull/10008) and [10031](https://github.com/CesiumGS/cesium/pull/10031)
- Fixed path entity being drawn when data is unavailable [#1704](https://github.com/CesiumGS/cesium/pull/1704)
- Fixed setting `tileset.imageBasedLightingFactor` has no effect on i3dm tile content. [#10020](https://github.com/CesiumGS/cesium/pull/10020)
- Zooming out is no longer sluggish when close to `screenSpaceCameraController.minimumDistance`. [#9932](https://github.com/CesiumGS/cesium/pull/9932)
- Fixed Particle System Weather sandcastle demo to work with new ES6 rules. [#10045](https://github.com/CesiumGS/cesium/pull/10045)

### 1.89 - 2022-01-03

##### Breaking Changes :mega:

- Removed `Scene.debugShowGlobeDepth`. [#9965](https://github.com/CesiumGS/cesium/pull/9965)
- Removed `CesiumInspectorViewModel.globeDepth` and `CesiumInspectorViewModel.pickDepth`. [#9965](https://github.com/CesiumGS/cesium/pull/9965)
- `barycentricCoordinates` returns `undefined` when the input triangle is degenerate. [#9175](https://github.com/CesiumGS/cesium/pull/9175)

##### Additions :tada:

- Added a `pointSize` field to custom vertex shaders for more control over shading point clouds. [#9960](https://github.com/CesiumGS/cesium/pull/9960)
- Added `lambertDiffuseMultiplier` property to Globe object to enhance terrain lighting. [#9878](https://github.com/CesiumGS/cesium/pull/9878)
- Added `getFeatureInfoUrl` option to `WebMapServiceImageryProvider` which reads the getFeatureInfo request URL for WMS service if it differs with the getCapabilities URL. [#9563](https://github.com/CesiumGS/cesium/pull/9563)
- Added `tileset.enableModelExperimental` so tilesets with `Model` and `ModelExperimental` can be mixed in the same scene. [#9982](https://github.com/CesiumGS/cesium/pull/9982)

##### Fixes :wrench:

- Fixed handling of vec3 vertex colors in `ModelExperimental`. [#9955](https://github.com/CesiumGS/cesium/pull/9955)
- Fixed handling of Draco quantized vec3 vertex colors in `ModelExperimental`. [#9957](https://github.com/CesiumGS/cesium/pull/9957)
- Fixed handling of vec3 vertex colors in `CustomShaderPipelineStage`. [#9964](https://github.com/CesiumGS/cesium/pull/9964)
- Fixes how `Camera.changed` handles changes in `heading`. [#9970](https://github.com/CesiumGS/cesium/pull/9970)
- Fixed handling of subtree root transforms in `Implicit3DTileContent`. [#9971](https://github.com/CesiumGS/cesium/pull/9971)
- Fixed issue in `ModelExperimental` where indices were not the correct data type after draco decode. [#9974](https://github.com/CesiumGS/cesium/pull/9974)
- Fixed WMS 1.3.0 `GetMap` `bbox` parameter so that it follows the axis ordering as defined in the EPSG database. [#9797](https://github.com/CesiumGS/cesium/pull/9797)
- Fixed `KmlDataSource` so that it can handle relative URLs for additional elements - video, audio, iframe etc. [#9328](https://github.com/CesiumGS/cesium/pull/9328)

### 1.88 - 2021-12-01

##### Fixes :wrench:

- Fixed a bug with .ktx2 textures having an incorrect minification filter. [#9876](https://github.com/CesiumGS/cesium/pull/9876/)
- Fixed incorrect diffuse texture alpha in glTFs with the `KHR_materials_pbrSpecularGlossiness` extension. [#9943](https://github.com/CesiumGS/cesium/pull/9943)

### 1.87.1 - 2021-11-09

##### Additions :tada:

- Added experimental implementations of [3D Tiles Next](https://github.com/CesiumGS/3d-tiles/tree/main/next). The following extensions are supported:
  - [3DTILES_content_gltf](https://github.com/CesiumGS/3d-tiles/tree/main/extensions/3DTILES_content_gltf) for using glTF models directly as tile contents
  - [3DTILES_metadata](https://github.com/CesiumGS/3d-tiles/tree/main/extensions/3DTILES_metadata) for adding structured metadata to tilesets, tiles, or groups of tile content
  - [EXT_mesh_features](https://github.com/KhronosGroup/glTF/pull/2082) for adding feature identification and feature metadata to glTF models
  - [3DTILES_implicit_tiling](https://github.com/CesiumGS/3d-tiles/tree/main/extensions/3DTILES_implicit_tiling) for a compact representation of quadtrees and octrees
  - [3DTILES_bounding_volume_S2](https://github.com/CesiumGS/3d-tiles/tree/main/extensions/3DTILES_bounding_volume_S2) for [S2](https://s2geometry.io/) bounding volumes
  - [3DTILES_multiple_contents](https://github.com/CesiumGS/3d-tiles/tree/main/extensions/3DTILES_multiple_contents) for storing multiple contents within a single tile
- Added `ModelExperimental`, a new experimental architecture for loading glTF models. It is disabled by default; set `ExperimentalFeatures.enableModelExperimental = true` to enable it.
- Added `CustomShader` class for styling `Cesium3DTileset` or `ModelExperimental` with custom GLSL shaders
- Added Sandcastle examples for 3D Tiles Next: [Photogrammetry Classification](http://sandcastle.cesium.com/index.html?src=3D%20Tiles%20Next%20Photogrammetry%20Classification.html&label=3D%20Tiles%20Next), [CDB Yemen](http://sandcastle.cesium.com/index.html?src=3D%20Tiles%20Next%20CDB%20Yemen.html&label=3D%20Tiles%20Next), and [S2 Globe](http://sandcastle.cesium.com/index.html?src=3D%20Tiles%20Next%20S2%20Globe.html&label=3D%20Tiles%20Next)

### 1.87 - 2021-11-01

##### Additions :tada:

- Added `ScreenOverlay` support to `KmlDataSource`. [#9864](https://github.com/CesiumGS/cesium/pull/9864)
- Added back some support for Draco attribute quantization as a workaround until a full fix in the next Draco version. [#9904](https://github.com/CesiumGS/cesium/pull/9904)
- Added `CumulusCloud.color` for customizing cloud colors. [#9877](https://github.com/CesiumGS/cesium/pull/9877)

##### Fixes :wrench:

- Point cloud styles that reference a missing property now treat the missing property as `undefined` rather than throwing an error. [#9882](https://github.com/CesiumGS/cesium/pull/9882)
- Fixed Draco attribute quantization in point clouds. [#9908](https://github.com/CesiumGS/cesium/pull/9908)
- Fixed crashes caused by the cloud noise texture exceeding WebGL's maximum supported texture size. [#9885](https://github.com/CesiumGS/cesium/pull/9885)
- Updated third-party zip.js library to 2.3.12 to fix compatibility with Webpack 4. [#9897](https://github.com/cesiumgs/cesium/pull/9897)

### 1.86.1 - 2021-10-15

##### Fixes :wrench:

- Fixed zip.js configurations causing CesiumJS to not work with Node 16. [#9861](https://github.com/CesiumGS/cesium/pull/9861)
- Fixed a bug in `Rectangle.union` with rectangles that span the entire globe. [#9866](https://github.com/CesiumGS/cesium/pull/9866)

### 1.86 - 2021-10-01

##### Breaking Changes :mega:

- Updated to Draco 1.4.1 and temporarily disabled attribute quantization. [#9847](https://github.com/CesiumGS/cesium/issues/9847)

##### Fixes :wrench:

- Fixed incorrect behavior in `CameraFlightPath` when using Columbus View. [#9192](https://github.com/CesiumGS/cesium/pull/9192)

### 1.85 - 2021-09-01

##### Breaking Changes :mega:

- Removed `Scene.terrainExaggeration` and `options.terrainExaggeration` for `CesiumWidget`, `Viewer`, and `Scene`, which were deprecated in CesiumJS 1.83. Use `Globe.terrainExaggeration` instead.

##### Additions :tada:

- Added `CloudCollection` and `CumulusCloud` for adding procedurally generated clouds to a scene. [#9737](https://github.com/CesiumGS/cesium/pull/9737)
- `BingMapsGeocoderService` now takes an optional [Culture Code](https://docs.microsoft.com/en-us/bingmaps/rest-services/common-parameters-and-types/supported-culture-codes) for localizing results. [#9729](https://github.com/CesiumGS/cesium/pull/9729)

##### Fixes :wrench:

- Fixed several crashes related to point cloud eye dome lighting. [#9719](https://github.com/CesiumGS/cesium/pull/9719)

### 1.84 - 2021-08-02

##### Breaking Changes :mega:

- Dropped support for Internet Explorer, which was deprecated in CesiumJS 1.83.

##### Additions :tada:

- Added a `polylinePositions` getter to `Cesium3DTileFeature` that gets the decoded positions of a polyline vector feature. [#9684](https://github.com/CesiumGS/cesium/pull/9684)
- Added `ImageryLayerCollection.pickImageryLayers`, which determines the imagery layers that are intersected by a pick ray. [#9651](https://github.com/CesiumGS/cesium/pull/9651)

##### Fixes :wrench:

- Fixed an issue where styling vector points based on their batch table properties would crash. [#9692](https://github.com/CesiumGS/cesium/pull/9692)
- Fixed an issue in `TileBoundingRegion.distanceToCamera` that caused incorrect results when the camera was on the opposite site of the globe. [#9678](https://github.com/CesiumGS/cesium/pull/9678)
- Fixed an error with removing a CZML datasource when the clock interval has a duration of zero. [#9637](https://github.com/CesiumGS/cesium/pull/9637)
- Fixed the ability to set a material's image to `undefined` and `Material.DefaultImageId`. [#9644](https://github.com/CesiumGS/cesium/pull/9644)
- Fixed render crash when creating a `polylineVolume` with very close points. [#9669](https://github.com/CesiumGS/cesium/pull/9669)
- Fixed a bug in `PolylineGeometry` that incorrectly shifted colors when duplicate positions were removed. [#9676](https://github.com/CesiumGS/cesium/pull/9676)
- Fixed the calculation of `OrientedBoundingBox.distancedSquaredTo` such that they handle `halfAxes` with magnitudes near zero. [#9670](https://github.com/CesiumGS/cesium/pull/9670)
- Fixed a crash that would hang the browser if a `Label` was created with a soft hyphen in its text. [#9682](https://github.com/CesiumGS/cesium/pull/9682)
- Fixed the incorrect calculation of `distanceSquaredTo` in `BoundingSphere`. [#9686](https://github.com/CesiumGS/cesium/pull/9686)

### 1.83 - 2021-07-01

##### Breaking Changes :mega:

- Dropped support for KTX1 and Crunch textures; use the [`ktx2ktx2`](https://github.com/KhronosGroup/KTX-Software) converter tool to update existing KTX1 files.

##### Additions :tada:

- Added support for KTX2 and Basis Universal compressed textures. [#9513](https://github.com/CesiumGS/cesium/issues/9513)
  - Added support for glTF models with the [`KHR_texture_basisu`](https://github.com/KhronosGroup/glTF/blob/master/extensions/2.0/Khronos/KHR_texture_basisu/README.md) extension.
  - Added support for 8-bit, 16-bit float, and 32-bit float KTX2 specular environment maps.
  - Added support for KTX2 images in `Material`.
  - Added new `PixelFormat` and `WebGLConstants` enums from WebGL extensions `WEBGL_compressed_texture_etc`, `WEBGL_compressed_texture_astc`, and `EXT_texture_compression_bptc`.
- Added dynamic terrain exaggeration with `Globe.terrainExaggeration` and `Globe.terrainExaggerationRelativeHeight`. [#9603](https://github.com/CesiumGS/cesium/pull/9603)
- Added `CustomHeightmapTerrainProvider`, a simple `TerrainProvider` that gets height values from a callback function. [#9604](https://github.com/CesiumGS/cesium/pull/9604)
- Added the ability to hide outlines on OSM Buildings and other tilesets and glTF models using the `CESIUM_primitive_outline` extension. [#8959](https://github.com/CesiumGS/cesium/issues/8959)
- Added checks for supported 3D Tiles extensions. [#9552](https://github.com/CesiumGS/cesium/issues/9552)
- Added option to ignore extraneous colorspace information in glTF textures and `ImageBitmap`. [#9624](https://github.com/CesiumGS/cesium/pull/9624)
- Added `options.fadingEnabled` parameter to `ShadowMap` to control whether shadows fade out when the light source is close to the horizon. [#9565](https://github.com/CesiumGS/cesium/pull/9565)
- Added documentation clarifying that the `outlineWidth` property will be ignored on all major browsers on Windows platforms. [#9600](https://github.com/CesiumGS/cesium/pull/9600)
- Added documentation for `KmlTour`, `KmlTourFlyTo`, and `KmlTourWait`. Added documentation and a `kmlTours` getter to `KmlDataSource`. Removed references to `KmlTourSoundCues`. [#8073](https://github.com/CesiumGS/cesium/issues/8073)

##### Fixes :wrench:

- Fixed a regression where older tilesets without a top-level `geometricError` would fail to load. [#9618](https://github.com/CesiumGS/cesium/pull/9618)
- Fixed an issue in `WebMapTileServiceImageryProvider` where using URL subdomains caused query parameters to be dropped from requests. [#9606](https://github.com/CesiumGS/cesium/pull/9606)
- Fixed an issue in `ScreenSpaceCameraController.tilt3DOnTerrain` that caused unexpected camera behavior when tilting terrain diagonally along the screen. [#9562](https://github.com/CesiumGS/cesium/pull/9562)
- Fixed error handling in `GlobeSurfaceTile` to print terrain tile request errors to console. [#9570](https://github.com/CesiumGS/cesium/pull/9570)
- Fixed broken image URL in the KML Sandcastle. [#9579](https://github.com/CesiumGS/cesium/pull/9579)
- Fixed an error where the `positionToEyeEC` and `tangentToEyeMatrix` properties for custom materials were not set in `GlobeFS`. [#9597](https://github.com/CesiumGS/cesium/pull/9597)
- Fixed misleading documentation in `Matrix4.inverse` and `Matrix4.inverseTransformation` that used "affine transformation" instead of "rotation and translation" specifically. [#9608](https://github.com/CesiumGS/cesium/pull/9608)
- Fixed a regression where external images in glTF models were not being loaded with `preferImageBitmap`, which caused them to decode on the main thread and cause frame rate stuttering. [#9627](https://github.com/CesiumGS/cesium/pull/9627)
- Fixed misleading "else" case condition for `color` and `show` in `Cesium3DTileStyle`. A default `color` value is used if no `color` conditions are given. The default value for `show`, `true`, is used if no `show` conditions are given. [#9633](https://github.com/CesiumGS/cesium/pull/9633)
- Fixed a crash that occurred after disabling and re-enabling a post-processing stage. This also prevents the screen from randomly flashing when enabling stages for the first time. [#9649](https://github.com/CesiumGS/cesium/pull/9649)

##### Deprecated :hourglass_flowing_sand:

- `Scene.terrainExaggeration` and `options.terrainExaggeration` for `CesiumWidget`, `Viewer`, and `Scene` have been deprecated and will be removed in CesiumJS 1.85. They will be replaced with `Globe.terrainExaggeration`.
- Support for Internet Explorer has been deprecated and will end in CesiumJS 1.84.

### 1.82.1 - 2021-06-01

- This is an npm only release to fix the improperly published 1.82.0.

### 1.82 - 2021-06-01

##### Additions :tada:

- Added `FeatureDetection.supportsBigInt64Array`, `FeatureDetection.supportsBigUint64Array` and `FeatureDetection.supportsBigInt`.

##### Fixes :wrench:

- Fixed `processTerrain` in `decodeGoogleEarthEnterprisePacket` to handle a newer terrain packet format that includes water surface meshes after terrain meshes. [#9519](https://github.com/CesiumGS/cesium/pull/9519)

### 1.81 - 2021-05-01

##### Fixes :wrench:

- Fixed an issue where `Camera.flyTo` would not work properly with a non-WGS84 Ellipsoid. [#9498](https://github.com/CesiumGS/cesium/pull/9498)
- Fixed an issue where setting the `ViewportQuad` rectangle after creating the viewport had no effect.[#9511](https://github.com/CesiumGS/cesium/pull/9511)
- Fixed an issue where TypeScript was not picking up type defintions for `ArcGISTiledElevationTerrainProvider`. [#9522](https://github.com/CesiumGS/cesium/pull/9522)

##### Deprecated :hourglass_flowing_sand:

- `loadCRN` and `loadKTX` have been deprecated and will be removed in CesiumJS 1.83. They will be replaced with support for KTX2. [#9478](https://github.com/CesiumGS/cesium/pull/9478)

### 1.80 - 2021-04-01

##### Additions :tada:

- Added support for drawing ground primitives on translucent 3D Tiles. [#9399](https://github.com/CesiumGS/cesium/pull/9399)

### 1.79.1 - 2021-03-01

##### Fixes :wrench:

- Fixed a regression in 1.79 that broke terrain exaggeration. [#9397](https://github.com/CesiumGS/cesium/pull/9397)
- Fixed an issue where interpolating certain small rhumblines with surface distance 0.0 would not return the expected result. [#9430](https://github.com/CesiumGS/cesium/pull/9430)

### 1.79 - 2021-03-01

##### Breaking Changes :mega:

- Removed `Cesium3DTileset.url`, which was deprecated in CesiumJS 1.78. Use `Cesium3DTileset.resource.url` to retrieve the url value.
- Removed `EasingFunction.QUADRACTIC_IN`, which was deprecated in CesiumJS 1.77. Use `EasingFunction.QUADRATIC_IN`.
- Removed `EasingFunction.QUADRACTIC_OUT`, which was deprecated in CesiumJS 1.77. Use `EasingFunction.QUADRATIC_OUT`.
- Removed `EasingFunction.QUADRACTIC_IN_OUT`, which was deprecated in CesiumJS 1.77. Use `EasingFunction.QUADRATIC_IN_OUT`.
- Changed `TaskProcessor.maximumActiveTasks` constructor option to be infinity by default. [#9313](https://github.com/CesiumGS/cesium/pull/9313)

##### Fixes :wrench:

- Fixed an issue that prevented use of the full CesiumJS zip release package in a Node.js application.
- Fixed an issue where certain inputs to EllipsoidGeodesic would result in a surfaceDistance of NaN. [#9316](https://github.com/CesiumGS/cesium/pull/9316)
- Fixed `sampleTerrain` and `sampleTerrainMostDetailed` not working for `ArcGISTiledElevationTerrainProvider`. [#9286](https://github.com/CesiumGS/cesium/pull/9286)
- Consistent with the spec, CZML `polylineVolume` now expects its shape positions to specified using the `cartesian2` property. Use of the `cartesian` is also supported for backward-compatibility. [#9384](https://github.com/CesiumGS/cesium/pull/9384)
- Removed an unnecessary matrix copy each time a `Cesium3DTileset` is updated. [#9366](https://github.com/CesiumGS/cesium/pull/9366)

### 1.78 - 2021-02-01

##### Additions :tada:

- Added `BillboardCollection.show`, `EntityCluster.show`, `LabelCollection.show`, `PointPrimitiveCollection.show`, and `PolylineCollection.show` for a convenient way to control show of the entire collection [#9307](https://github.com/CesiumGS/cesium/pull/9307)
- `TaskProcessor` now accepts an absolute URL in addition to a worker name as it's first parameter. This makes it possible to use custom web workers with Cesium's task processing system without copying them to Cesium's Workers directory. [#9338](https://github.com/CesiumGS/cesium/pull/9338)
- Added `Cartesian2.cross` which computes the magnitude of the cross product of two vectors whose Z values are implicitly 0. [#9305](https://github.com/CesiumGS/cesium/pull/9305)
- Added `Math.previousPowerOfTwo`. [#9310](https://github.com/CesiumGS/cesium/pull/9310)

##### Fixes :wrench:

- Fixed an issue with `Math.mod` introducing a small amount of floating point error even when the input did not need to be altered. [#9354](https://github.com/CesiumGS/cesium/pull/9354)

##### Deprecated :hourglass_flowing_sand:

- `Cesium3DTileset.url` has been deprecated and will be removed in Cesium 1.79. Instead, use `Cesium3DTileset.resource.url` to retrieve the url value.

### 1.77 - 2021-01-04

##### Additions :tada:

- Added `ElevationBand` material, which maps colors and gradients to exact elevations. [#9132](https://github.com/CesiumGS/cesium/pull/9132)

##### Fixes :wrench:

- Fixed an issue where changing a model or tileset's `color`, `backFaceCulling`, or `silhouetteSize` would trigger an error. [#9271](https://github.com/CesiumGS/cesium/pull/9271)

##### Deprecated :hourglass_flowing_sand:

- `EasingFunction.QUADRACTIC_IN` was deprecated and will be removed in Cesium 1.79. It has been replaced with `EasingFunction.QUADRATIC_IN`. [#9220](https://github.com/CesiumGS/cesium/issues/9220)
- `EasingFunction.QUADRACTIC_OUT` was deprecated and will be removed in Cesium 1.79. It has been replaced with `EasingFunction.QUADRATIC_OUT`. [#9220](https://github.com/CesiumGS/cesium/issues/9220)
- `EasingFunction.QUADRACTIC_IN_OUT` was deprecated and will be removed in Cesium 1.79. It has been replaced with `EasingFunction.QUADRATIC_IN_OUT`. [#9220](https://github.com/CesiumGS/cesium/issues/9220)

### 1.76 - 2020-12-01

##### Fixes :wrench:

- Fixed an issue where tileset styles would be reapplied every frame when a tileset has a style and `tileset.preloadWhenHidden` is true and `tileset.show` is false. Also fixed a related issue where styles would be reapplied if the style being set is the same as the active style. [#9223](https://github.com/CesiumGS/cesium/pull/9223)
- Fixed JSDoc and TypeScript type definitions for `EllipsoidTangentPlane.fromPoints` which didn't list a return type. [#9227](https://github.com/CesiumGS/cesium/pull/9227)
- Updated DOMPurify from 1.0.8 to 2.2.2. [#9240](https://github.com/CesiumGS/cesium/issues/9240)

### 1.75 - 2020-11-02

##### Fixes :wrench:

- Fixed an issue in the PBR material where models with the `KHR_materials_unlit` extension had the normal attribute disabled. [#9173](https://github.com/CesiumGS/cesium/pull/9173).
- Fixed JSDoc and TypeScript type definitions for `writeTextToCanvas` which listed incorrect return type. [#9196](https://github.com/CesiumGS/cesium/pull/9196)
- Fixed JSDoc and TypeScript type definitions for `Viewer.globe` constructor option to allow disabling the globe on startup. [#9063](https://github.com/CesiumGS/cesium/pull/9063)

### 1.74 - 2020-10-01

##### Additions :tada:

- Added `Matrix3.inverseTranspose` and `Matrix4.inverseTranspose`. [#9135](https://github.com/CesiumGS/cesium/pull/9135)

##### Fixes :wrench:

- Fixed an issue where the camera zooming is stuck when looking up. [#9126](https://github.com/CesiumGS/cesium/pull/9126)
- Fixed an issue where Plane doesn't rotate correctly around the main local axis. [#8268](https://github.com/CesiumGS/cesium/issues/8268)
- Fixed clipping planes with non-uniform scale. [#9135](https://github.com/CesiumGS/cesium/pull/9135)
- Fixed an issue where ground primitives would get clipped at certain camera angles. [#9114](https://github.com/CesiumGS/cesium/issues/9114)
- Fixed a bug that could cause half of the globe to disappear when setting the `terrainProvider. [#9161](https://github.com/CesiumGS/cesium/pull/9161)
- Fixed a crash when loading Cesium OSM buildings with shadows enabled. [#9172](https://github.com/CesiumGS/cesium/pull/9172)

### 1.73 - 2020-09-01

##### Breaking Changes :mega:

- Removed `MapboxApi`, which was deprecated in CesiumJS 1.72. Pass your access token directly to the `MapboxImageryProvider` or `MapboxStyleImageryProvider` constructors.
- Removed `BingMapsApi`, which was deprecated in CesiumJS 1.72. Pass your access key directly to the `BingMapsImageryProvider` or `BingMapsGeocoderService` constructors.

##### Additions :tada:

- Added support for the CSS `line-height` specifier in the `font` property of a `Label`. [#8954](https://github.com/CesiumGS/cesium/pull/8954)
- `Viewer` now has default pick handling for `Cesium3DTileFeature` data and will display its properties in the default Viewer `InfoBox` as well as set `Viewer.selectedEntity` to a transient Entity instance representing the data. [#9121](https://github.com/CesiumGS/cesium/pull/9121).

##### Fixes :wrench:

- Fixed several artifacts on mobile devices caused by using insufficient precision. [#9064](https://github.com/CesiumGS/cesium/pull/9064)
- Fixed handling of `data:` scheme for the Cesium ion logo URL. [#9085](https://github.com/CesiumGS/cesium/pull/9085)
- Fixed an issue where the boundary rectangles in `TileAvailability` are not sorted correctly, causing terrain to sometimes fail to achieve its maximum detail. [#9098](https://github.com/CesiumGS/cesium/pull/9098)
- Fixed an issue where a request for an availability tile of the reference layer is delayed because the throttle option is on. [#9099](https://github.com/CesiumGS/cesium/pull/9099)
- Fixed an issue where Node.js tooling could not resolve package.json. [#9105](https://github.com/CesiumGS/cesium/pull/9105)
- Fixed classification artifacts on some mobile devices. [#9108](https://github.com/CesiumGS/cesium/pull/9108)
- Fixed an issue where Resource silently fails to load if being used multiple times. [#9093](https://github.com/CesiumGS/cesium/issues/9093)

### 1.72 - 2020-08-03

##### Breaking Changes :mega:

- CesiumJS no longer ships with a default Mapbox access token and Mapbox imagery layers have been removed from the `BaseLayerPicker` defaults. If you are using `MapboxImageryProvider` or `MapboxStyleImageryProvider`, use `options.accessToken` when initializing the imagery provider.

##### Additions :tada:

- Added support for glTF multi-texturing via `TEXCOORD_1`. [#9075](https://github.com/CesiumGS/cesium/pull/9075)

##### Deprecated :hourglass_flowing_sand:

- `MapboxApi.defaultAccessToken` was deprecated and will be removed in CesiumJS 1.73. Pass your access token directly to the MapboxImageryProvider or MapboxStyleImageryProvider constructors.
- `BingMapsApi` was deprecated and will be removed in CesiumJS 1.73. Pass your access key directly to the BingMapsImageryProvider or BingMapsGeocoderService constructors.

##### Fixes :wrench:

- Fixed `Color.fromCssColorString` when color string contains spaces. [#9015](https://github.com/CesiumGS/cesium/issues/9015)
- Fixed 3D Tileset replacement refinement when leaf is empty. [#8996](https://github.com/CesiumGS/cesium/pull/8996)
- Fixed a bug in the assessment of terrain tile visibility [#9033](https://github.com/CesiumGS/cesium/issues/9033)
- Fixed vertical polylines with `arcType: ArcType.RHUMB`, including lines drawn via GeoJSON. [#9028](https://github.com/CesiumGS/cesium/pull/9028)
- Fixed wall rendering when underground [#9041](https://github.com/CesiumGS/cesium/pull/9041)
- Fixed issue where a side of the wall was missing if the first position and the last position were equal [#9044](https://github.com/CesiumGS/cesium/pull/9044)
- Fixed `translucencyByDistance` for label outline color [#9003](https://github.com/CesiumGS/cesium/pull/9003)
- Fixed return value for `SampledPositionProperty.removeSample` [#9017](https://github.com/CesiumGS/cesium/pull/9017)
- Fixed issue where wall doesn't have correct texture coordinates when there are duplicate positions input [#9042](https://github.com/CesiumGS/cesium/issues/9042)
- Fixed an issue where clipping planes would not clip at the correct distances on some Android devices, most commonly reproducible on devices with `Mali` GPUs that do not support float textures via WebGL [#9023](https://github.com/CesiumGS/cesium/issues/9023)

### 1.71 - 2020-07-01

##### Breaking Changes :mega:

- Updated `WallGeometry` to respect the order of positions passed in, instead of making the positions respect a counter clockwise winding order. This will only affect the look of walls with an image material. If this changed the way your wall is drawing, reverse the order of the positions. [#8955](https://github.com/CesiumGS/cesium/pull/8955/)

##### Additions :tada:

- Added `backFaceCulling` property to `Cesium3DTileset` and `Model` to support viewing the underside or interior of a tileset or model. [#8981](https://github.com/CesiumGS/cesium/pull/8981)
- Added `Ellipsoid.surfaceArea` for computing the approximate surface area of a rectangle on the surface of an ellipsoid. [#8986](https://github.com/CesiumGS/cesium/pull/8986)
- Added support for PolylineVolume in CZML. [#8841](https://github.com/CesiumGS/cesium/pull/8841)
- Added `Color.toCssHexString` for getting the CSS hex string equivalent for a color. [#8987](https://github.com/CesiumGS/cesium/pull/8987)

##### Fixes :wrench:

- Fixed issue where tileset was not playing glTF animations. [#8962](https://github.com/CesiumGS/cesium/issues/8962)
- Fixed a divide-by-zero bug in `Ellipsoid.geodeticSurfaceNormal` when given the origin as input. `undefined` is returned instead. [#8986](https://github.com/CesiumGS/cesium/pull/8986)
- Fixed error with `WallGeometry` when there were adjacent positions with very close values. [#8952](https://github.com/CesiumGS/cesium/pull/8952)
- Fixed artifact for skinned model when log depth is enabled. [#6447](https://github.com/CesiumGS/cesium/issues/6447)
- Fixed a bug where certain rhumb arc polylines would lead to a crash. [#8787](https://github.com/CesiumGS/cesium/pull/8787)
- Fixed handling of Label's backgroundColor and backgroundPadding option [#8949](https://github.com/CesiumGS/cesium/pull/8949)
- Fixed several bugs when rendering CesiumJS in a WebGL 2 context. [#797](https://github.com/CesiumGS/cesium/issues/797)
- Fixed a bug where switching from perspective to orthographic caused triangles to overlap each other incorrectly. [#8346](https://github.com/CesiumGS/cesium/issues/8346)
- Fixed a bug where switching to orthographic camera on the first frame caused the zoom level to be incorrect. [#8853](https://github.com/CesiumGS/cesium/pull/8853)
- Fixed `scene.pickFromRay` intersection inaccuracies. [#8439](https://github.com/CesiumGS/cesium/issues/8439)
- Fixed a bug where a null or undefined name property passed to the `Entity` constructor would throw an exception.[#8832](https://github.com/CesiumGS/cesium/pull/8832)
- Fixed JSDoc and TypeScript type definitions for `ScreenSpaceEventHandler.getInputAction` which listed incorrect return type. [#9002](https://github.com/CesiumGS/cesium/pull/9002)
- Improved the style of the error panel. [#8739](https://github.com/CesiumGS/cesium/issues/8739)
- Fixed animation widget SVG icons not appearing in iOS 13.5.1. [#8993](https://github.com/CesiumGS/cesium/pull/8993)

### 1.70.1 - 2020-06-10

##### Additions :tada:

- Add a `toString` method to the `Resource` class in case an instance gets logged as a string. [#8722](https://github.com/CesiumGS/cesium/issues/8722)
- Exposed `Transforms.rotationMatrixFromPositionVelocity` method from Cesium's private API. [#8927](https://github.com/CesiumGS/cesium/issues/8927)

##### Fixes :wrench:

- Fixed JSDoc and TypeScript type definitions for all `ImageryProvider` types, which were missing `defaultNightAlpha` and `defaultDayAlpha` properties. [#8908](https://github.com/CesiumGS/cesium/pull/8908)
- Fixed JSDoc and TypeScript for `MaterialProperty`, which were missing the ability to take primitive types in their constructor. [#8904](https://github.com/CesiumGS/cesium/pull/8904)
- Fixed JSDoc and TypeScript type definitions to allow the creation of `GeometryInstance` instances using `XXXGeometry` classes. [#8941](https://github.com/CesiumGS/cesium/pull/8941).
- Fixed JSDoc and TypeScript for `buildModuleUrl`, which was accidentally excluded from the official CesiumJS API. [#8923](https://github.com/CesiumGS/cesium/pull/8923)
- Fixed JSDoc and TypeScript type definitions for `EllipsoidGeodesic` which incorrectly listed `result` as required. [#8904](https://github.com/CesiumGS/cesium/pull/8904)
- Fixed JSDoc and TypeScript type definitions for `EllipsoidTangentPlane.fromPoints`, which takes an array of `Cartesian3`, not a single instance. [#8928](https://github.com/CesiumGS/cesium/pull/8928)
- Fixed JSDoc and TypeScript type definitions for `EntityCollection.getById` and `CompositeEntityCollection.getById`, which can both return undefined. [#8928](https://github.com/CesiumGS/cesium/pull/8928)
- Fixed JSDoc and TypeScript type definitions for `Viewer` options parameters.
- Fixed a memory leak where some 3D Tiles requests were being unintentionally retained after the requests were cancelled. [#8843](https://github.com/CesiumGS/cesium/pull/8843)
- Fixed a bug with handling of PixelFormat's flipY. [#8893](https://github.com/CesiumGS/cesium/pull/8893)

### 1.70.0 - 2020-06-01

##### Major Announcements :loudspeaker:

- All Cesium ion users now have access to Cesium OSM Buildings - a 3D buildings layer covering the entire world built with OpenStreetMap building data, available as 3D Tiles. Read more about it [on our blog](https://cesium.com/blog/2020/06/01/cesium-osm-buildings/).
  - [Explore it on Sandcastle](https://sandcastle.cesium.com/index.html?src=Cesium%20OSM%20Buildings.html).
  - Add it to your CesiumJS app: `viewer.scene.primitives.add(Cesium.createOsmBuildings())`.
  - Contains per-feature data like building name, address, and much more. [Read more about the available properties](https://cesium.com/content/cesium-osm-buildings/).
- CesiumJS now ships with official TypeScript type definitions! [#8878](https://github.com/CesiumGS/cesium/pull/8878)
  - If you import CesiumJS as a module, the new definitions will automatically be used by TypeScript and related tooling.
  - If you import individual CesiumJS source files directly, you'll need to add `"types": ["cesium"]` in your tsconfig.json in order for the definitions to be used.
  - If you’re using your own custom definitions and you’re not yet ready to switch, you can delete `Source/Cesium.d.ts` after install.
  - See our [blog post](https://cesium.com/blog/2020/06/01/cesiumjs-tsd/) for more information and a technical overview of how it all works.
- CesiumJS now supports underground rendering with globe translucency! [#8726](https://github.com/CesiumGS/cesium/pull/8726)
  - Added options for controlling globe translucency through the new [`GlobeTranslucency`](https://cesium.com/learn/cesiumjs/ref-doc/GlobeTranslucency.html) object including front face alpha, back face alpha, and a translucency rectangle.
  - Added `Globe.undergroundColor` and `Globe.undergroundColorAlphaByDistance` for controlling how the back side of the globe is rendered when the camera is underground or the globe is translucent. [#8867](https://github.com/CesiumGS/cesium/pull/8867)
  - Improved camera controls when the camera is underground. [#8811](https://github.com/CesiumGS/cesium/pull/8811)
  - Sandcastle examples: [Globe Translucency](https://sandcastle.cesium.com/?src=Globe%20Translucency.html), [Globe Interior](https://sandcastle.cesium.com/?src=Globe%20Interior.html), and [Underground Color](https://sandcastle.cesium.com/?src=Underground%20Color.html&label=All)

##### Additions :tada:

- Our API reference documentation has received dozens of fixes and improvements, largely due to the TypeScript effort.
- Added `Cesium3DTileset.extensions` to get the extensions property from the tileset JSON. [#8829](https://github.com/CesiumGS/cesium/pull/8829)
- Added `Camera.completeFlight`, which causes the current camera flight to immediately jump to the final destination and call its complete callback. [#8788](https://github.com/CesiumGS/cesium/pull/8788)
- Added `nightAlpha` and `dayAlpha` properties to `ImageryLayer` to control alpha separately for the night and day sides of the globe. [#8868](https://github.com/CesiumGS/cesium/pull/8868)
- Added `SkyAtmosphere.perFragmentAtmosphere` to switch between per-vertex and per-fragment atmosphere shading. [#8866](https://github.com/CesiumGS/cesium/pull/8866)
- Added a new sandcastle example to show how to add fog using a `PostProcessStage` [#8798](https://github.com/CesiumGS/cesium/pull/8798)
- Added `frustumSplits` option to `DebugCameraPrimitive`. [8849](https://github.com/CesiumGS/cesium/pull/8849)
- Supported `#rgba` and `#rrggbbaa` formats in `Color.fromCssColorString`. [8873](https://github.com/CesiumGS/cesium/pull/8873)

##### Fixes :wrench:

- Fixed a bug that could cause rendering of a glTF model to become corrupt when switching from a Uint16 to a Uint32 index buffer to accomodate new vertices added for edge outlining. [#8820](https://github.com/CesiumGS/cesium/pull/8820)
- Fixed a bug where a removed billboard could prevent changing of the `TerrainProvider`. [#8766](https://github.com/CesiumGS/cesium/pull/8766)
- Fixed an issue with 3D Tiles point cloud styling where `${feature.propertyName}` and `${feature["propertyName"]}` syntax would cause a crash. Also fixed an issue where property names with non-alphanumeric characters would crash. [#8785](https://github.com/CesiumGS/cesium/pull/8785)
- Fixed a bug where `DebugCameraPrimitive` was ignoring the near and far planes of the `Camera`. [#8848](https://github.com/CesiumGS/cesium/issues/8848)
- Fixed sky atmosphere artifacts below the horizon. [#8866](https://github.com/CesiumGS/cesium/pull/8866)
- Fixed ground primitives in orthographic mode. [#5110](https://github.com/CesiumGS/cesium/issues/5110)
- Fixed the depth plane in orthographic mode. This improves the quality of polylines and other primitives that are rendered near the horizon. [8858](https://github.com/CesiumGS/cesium/pull/8858)

### 1.69.0 - 2020-05-01

##### Breaking Changes :mega:

- The property `Scene.sunColor` has been removed. Use `scene.light.color` and `scene.light.intensity` instead. [#8774](https://github.com/CesiumGS/cesium/pull/8774)
- Removed `isArray`. Use the native `Array.isArray` function instead. [#8779](https://github.com/CesiumGS/cesium/pull/8779)

##### Additions :tada:

- Added `RequestScheduler` to the public API; this allows users to have more control over the requests made by CesiumJS. [#8384](https://github.com/CesiumGS/cesium/issues/8384)
- Added support for high-quality edges on solid geometry in glTF models. [#8776](https://github.com/CesiumGS/cesium/pull/8776)
- Added `Scene.cameraUnderground` for checking whether the camera is underneath the globe. [#8765](https://github.com/CesiumGS/cesium/pull/8765)

##### Fixes :wrench:

- Fixed several problems with polylines when the logarithmic depth buffer is enabled, which is the default on most systems. [#8706](https://github.com/CesiumGS/cesium/pull/8706)
- Fixed a bug with very long view ranges requiring multiple frustums even with the logarithmic depth buffer enabled. Previously, such scenes could resolve depth incorrectly. [#8727](https://github.com/CesiumGS/cesium/pull/8727)
- Fixed an issue with glTF skinning support where an optional property `skeleton` was considered required by Cesium. [#8175](https://github.com/CesiumGS/cesium/issues/8175)
- Fixed an issue with clamping of non-looped glTF animations. Subscribers to animation `update` events should expect one additional event firing as an animation stops. [#7387](https://github.com/CesiumGS/cesium/issues/7387)
- Geometry instance floats now work for high precision floats on newer iOS devices. [#8805](https://github.com/CesiumGS/cesium/pull/8805)
- Fixed a bug where the elevation contour material's alpha was not being applied. [#8749](https://github.com/CesiumGS/cesium/pull/8749)
- Fix potential memory leak when destroying `CesiumWidget` instances. [#8591](https://github.com/CesiumGS/cesium/pull/8591)
- Fixed displaying the Cesium ion icon when running in an Android, iOS or UWP WebView. [#8758](https://github.com/CesiumGS/cesium/pull/8758)

### 1.68.0 - 2020-04-01

##### Additions :tada:

- Added basic underground rendering support. When the camera is underground the globe will be rendered as a solid surface and underground entities will not be culled. [#8572](https://github.com/AnalyticalGraphicsInc/cesium/pull/8572)
- The `CesiumUnminified` build now includes sourcemaps. [#8572](https://github.com/CesiumGS/cesium/pull/8659)
- Added glTF `STEP` animation interpolation. [#8786](https://github.com/CesiumGS/cesium/pull/8786)
- Added the ability to edit CesiumJS shaders on-the-fly using the [SpectorJS](https://spector.babylonjs.com/) Shader Editor. [#8608](https://github.com/CesiumGS/cesium/pull/8608)

##### Fixes :wrench:

- Cesium can now be used in Node.JS 12 and later, with or without `--experimental-modules`. It can still be used in earlier versions as well. [#8572](https://github.com/CesiumGS/cesium/pull/8659)
- Interacting with the Cesium canvas will now blur the previously focused element. This prevents unintended modification of input elements when interacting with the globe. [#8662](https://github.com/CesiumGS/cesium/pull/8662)
- `TileMapServiceImageryProvider` will now force `minimumLevel` to 0 if the `tilemapresource.xml` metadata request fails and the `rectangle` is too large for the given detail level [#8448](https://github.com/AnalyticalGraphicsInc/cesium/pull/8448)
- Fixed ground atmosphere rendering when using a smaller ellipsoid. [#8683](https://github.com/CesiumGS/cesium/issues/8683)
- Fixed globe incorrectly occluding objects when using a smaller ellipsoid. [#7124](https://github.com/CesiumGS/cesium/issues/7124)
- Fixed a regression introduced in 1.67 which caused overlapping colored ground geometry to have visual artifacts. [#8694](https://github.com/CesiumGS/cesium/pull/8694)
- Fixed a clipping problem when viewing a polyline up close with the logarithmic depth buffer enabled, which is the default on most systems. [#8703](https://github.com/CesiumGS/cesium/pull/8703)

### 1.67.0 - 2020-03-02

##### Breaking Changes :mega:

- `Cesium3DTileset.skipLevelOfDetail` is now `false` by default. [#8631](https://github.com/CesiumGS/cesium/pull/8631)
- glTF models are now rendered using the `LEQUALS` depth test function instead of `LESS`. This means that when geometry overlaps, the _later_ geometry will be visible above the earlier, where previously the opposite was true. We believe this is a more sensible default, and makes it easier to render e.g. outlined buildings with glTF. [#8646](https://github.com/CesiumGS/cesium/pull/8646)

##### Additions :tada:

- Massively improved performance of clamped Entity ground geometry with dynamic colors. [#8630](https://github.com/CesiumGS/cesium/pull/8630)
- Added `Entity.tileset` for loading a 3D Tiles tileset via the Entity API using the new `Cesium3DTilesetGraphics` class. [#8580](https://github.com/CesiumGS/cesium/pull/8580)
- Added `tileset.uri`, `tileset.show`, and `tileset.maximumScreenSpaceError` properties to CZML processing for loading 3D Tiles. [#8580](https://github.com/CesiumGS/cesium/pull/8580)
- Added `Color.lerp` for linearly interpolating between two RGB colors. [#8607](https://github.com/CesiumGS/cesium/pull/8607)
- `CesiumTerrainProvider` now supports terrain tiles using a `WebMercatorTilingScheme` by specifying `"projection": "EPSG:3857"` in `layer.json`. It also now supports numbering tiles from the North instead of the South by specifying `"scheme": "slippyMap"` in `layer.json`. [#8563](https://github.com/CesiumGS/cesium/pull/8563)
- Added basic support for `isNaN`, `isFinite`, `null`, and `undefined` in the 3D Tiles styling GLSL backend for point clouds. [#8621](https://github.com/CesiumGS/cesium/pull/8621)
- Added `sizeInMeters` to `ParticleSystem`. [#7746](https://github.com/CesiumGS/cesium/pull/7746)

##### Fixes :wrench:

- Fixed a bug that caused large, nearby geometry to be clipped when using a logarithmic depth buffer, which is the default on most systems. [#8600](https://github.com/CesiumGS/cesium/pull/8600)
- Fixed a bug where tiles would not load if the camera was tracking a moving tileset. [#8598](https://github.com/CesiumGS/cesium/pull/8598)
- Fixed a bug where applying a new 3D Tiles style during a flight would not update all existing tiles. [#8622](https://github.com/CesiumGS/cesium/pull/8622)
- Fixed a bug where Cartesian vectors could not be packed to typed arrays [#8568](https://github.com/CesiumGS/cesium/pull/8568)
- Updated knockout from 3.5.0 to 3.5.1. [#8424](https://github.com/CesiumGS/cesium/pull/8424)
- Cesium's local development server now works in Node 12 & 13 [#8648](https://github.com/CesiumGS/cesium/pull/8648)

##### Deprecated :hourglass_flowing_sand:

- The `isArray` function has been deprecated and will be removed in Cesium 1.69. Use the native `Array.isArray` function instead. [#8526](https://github.com/CesiumGS/cesium/pull/8526)

### 1.66.0 - 2020-02-03

##### Deprecated :hourglass_flowing_sand:

- The property `Scene.sunColor` has been deprecated and will be removed in Cesium 1.69. Use `scene.light.color` and `scene.light.intensity` instead. [#8493](https://github.com/CesiumGS/cesium/pull/8493)

##### Additions :tada:

- `useBrowserRecommendedResolution` flag in `Viewer` and `CesiumWidget` now defaults to `true`. This ensures Cesium rendering is fast and smooth by default across all devices. Set it to `false` to always render at native device resolution instead at the cost of performance on under-powered devices. [#8548](https://github.com/CesiumGS/cesium/pull/8548)
- Cesium now creates a WebGL context with a `powerPreference` value of `high-performance`. Some browsers use this setting to enable a second, more powerful, GPU. You can set it back to `default`, or opt-in to `low-power` mode, by passing the context option when creating a `Viewer` or `CesiumWidget` instance:

```js
var viewer = new Viewer("cesiumContainer", {
  contextOptions: {
    webgl: {
      powerPreference: "default",
    },
  },
});
```

- Added more customization to Cesium's lighting system. [#8493](https://github.com/CesiumGS/cesium/pull/8493)
  - Added `Light`, `DirectionalLight`, and `SunLight` classes for creating custom light sources.
  - Added `Scene.light` for setting the scene's light source, which defaults to a `SunLight`.
  - Added `Globe.dynamicAtmosphereLighting` for enabling lighting effects on atmosphere and fog, such as day/night transitions. It is true by default but may be set to false if the atmosphere should stay unchanged regardless of the scene's light direction.
  - Added `Globe.dynamicAtmosphereLightingFromSun` for using the sun direction instead of the scene's light direction when `Globe.dynamicAtmosphereLighting` is enabled. See the moonlight example in the [Lighting Sandcastle example](https://cesiumjs.org/Cesium/Apps/Sandcastle/?src=Lighting.html).
  - Primitives and the globe are now shaded with the scene light's color.
- Updated SampleData models to glTF 2.0. [#7802](https://github.com/CesiumGS/cesium/issues/7802)
- Added `Globe.showSkirts` to support the ability to hide terrain skirts when viewing terrain from below the surface. [#8489](https://github.com/CesiumGS/cesium/pull/8489)
- Added `minificationFilter` and `magnificationFilter` options to `Material` to control texture filtering. [#8473](https://github.com/CesiumGS/cesium/pull/8473)
- Updated [earcut](https://github.com/mapbox/earcut) to 2.2.1. [#8528](https://github.com/CesiumGS/cesium/pull/8528)
- Added a font cache to improve label performance. [#8537](https://github.com/CesiumGS/cesium/pull/8537)

##### Fixes :wrench:

- Fixed a bug where the camera could go underground during mouse navigation. [#8504](https://github.com/CesiumGS/cesium/pull/8504)
- Fixed a bug where rapidly updating a `PolylineCollection` could result in an `instanceIndex` is out of range error. [#8546](https://github.com/CesiumGS/cesium/pull/8546)
- Fixed issue where `RequestScheduler` double-counted image requests made via `createImageBitmap`. [#8162](https://github.com/CesiumGS/cesium/issues/8162)
- Reduced Cesium bundle size by avoiding unnecessarily importing `Cesium3DTileset` in `Picking.js`. [#8532](https://github.com/CesiumGS/cesium/pull/8532)
- Fixed a bug where files with backslashes were not loaded in KMZ files. [#8533](https://github.com/CesiumGS/cesium/pull/8533)
- Fixed WebGL warning message about `EXT_float_blend` being implicitly enabled. [#8534](https://github.com/CesiumGS/cesium/pull/8534)
- Fixed a bug where toggling point cloud classification visibility would result in a grey screen on Linux / Nvidia. [#8538](https://github.com/CesiumGS/cesium/pull/8538)
- Fixed a bug where a point in a `PointPrimitiveCollection` was rendered in the middle of the screen instead of being clipped. [#8542](https://github.com/CesiumGS/cesium/pull/8542)
- Fixed a crash when deleting and re-creating polylines from CZML. `ReferenceProperty` now returns undefined when the target entity or property does not exist, instead of throwing. [#8544](https://github.com/CesiumGS/cesium/pull/8544)
- Fixed terrain tile picking in the Cesium Inspector. [#8567](https://github.com/CesiumGS/cesium/pull/8567)
- Fixed a crash that could occur when an entity was deleted while the corresponding `Primitive` was being created asynchronously. [#8569](https://github.com/CesiumGS/cesium/pull/8569)
- Fixed a crash when calling `camera.lookAt` with the origin (0, 0, 0) as the target. This could happen when looking at a tileset with the origin as its center. [#8571](https://github.com/CesiumGS/cesium/pull/8571)
- Fixed a bug where `camera.viewBoundingSphere` was modifying the `offset` parameter. [#8438](https://github.com/CesiumGS/cesium/pull/8438)
- Fixed a crash when creating a plane with both position and normal on the Z-axis. [#8576](https://github.com/CesiumGS/cesium/pull/8576)
- Fixed `BoundingSphere.projectTo2D` when the bounding sphere’s center is at the origin. [#8482](https://github.com/CesiumGS/cesium/pull/8482)

### 1.65.0 - 2020-01-06

##### Breaking Changes :mega:

- `OrthographicFrustum.getPixelDimensions`, `OrthographicOffCenterFrustum.getPixelDimensions`, `PerspectiveFrustum.getPixelDimensions`, and `PerspectiveOffCenterFrustum.getPixelDimensions` now require a `pixelRatio` argument before the `result` argument. The previous function definition has been deprecated since 1.63. [#8320](https://github.com/CesiumGS/cesium/pull/8320)
- The function `Matrix4.getRotation` has been renamed to `Matrix4.getMatrix3`. `Matrix4.getRotation` has been deprecated since 1.62. [#8183](https://github.com/CesiumGS/cesium/pull/8183)
- `createTileMapServiceImageryProvider` and `createOpenStreetMapImageryProvider` have been removed. Instead, pass the same options to `new TileMapServiceImageryProvider` and `new OpenStreetMapImageryProvider` respectively. The old functions have been deprecated since 1.62. [#8174](https://github.com/CesiumGS/cesium/pull/8174)

##### Additions :tada:

- Added `Globe.backFaceCulling` to support viewing terrain from below the surface. [#8470](https://github.com/CesiumGS/cesium/pull/8470)

##### Fixes :wrench:

- Fixed Geocoder auto-complete suggestions when hosted inside Web Components. [#8425](https://github.com/CesiumGS/cesium/pull/8425)
- Fixed terrain tile culling problems when under ellipsoid. [#8397](https://github.com/CesiumGS/cesium/pull/8397)
- Fixed primitive culling when below the ellipsoid but above terrain. [#8398](https://github.com/CesiumGS/cesium/pull/8398)
- Improved the translucency calculation for the Water material type. [#8455](https://github.com/CesiumGS/cesium/pull/8455)
- Fixed bounding volume calculation for `GroundPrimitive`. [#4883](https://github.com/CesiumGS/cesium/issues/4483)
- Fixed `OrientedBoundingBox.fromRectangle` for rectangles with width greater than 180 degrees. [#8475](https://github.com/CesiumGS/cesium/pull/8475)
- Fixed globe picking so that it returns the closest intersecting triangle instead of the first intersecting triangle. [#8390](https://github.com/CesiumGS/cesium/pull/8390)
- Fixed horizon culling issues with large root tiles. [#8487](https://github.com/CesiumGS/cesium/pull/8487)
- Fixed a lighting bug affecting Macs with Intel integrated graphics where glTF 2.0 PBR models with double sided materials would have flipped normals. [#8494](https://github.com/CesiumGS/cesium/pull/8494)

### 1.64.0 - 2019-12-02

##### Fixes :wrench:

- Fixed an issue in image based lighting where an invalid environment map would silently fail. [#8303](https://github.com/CesiumGS/cesium/pull/8303)
- Various small internal improvements

### 1.63.1 - 2019-11-06

##### Fixes :wrench:

- Fixed regression in 1.63 where ground atmosphere and labels rendered incorrectly on displays with `window.devicePixelRatio` greater than 1.0. [#8351](https://github.com/CesiumGS/cesium/pull/8351)
- Fixed regression in 1.63 where some primitives would show through the globe when log depth is disabled. [#8368](https://github.com/CesiumGS/cesium/pull/8368)

### 1.63 - 2019-11-01

##### Major Announcements :loudspeaker:

- Cesium has migrated to ES6 modules. This may or may not be a breaking change for your application depending on how you use Cesium. See our [blog post](https://cesium.com/blog/2019/10/31/cesiumjs-es6/) for the full details.
- We’ve consolidated all of our website content from cesiumjs.org and cesium.com into one home on cesium.com. Here’s where you can now find:
  - [Sandcastle](https://sandcastle.cesium.com) - `https://sandcastle.cesium.com`
  - [API Docs](https://cesium.com/learn/cesiumjs/ref-doc/) - `https://cesium.com/learn/cesiumjs/ref-doc/`
  - [Downloads](https://cesium.com/downloads/) - `https://cesium.com/downloads/`
  - Hosted releases can be found at `https://cesium.com/downloads/cesiumjs/releases/<CesiumJS Version Number>/Build/Cesium/Cesium.js`
  - See our [blog post](https://cesium.com/blog/2019/10/15/cesiumjs-migration/) for more information.

##### Additions :tada:

- Decreased Web Workers bundle size by a factor of 10, from 8384KB (2624KB gzipped) to 863KB (225KB gzipped). This makes Cesium load faster, especially on low-end devices and slower network connections.
- Added full UTF-8 support to labels, greatly improving support for non-latin alphabets and emoji. [#7280](https://github.com/CesiumGS/cesium/pull/7280)
- Added `"type": "module"` to package.json to take advantage of native ES6 module support in newer versions of Node.js. This also enables module-based front-end development for tooling that relies on Node.js module resolution.
- The combined `Build/Cesium/Cesium.js` and `Build/CesiumUnminified/Cesium.js` have been upgraded from IIFE to UMD modules that support IIFE, AMD, and commonjs.
- Added `pixelRatio` parameter to `OrthographicFrustum.getPixelDimensions`, `OrthographicOffCenterFrustum.getPixelDimensions`, `PerspectiveFrustum.getPixelDimensions`, and `PerspectiveOffCenterFrustum.getPixelDimensions`. Pass in `scene.pixelRatio` for dimensions in CSS pixel units or `1.0` for dimensions in native device pixel units. [#8237](https://github.com/CesiumGS/cesium/pull/8237)

##### Fixes :wrench:

- Fixed css pixel usage for polylines, point clouds, models, primitives, and post-processing. [#8113](https://github.com/CesiumGS/cesium/issues/8113)
- Fixed a bug where `scene.sampleHeightMostDetailed` and `scene.clampToHeightMostDetailed` would not resolve in request render mode. [#8281](https://github.com/CesiumGS/cesium/issues/8281)
- Fixed seam artifacts when log depth is disabled, `scene.globe.depthTestAgainstTerrain` is false, and primitives are under the globe. [#8205](https://github.com/CesiumGS/cesium/pull/8205)
- Fix dynamic ellipsoids using `innerRadii`, `minimumClock`, `maximumClock`, `minimumCone` or `maximumCone`. [#8277](https://github.com/CesiumGS/cesium/pull/8277)
- Fixed rendering billboard collections containing more than 65536 billboards. [#8325](https://github.com/CesiumGS/cesium/pull/8325)

##### Deprecated :hourglass_flowing_sand:

- `OrthographicFrustum.getPixelDimensions`, `OrthographicOffCenterFrustum.getPixelDimensions`, `PerspectiveFrustum.getPixelDimensions`, and `PerspectiveOffCenterFrustum.getPixelDimensions` now take a `pixelRatio` argument before the `result` argument. The previous function definition will no longer work in 1.65. [#8237](https://github.com/CesiumGS/cesium/pull/8237)

### 1.62 - 2019-10-01

##### Deprecated :hourglass_flowing_sand:

- `createTileMapServiceImageryProvider` and `createOpenStreetMapImageryProvider` have been deprecated and will be removed in Cesium 1.65. Instead, pass the same options to `new TileMapServiceImageryProvider` and `new OpenStreetMapImageryProvider` respectively.
- The function `Matrix4.getRotation` has been deprecated and renamed to `Matrix4.getMatrix3`. `Matrix4.getRotation` will be removed in version 1.65.

##### Additions :tada:

- Added ability to create partial ellipsoids using both the Entity API and CZML. New ellipsoid geometry properties: `innerRadii`, `minimumClock`, `maximumClock`, `minimumCone`, and `maximumCone`. This affects both `EllipsoidGeometry` and `EllipsoidOutlineGeometry`. See the updated [Sandcastle example](https://cesiumjs.org/Cesium/Apps/Sandcastle/?src=Partial%20Ellipsoids.html&label=Geometries). [#5995](https://github.com/CesiumGS/cesium/pull/5995)
- Added `useBrowserRecommendedResolution` flag to `Viewer` and `CesiumWidget`. When true, Cesium renders at CSS pixel resolution instead of native device resolution. This replaces the workaround in the 1.61 change list. [8215](https://github.com/CesiumGS/cesium/issues/8215)
- Added `TileMapResourceImageryProvider` and `OpenStreetMapImageryProvider` classes to improve API consistency: [#4812](https://github.com/CesiumGS/cesium/issues/4812)
- Added `credit` parameter to `CzmlDataSource`, `GeoJsonDataSource`, `KmlDataSource` and `Model`. [#8173](https://github.com/CesiumGS/cesium/pull/8173)
- Added `Matrix3.getRotation` to get the rotational component of a matrix with scaling removed. [#8182](https://github.com/CesiumGS/cesium/pull/8182)

##### Fixes :wrench:

- Fixed labels not showing for individual entities in data sources when clustering is enabled. [#6087](https://github.com/CesiumGS/cesium/issues/6087)
- Fixed an issue where polygons, corridors, rectangles, and ellipses on terrain would not render on some mobile devices. [#6739](https://github.com/CesiumGS/cesium/issues/6739)
- Fixed a bug where GlobeSurfaceTile would not render the tile until all layers completed loading causing globe to appear to hang. [#7974](https://github.com/CesiumGS/cesium/issues/7974)
- Spread out KMl loading across multiple frames to prevent freezing. [#8195](https://github.com/CesiumGS/cesium/pull/8195)
- Fixed a bug where extruded polygons would sometimes be missing segments. [#8035](https://github.com/CesiumGS/cesium/pull/8035)
- Made pixel sizes consistent for polylines and point clouds when rendering at different pixel ratios. [#8113](https://github.com/CesiumGS/cesium/issues/8113)
- `Camera.flyTo` flies to the correct location in 2D when the destination crosses the international date line [#7909](https://github.com/CesiumGS/cesium/pull/7909)
- Fixed 3D tiles style coloring when multiple tilesets are in the scene [#8051](https://github.com/CesiumGS/cesium/pull/8051)
- 3D Tiles geometric error now correctly scales with transform. [#8182](https://github.com/CesiumGS/cesium/pull/8182)
- Fixed per-feature post processing from sometimes selecting the wrong feature. [#7929](https://github.com/CesiumGS/cesium/pull/7929)
- Fixed a bug where dynamic polylines did not use the given arcType. [#8191](https://github.com/CesiumGS/cesium/issues/8191)
- Fixed atmosphere brightness when High Dynamic Range is disabled. [#8149](https://github.com/CesiumGS/cesium/issues/8149)
- Fixed brightness levels for procedural Image Based Lighting. [#7803](https://github.com/CesiumGS/cesium/issues/7803)
- Fixed alpha equation for `BlendingState.ALPHA_BLEND` and `BlendingState.ADDITIVE_BLEND`. [#8202](https://github.com/CesiumGS/cesium/pull/8202)
- Improved display of tile coordinates for `TileCoordinatesImageryProvider` [#8131](https://github.com/CesiumGS/cesium/pull/8131)
- Reduced size of approximateTerrainHeights.json [#7959](https://github.com/CesiumGS/cesium/pull/7959)
- Fixed undefined `quadDetails` error from zooming into the map really close. [#8011](https://github.com/CesiumGS/cesium/pull/8011)
- Fixed a crash for 3D Tiles that have zero volume. [#7945](https://github.com/CesiumGS/cesium/pull/7945)
- Fixed relative-to-center check, `depthFailAppearance` resource freeing for `Primitive` [#8044](https://github.com/CesiumGS/cesium/pull/8044)

### 1.61 - 2019-09-03

##### Additions :tada:

- Added optional `index` parameter to `PrimitiveCollection.add`. [#8041](https://github.com/CesiumGS/cesium/pull/8041)
- Cesium now renders at native device resolution by default instead of CSS pixel resolution, to go back to the old behavior, set `viewer.resolutionScale = 1.0 / window.devicePixelRatio`. [#8082](https://github.com/CesiumGS/cesium/issues/8082)
- Added `getByName` method to `DataSourceCollection` allowing to retrieve `DataSource`s by their name property from the collection

##### Fixes :wrench:

- Disable FXAA by default. To re-enable, set `scene.postProcessStages.fxaa.enabled = true` [#7875](https://github.com/CesiumGS/cesium/issues/7875)
- Fixed a crash when a glTF model used `KHR_texture_transform` without a sampler defined. [#7916](https://github.com/CesiumGS/cesium/issues/7916)
- Fixed post-processing selection filtering to work for bloom. [#7984](https://github.com/CesiumGS/cesium/issues/7984)
- Disabled HDR by default to improve visual quality in most standard use cases. Set `viewer.scene.highDynamicRange = true` to re-enable. [#7966](https://github.com/CesiumGS/cesium/issues/7966)
- Fixed a bug that causes hidden point primitives to still appear on some operating systems. [#8043](https://github.com/CesiumGS/cesium/issues/8043)
- Fix negative altitude altitude handling in `GoogleEarthEnterpriseTerrainProvider`. [#8109](https://github.com/CesiumGS/cesium/pull/8109)
- Fixed issue where KTX or CRN files would not be properly identified. [#7979](https://github.com/CesiumGS/cesium/issues/7979)
- Fixed multiple globe materials making the globe darker. [#7726](https://github.com/CesiumGS/cesium/issues/7726)

### 1.60 - 2019-08-01

##### Additions :tada:

- Reworked label rendering to use signed distance fields (SDF) for crisper text. [#7730](https://github.com/CesiumGS/cesium/pull/7730)
- Added a [new Sandcastle example](https://cesiumjs.org/Cesium/Build/Apps/Sandcastle/?src=Labels%20SDF.html) to showcase the new SDF labels.
- Added support for polygon holes to CZML. [#7991](https://github.com/CesiumGS/cesium/pull/7991)
- Added `totalScale` property to `Label` which is the total scale of the label taking into account the label's scale and the relative size of the desired font compared to the generated glyph size.

##### Fixes :wrench:

- Fixed crash when using ArcGIS terrain with clipping planes. [#7998](https://github.com/CesiumGS/cesium/pull/7998)
- `PolygonGraphics.hierarchy` now converts constant array values to a `PolygonHierarchy` when set, so code that accesses the value of the property can rely on it always being a `PolygonHierarchy`.
- Fixed a bug with lengthwise texture coordinates in the first segment of ground polylines, as observed in some WebGL implementations such as Chrome on Linux. [#8017](https://github.com/CesiumGS/cesium/issues/8017)

### 1.59 - 2019-07-01

##### Additions :tada:

- Adds `ArcGISTiledElevationTerrainProvider` to support LERC encoded terrain from ArcGIS ImageServer. [#7940](https://github.com/CesiumGS/cesium/pull/7940)
- Added CZML support for `heightReference` to `box`, `cylinder`, and `ellipsoid`, and added CZML support for `classificationType` to `corridor`, `ellipse`, `polygon`, `polyline`, and `rectangle`. [#7899](https://github.com/CesiumGS/cesium/pull/7899)
- Adds `exportKML` function to export `Entity` instances with Point, Billboard, Model, Label, Polyline and Polygon graphics. [#7921](https://github.com/CesiumGS/cesium/pull/7921)
- Added support for new Mapbox Style API. [#7698](https://github.com/CesiumGS/cesium/pull/7698)
- Added support for the [AGI_articulations](https://github.com/KhronosGroup/glTF/tree/master/extensions/2.0/Vendor/AGI_articulations) vendor extension of glTF 2.0 to the Entity API and CZML. [#7907](https://github.com/CesiumGS/cesium/pull/7907)

##### Fixes :wrench:

- Fixed a bug that caused missing segments for ground polylines with coplanar points over large distances and problems with polylines containing duplicate points. [#7885](https://github.com/CesiumGS/cesium//pull/7885)
- Fixed a bug where billboards were not pickable when zoomed out completely in 2D View. [#7908](https://github.com/CesiumGS/cesium/pull/7908)
- Fixed a bug where image requests that returned HTTP code 204 would prevent any future request from succeeding on browsers that supported ImageBitmap. [#7914](https://github.com/CesiumGS/cesium/pull/7914/)
- Fixed polyline colors when `scene.highDynamicRange` is enabled. [#7924](https://github.com/CesiumGS/cesium/pull/7924)
- Fixed a bug in the inspector where the min/max height values of a picked tile were undefined. [#7904](https://github.com/CesiumGS/cesium/pull/7904)
- Fixed `Math.factorial` to return the correct values. (https://github.com/CesiumGS/cesium/pull/7969)
- Fixed a bug that caused 3D models to appear darker on Android devices. [#7944](https://github.com/CesiumGS/cesium/pull/7944)

### 1.58.1 - 2018-06-03

_This is an npm-only release to fix a publishing issue_.

### 1.58 - 2019-06-03

##### Additions :tada:

- Added support for new `BingMapsStyle` values `ROAD_ON_DEMAND` and `AERIAL_WITH_LABELS_ON_DEMAND`. The older versions of these, `ROAD` and `AERIAL_WITH_LABELS`, have been deprecated by Bing. [#7808](https://github.com/CesiumGS/cesium/pull/7808)
- Added syntax to delete data from existing properties via CZML. [#7818](https://github.com/CesiumGS/cesium/pull/7818)
- Added `checkerboard` material to CZML. [#7845](https://github.com/CesiumGS/cesium/pull/7845)
- `BingMapsImageryProvider` now uses `DiscardEmptyTileImagePolicy` by default to detect missing tiles as zero-length responses instead of inspecting pixel values. [#7810](https://github.com/CesiumGS/cesium/pull/7810)
- Added support for the [AGI_articulations](https://github.com/KhronosGroup/glTF/tree/master/extensions/2.0/Vendor/AGI_articulations) vendor extension of glTF 2.0 to the Model primitive graphics API. [#7835](https://github.com/CesiumGS/cesium/pull/7835)
- Reduce the number of Bing transactions and ion Bing sessions used when destroying and recreating the same imagery layer to 1. [#7848](https://github.com/CesiumGS/cesium/pull/7848)

##### Fixes :wrench:

- Fixed an edge case where Cesium would provide ion access token credentials to non-ion servers if the actual asset entrypoint was being hosted by ion. [#7839](https://github.com/CesiumGS/cesium/pull/7839)
- Fixed a bug that caused Cesium to request non-existent tiles for terrain tilesets lacking tile availability, i.e. a `layer.json` file.
- Fixed memory leak when removing entities that had a `HeightReference` of `CLAMP_TO_GROUND` or `RELATIVE_TO_GROUND`. This includes when removing a `DataSource`.
- Fixed 3D Tiles credits not being shown in the data attribution box. [#7877](https://github.com/CesiumGS/cesium/pull/7877)

### 1.57 - 2019-05-01

##### Additions :tada:

- Improved 3D Tiles streaming performance, resulting in ~67% camera tour load time reduction, ~44% camera tour load count reduction. And for general camera movement, ~20% load time reduction with ~27% tile load count reduction. Tile load priority changed to focus on loading tiles in the center of the screen first. Added the following tileset optimizations, which unless stated otherwise are enabled by default. [#7774](https://github.com/CesiumGS/cesium/pull/7774)
  - Added `Cesium3DTileset.cullRequestsWhileMoving` option to ignore requests for tiles that will likely be out-of-view due to the camera's movement when they come back from the server.
  - Added `Cesium3DTileset.cullRequestsWhileMovingMultiplier` option to act as a multiplier when used in culling requests while moving. Larger is more aggressive culling, smaller less aggressive culling.
  - Added `Cesium3DTileset.preloadFlightDestinations` option to preload tiles at the camera's flight destination while the camera is in flight.
  - Added `Cesium3DTileset.preferLeaves` option to prefer loading of leaves. Good for additive refinement point clouds. Set to `false` by default.
  - Added `Cesium3DTileset.progressiveResolutionHeightFraction` option to load tiles at a smaller resolution first. This can help get a quick layer of tiles down while full resolution tiles continue to load.
  - Added `Cesium3DTileset.foveatedScreenSpaceError` option to prioritize loading tiles in the center of the screen.
  - Added `Cesium3DTileset.foveatedConeSize` option to control the cone size that determines which tiles are deferred for loading. Tiles outside the cone are potentially deferred.
  - Added `Cesium3DTileset.foveatedMinimumScreenSpaceErrorRelaxation` option to control the starting screen space error relaxation for tiles outside the foveated cone.
  - Added `Cesium3DTileset.foveatedInterpolationCallback` option to control how screen space error threshold is interpolated for tiles outside the foveated cone.
  - Added `Cesium3DTileset.foveatedTimeDelay` option to control how long in seconds to wait after the camera stops moving before deferred tiles start loading in.
- Added new parameter to `PolylineGlowMaterial` called `taperPower`, that works similar to the existing `glowPower` parameter, to taper the back of the line away. [#7626](https://github.com/CesiumGS/cesium/pull/7626)
- Added `Cesium3DTileset.preloadWhenHidden` tileset option to preload tiles when `tileset.show` is false. Loads tiles as if the tileset is visible but does not render them. [#7774](https://github.com/CesiumGS/cesium/pull/7774)
- Added support for the `KHR_texture_transform` glTF extension. [#7549](https://github.com/CesiumGS/cesium/pull/7549)
- Added functions to remove samples from `SampledProperty` and `SampledPositionProperty`. [#7723](https://github.com/CesiumGS/cesium/pull/7723)
- Added support for color-to-alpha with a threshold on imagery layers. [#7727](https://github.com/CesiumGS/cesium/pull/7727)
- Add CZML processing for `heightReference` and `extrudedHeightReference` for geoemtry types that support it.
- `CesiumMath.toSNorm` documentation changed to reflect the function's implementation. [#7774](https://github.com/CesiumGS/cesium/pull/7774)
- Added `CesiumMath.normalize` to convert a scalar value in an arbitrary range to a scalar in the range [0.0, 1.0]. [#7774](https://github.com/CesiumGS/cesium/pull/7774)

##### Fixes :wrench:

- Fixed an error when loading the same glTF model in two separate viewers. [#7688](https://github.com/CesiumGS/cesium/issues/7688)
- Fixed an error where `clampToHeightMostDetailed` or `sampleHeightMostDetailed` would crash if entities were created when the promise resolved. [#7690](https://github.com/CesiumGS/cesium/pull/7690)
- Fixed an issue with compositing merged entity availability. [#7717](https://github.com/CesiumGS/cesium/issues/7717)
- Fixed an error where many imagery layers within a single tile would cause parts of the tile to render as black on some platforms. [#7649](https://github.com/CesiumGS/cesium/issues/7649)
- Fixed a bug that could cause terrain with a single, global root tile (e.g. that uses `WebMercatorTilingScheme`) to be culled unexpectedly in some views. [#7702](https://github.com/CesiumGS/cesium/issues/7702)
- Fixed a problem where instanced 3D models were incorrectly lit when using physically based materials. [#7775](https://github.com/CesiumGS/cesium/issues/7775)
- Fixed a bug where glTF models with certain blend modes were rendered incorrectly in browsers that support ImageBitmap. [#7795](https://github.com/CesiumGS/cesium/issues/7795)

### 1.56.1 - 2019-04-02

##### Additions :tada:

- `Resource.fetchImage` now takes a `preferImageBitmap` option to use `createImageBitmap` when supported to move image decode off the main thread. This option defaults to `false`.

##### Breaking Changes :mega:

- The following breaking changes are relative to 1.56. The `Resource.fetchImage` behavior is now identical to 1.55 and earlier.
  - Changed `Resource.fetchImage` back to return an `Image` by default, instead of an `ImageBitmap` when supported. Note that an `ImageBitmap` cannot be flipped during texture upload. Instead, set `flipY : true` during fetch to flip it.
  - Changed the default `flipY` option in `Resource.fetchImage` to false. This only has an effect when ImageBitmap is used.

### 1.56 - 2019-04-01

##### Breaking Changes :mega:

- `Resource.fetchImage` now returns an `ImageBitmap` instead of `Image` when supported. This allows for decoding images while fetching using `createImageBitmap` to greatly speed up texture upload and decrease frame drops when loading models with large textures. [#7579](https://github.com/CesiumGS/cesium/pull/7579)
- `Cesium3DTileStyle.style` now has an empty `Object` as its default value, instead of `undefined`. [#7567](https://github.com/CesiumGS/cesium/issues/7567)
- `Scene.clampToHeight` now takes an optional `width` argument before the `result` argument. [#7693](https://github.com/CesiumGS/cesium/pull/7693)
- In the `Resource` class, `addQueryParameters` and `addTemplateValues` have been removed. Please use `setQueryParameters` and `setTemplateValues` instead. [#7695](https://github.com/CesiumGS/cesium/issues/7695)

##### Deprecated :hourglass_flowing_sand:

- `Resource.fetchImage` now takes an options object. Use `resource.fetchImage({ preferBlob: true })` instead of `resource.fetchImage(true)`. The previous function definition will no longer work in 1.57. [#7579](https://github.com/CesiumGS/cesium/pull/7579)

##### Additions :tada:

- Added support for touch and hold gesture. The touch and hold delay can be customized by updating `ScreenSpaceEventHandler.touchHoldDelayMilliseconds`. [#7286](https://github.com/CesiumGS/cesium/pull/7286)
- `Resource.fetchImage` now has a `flipY` option to vertically flip an image during fetch & decode. It is only valid when `ImageBitmapOptions` is supported by the browser. [#7579](https://github.com/CesiumGS/cesium/pull/7579)
- Added `backFaceCulling` and `normalShading` options to `PointCloudShading`. Both options are only applicable for point clouds containing normals. [#7399](https://github.com/CesiumGS/cesium/pull/7399)
- `Cesium3DTileStyle.style` reacts to updates and represents the current state of the style. [#7567](https://github.com/CesiumGS/cesium/issues/7567)

##### Fixes :wrench:

- Fixed the value for `BlendFunction.ONE_MINUS_CONSTANT_COLOR`. [#7624](https://github.com/CesiumGS/cesium/pull/7624)
- Fixed `HeadingPitchRoll.pitch` being `NaN` when using `.fromQuaternion` due to a rounding error for pitches close to +/- 90°. [#7654](https://github.com/CesiumGS/cesium/pull/7654)
- Fixed a type of crash caused by the camera being rotated through terrain. [#6783](https://github.com/CesiumGS/cesium/issues/6783)
- Fixed an error in `Resource` when used with template replacements using numeric keys. [#7668](https://github.com/CesiumGS/cesium/pull/7668)
- Fixed an error in `Cesium3DTilePointFeature` where `anchorLineColor` used the same color instance instead of cloning the color [#7686](https://github.com/CesiumGS/cesium/pull/7686)

### 1.55 - 2019-03-01

##### Breaking Changes :mega:

- `czm_materialInput.slope` is now an angle in radians between 0 and pi/2 (flat to vertical), rather than a projected length 1 to 0 (flat to vertical).

##### Additions :tada:

- Updated terrain and imagery rendering, resulting in terrain/imagery loading ~33% faster and using ~33% less data [#7061](https://github.com/CesiumGS/cesium/pull/7061)
- `czm_materialInput.aspect` was added as an angle in radians between 0 and 2pi (east, north, west to south).
- Added CZML `arcType` support for `polyline` and `polygon`, which supersedes `followSurface`. `followSurface` is still supported for compatibility with existing documents. [#7582](https://github.com/CesiumGS/cesium/pull/7582)

##### Fixes :wrench:

- Fixed an issue where models would cause a crash on load if some primitives were Draco encoded and others were not. [#7383](https://github.com/CesiumGS/cesium/issues/7383)
- Fixed an issue where RTL labels not reversing correctly non alphabetic characters [#7501](https://github.com/CesiumGS/cesium/pull/7501)
- Fixed Node.js support for the `Resource` class and any functionality using it internally.
- Fixed an issue where some ground polygons crossing the Prime Meridian would have incorrect bounding rectangles. [#7533](https://github.com/CesiumGS/cesium/pull/7533)
- Fixed an issue where polygons on terrain using rhumb lines where being rendered incorrectly. [#7538](https://github.com/CesiumGS/cesium/pulls/7538)
- Fixed an issue with `EllipsoidRhumbLines.findIntersectionWithLongitude` when longitude was IDL. [#7551](https://github.com/CesiumGS/cesium/issues/7551)
- Fixed model silhouette colors when rendering with high dynamic range. [#7563](https://github.com/CesiumGS/cesium/pull/7563)
- Fixed an issue with ground polylines on globes that use ellipsoids other than WGS84. [#7552](https://github.com/CesiumGS/cesium/issues/7552)
- Fixed an issue where Draco compressed models with RGB per-vertex color would not load in Cesium. [#7576](https://github.com/CesiumGS/cesium/issues/7576)
- Fixed an issue where the outline geometry for extruded Polygons didn't calculate the correct indices. [#7599](https://github.com/CesiumGS/cesium/issues/7599)

### 1.54 - 2019-02-01

##### Highlights :sparkler:

- Added support for polylines and textured entities on 3D Tiles. [#7437](https://github.com/CesiumGS/cesium/pull/7437) and [#7434](https://github.com/CesiumGS/cesium/pull/7434)
- Added support for loading models and 3D tilesets with WebP images using the [`EXT_texture_webp`](https://github.com/KhronosGroup/glTF/blob/master/extensions/2.0/Vendor/EXT_texture_webp/README.md) glTF extension. [#7486](https://github.com/CesiumGS/cesium/pull/7486)
- Added support for rhumb lines to polygon and polyline geometries. [#7492](https://github.com/CesiumGS/cesium/pull/7492)

##### Breaking Changes :mega:

- Billboards with `HeightReference.CLAMP_TO_GROUND` are now clamped to both terrain and 3D Tiles. [#7434](https://github.com/CesiumGS/cesium/pull/7434)
- The default `classificationType` for `GroundPrimitive`, `CorridorGraphics`, `EllipseGraphics`, `PolygonGraphics` and `RectangleGraphics` is now `ClassificationType.BOTH`. [#7434](https://github.com/CesiumGS/cesium/pull/7434)
- The properties `ModelAnimation.speedup` and `ModelAnimationCollection.speedup` have been removed. Use `ModelAnimation.multiplier` and `ModelAnimationCollection.multiplier` respectively instead. [#7494](https://github.com/CesiumGS/cesium/issues/7394)

##### Deprecated :hourglass_flowing_sand:

- `Scene.clampToHeight` now takes an optional `width` argument before the `result` argument. The previous function definition will no longer work in 1.56. [#7287](https://github.com/CesiumGS/cesium/pull/7287)
- `PolylineGeometry.followSurface` has been superceded by `PolylineGeometry.arcType`. The previous definition will no longer work in 1.57. Replace `followSurface: false` with `arcType: Cesium.ArcType.NONE` and `followSurface: true` with `arcType: Cesium.ArcType.GEODESIC`. [#7492](https://github.com/CesiumGS/cesium/pull/7492)
- `SimplePolylineGeometry.followSurface` has been superceded by `SimplePolylineGeometry.arcType`. The previous definition will no longer work in 1.57. Replace `followSurface: false` with `arcType: Cesium.ArcType.NONE` and `followSurface: true` with `arcType: Cesium.ArcType.GEODESIC`. [#7492](https://github.com/CesiumGS/cesium/pull/7492)

##### Additions :tada:

- Added support for textured ground entities (entities with unspecified `height`) and `GroundPrimitives` on 3D Tiles. [#7434](https://github.com/CesiumGS/cesium/pull/7434)
- Added support for polylines on 3D Tiles. [#7437](https://github.com/CesiumGS/cesium/pull/7437)
- Added `classificationType` property to `PolylineGraphics` and `GroundPolylinePrimitive` which specifies whether a polyline clamped to ground should be clamped to terrain, 3D Tiles, or both. [#7437](https://github.com/CesiumGS/cesium/pull/7437)
- Added the ability to specify the width of the intersection volume for `Scene.sampleHeight`, `Scene.clampToHeight`, `Scene.sampleHeightMostDetailed`, and `Scene.clampToHeightMostDetailed`. [#7287](https://github.com/CesiumGS/cesium/pull/7287)
- Added a [new Sandcastle example](https://cesiumjs.org/Cesium/Build/Apps/Sandcastle/?src=Time%20Dynamic%20Wheels.html) on using `nodeTransformations` to rotate a model's wheels based on its velocity. [#7361](https://github.com/CesiumGS/cesium/pull/7361)
- Added a [new Sandcastle example](https://cesiumjs.org/Cesium/Build/Apps/Sandcastle/?src=Polylines%20on%203D%20Tiles.html) for drawing polylines on 3D Tiles [#7522](https://github.com/CesiumGS/cesium/pull/7522)
- Added `EllipsoidRhumbLine` class as a rhumb line counterpart to `EllipsoidGeodesic`. [#7484](https://github.com/CesiumGS/cesium/pull/7484)
- Added rhumb line support to `PolygonGeometry`, `PolygonOutlineGeometry`, `PolylineGeometry`, `GroundPolylineGeometry`, and `SimplePolylineGeometry`. [#7492](https://github.com/CesiumGS/cesium/pull/7492)
- When using Cesium in Node.js, we now use the combined and minified version for improved performance unless `NODE_ENV` is specifically set to `development`.
- Improved the performance of `QuantizedMeshTerrainData.interpolateHeight`. [#7508](https://github.com/CesiumGS/cesium/pull/7508)
- Added support for glTF models with WebP textures using the `EXT_texture_webp` extension. [#7486](https://github.com/CesiumGS/cesium/pull/7486)

##### Fixes :wrench:

- Fixed 3D Tiles performance regression. [#7482](https://github.com/CesiumGS/cesium/pull/7482)
- Fixed an issue where classification primitives with the `CESIUM_3D_TILE` classification type would render on terrain. [#7422](https://github.com/CesiumGS/cesium/pull/7422)
- Fixed an issue where 3D Tiles would show through the globe. [#7422](https://github.com/CesiumGS/cesium/pull/7422)
- Fixed crash when entity geometry show value is an interval that only covered part of the entity availability range [#7458](https://github.com/CesiumGS/cesium/pull/7458)
- Fix rectangle positions at the north and south poles. [#7451](https://github.com/CesiumGS/cesium/pull/7451)
- Fixed image size issue when using multiple particle systems. [#7412](https://github.com/CesiumGS/cesium/pull/7412)
- Fixed Sandcastle's "Open in New Window" button not displaying imagery due to blob URI limitations. [#7250](https://github.com/CesiumGS/cesium/pull/7250)
- Fixed an issue where setting `scene.globe.cartographicLimitRectangle` to `undefined` would cause a crash. [#7477](https://github.com/CesiumGS/cesium/issues/7477)
- Fixed `PrimitiveCollection.removeAll` to no longer `contain` removed primitives. [#7491](https://github.com/CesiumGS/cesium/pull/7491)
- Fixed `GeoJsonDataSource` to use polygons and polylines that use rhumb lines. [#7492](https://github.com/CesiumGS/cesium/pull/7492)
- Fixed an issue where some ground polygons would be cut off along circles of latitude. [#7507](https://github.com/CesiumGS/cesium/issues/7507)
- Fixed an issue that would cause IE 11 to crash when enabling image-based lighting. [#7485](https://github.com/CesiumGS/cesium/issues/7485)

### 1.53 - 2019-01-02

##### Additions :tada:

- Added image-based lighting for PBR models and 3D Tiles. [#7172](https://github.com/CesiumGS/cesium/pull/7172)
  - `Scene.specularEnvironmentMaps` is a url to a KTX file that contains the specular environment map and convoluted mipmaps for image-based lighting of all PBR models in the scene.
  - `Scene.sphericalHarmonicCoefficients` is an array of 9 `Cartesian3` spherical harmonics coefficients for the diffuse irradiance of all PBR models in the scene.
  - The `specularEnvironmentMaps` and `sphericalHarmonicCoefficients` properties of `Model` and `Cesium3DTileset` can be used to override the values from the scene for specific models and tilesets.
  - The `luminanceAtZenith` property of `Model` and `Cesium3DTileset` adjusts the luminance of the procedural image-based lighting.
- Double click away from an entity to un-track it [#7285](https://github.com/CesiumGS/cesium/pull/7285)

##### Fixes :wrench:

- Fixed 3D Tiles visibility checking when running multiple passes within the same frame. [#7289](https://github.com/CesiumGS/cesium/pull/7289)
- Fixed contrast on imagery layers. [#7382](https://github.com/CesiumGS/cesium/issues/7382)
- Fixed rendering transparent background color when `highDynamicRange` is enabled. [#7427](https://github.com/CesiumGS/cesium/issues/7427)
- Fixed translucent geometry when `highDynamicRange` is toggled. [#7451](https://github.com/CesiumGS/cesium/pull/7451)

### 1.52 - 2018-12-03

##### Breaking Changes :mega:

- `TerrainProviders` that implement `availability` must now also implement the `loadTileDataAvailability` method.

##### Deprecated :hourglass_flowing_sand:

- The property `ModelAnimation.speedup` has been deprecated and renamed to `ModelAnimation.multiplier`. `speedup` will be removed in version 1.54. [#7393](https://github.com/CesiumGS/cesium/pull/7393)

##### Additions :tada:

- Added functions to get the most detailed height of 3D Tiles on-screen or off-screen. [#7115](https://github.com/CesiumGS/cesium/pull/7115)
  - Added `Scene.sampleHeightMostDetailed`, an asynchronous version of `Scene.sampleHeight` that uses the maximum level of detail for 3D Tiles.
  - Added `Scene.clampToHeightMostDetailed`, an asynchronous version of `Scene.clampToHeight` that uses the maximum level of detail for 3D Tiles.
- Added support for high dynamic range rendering. It is enabled by default when supported, but can be disabled with `Scene.highDynamicRange`. [#7017](https://github.com/CesiumGS/cesium/pull/7017)
- Added `Scene.invertClassificationSupported` for checking if invert classification is supported.
- Added `computeLineSegmentLineSegmentIntersection` to `Intersections2D`. [#7228](https://github.com/CesiumGS/Cesium/pull/7228)
- Added ability to load availability progressively from a quantized mesh extension instead of upfront. This will speed up load time and reduce memory usage. [#7196](https://github.com/CesiumGS/cesium/pull/7196)
- Added the ability to apply styles to 3D Tilesets that don't contain features. [#7255](https://github.com/CesiumGS/Cesium/pull/7255)

##### Fixes :wrench:

- Fixed issue causing polyline to look wavy depending on the position of the camera [#7209](https://github.com/CesiumGS/cesium/pull/7209)
- Fixed translucency issues for dynamic geometry entities. [#7364](https://github.com/CesiumGS/cesium/issues/7364)

### 1.51 - 2018-11-01

##### Additions :tada:

- Added WMS-T (time) support in WebMapServiceImageryProvider [#2581](https://github.com/CesiumGS/cesium/issues/2581)
- Added `cutoutRectangle` to `ImageryLayer`, which allows cutting out rectangular areas in imagery layers to reveal underlying imagery. [#7056](https://github.com/CesiumGS/cesium/pull/7056)
- Added `atmosphereHueShift`, `atmosphereSaturationShift`, and `atmosphereBrightnessShift` properties to `Globe` which shift the color of the ground atmosphere to match the hue, saturation, and brightness shifts of the sky atmosphere. [#4195](https://github.com/CesiumGS/cesium/issues/4195)
- Shrink minified and gzipped Cesium.js by 27 KB (~3.7%) by delay loading seldom-used third-party dependencies. [#7140](https://github.com/CesiumGS/cesium/pull/7140)
- Added `lightColor` property to `Cesium3DTileset`, `Model`, and `ModelGraphics` to change the intensity of the light used when shading model. [#7025](https://github.com/CesiumGS/cesium/pull/7025)
- Added `imageBasedLightingFactor` property to `Cesium3DTileset`, `Model`, and `ModelGraphics` to scale the diffuse and specular image-based lighting contributions to the final color. [#7025](https://github.com/CesiumGS/cesium/pull/7025)
- Added per-feature selection to the 3D Tiles BIM Sandcastle example. [#7181](https://github.com/CesiumGS/cesium/pull/7181)
- Added `Transforms.fixedFrameToHeadingPitchRoll`, a helper function for extracting a `HeadingPitchRoll` from a fixed frame transform. [#7164](https://github.com/CesiumGS/cesium/pull/7164)
- Added `Ray.clone`. [#7174](https://github.com/CesiumGS/cesium/pull/7174)

##### Fixes :wrench:

- Fixed issue removing geometry entities with different materials. [#7163](https://github.com/CesiumGS/cesium/pull/7163)
- Fixed texture coordinate calculation for polygon entities with `perPositionHeight`. [#7188](https://github.com/CesiumGS/cesium/pull/7188)
- Fixed crash when updating polyline attributes twice in one frame. [#7155](https://github.com/CesiumGS/cesium/pull/7155)
- Fixed entity visibility issue related to setting an entity show property and altering or adding entity geometry. [#7156](https://github.com/CesiumGS/cesium/pull/7156)
- Fixed an issue where dynamic Entities on terrain would cause a crash in platforms that do not support depth textures such as Internet Explorer. [#7103](https://github.com/CesiumGS/cesium/issues/7103)
- Fixed an issue that would cause a crash when removing a post process stage. [#7210](https://github.com/CesiumGS/cesium/issues/7210)
- Fixed an issue where `pickPosition` would return incorrect results when called after `sampleHeight` or `clampToHeight`. [#7113](https://github.com/CesiumGS/cesium/pull/7113)
- Fixed an issue where `sampleHeight` and `clampToHeight` would crash if picking a primitive that doesn't write depth. [#7120](https://github.com/CesiumGS/cesium/issues/7120)
- Fixed a crash when using `BingMapsGeocoderService`. [#7143](https://github.com/CesiumGS/cesium/issues/7143)
- Fixed accuracy of rotation matrix generated by `VelocityOrientationProperty`. [#6641](https://github.com/CesiumGS/cesium/pull/6641)
- Fixed clipping plane crash when adding a plane to an empty collection. [#7168](https://github.com/CesiumGS/cesium/pull/7168)
- Fixed clipping planes on tilesets not taking into account the tileset model matrix. [#7182](https://github.com/CesiumGS/cesium/pull/7182)
- Fixed incorrect rendering of models using the `KHR_materials_common` lights extension. [#7206](https://github.com/CesiumGS/cesium/pull/7206)

### 1.50 - 2018-10-01

##### Breaking Changes :mega:

- Clipping planes on tilesets now use the root tile's transform, or the root tile's bounding sphere if a transform is not defined. [#7034](https://github.com/CesiumGS/cesium/pull/7034)
  - This is to make clipping planes' coordinates always relative to the object they're attached to. So if you were positioning the clipping planes as in the example below, this is no longer necessary:
  ```javascript
  clippingPlanes.modelMatrix = Cesium.Transforms.eastNorthUpToFixedFrame(
    tileset.boundingSphere.center
  );
  ```
  - This also fixes several issues with clipping planes not using the correct transform for tilesets with children.

##### Additions :tada:

- Initial support for clamping to 3D Tiles. [#6934](https://github.com/CesiumGS/cesium/pull/6934)
  - Added `Scene.sampleHeight` to get the height of geometry in the scene. May be used to clamp objects to the globe, 3D Tiles, or primitives in the scene.
  - Added `Scene.clampToHeight` to clamp a cartesian position to the scene geometry.
  - Requires depth texture support (`WEBGL_depth_texture` or `WEBKIT_WEBGL_depth_texture`). Added `Scene.sampleHeightSupported` and `Scene.clampToHeightSupported` functions for checking if height sampling is supported.
- Added `Cesium3DTileset.initialTilesLoaded` to indicate that all tiles in the initial view are loaded. [#6934](https://github.com/CesiumGS/cesium/pull/6934)
- Added support for glTF extension [KHR_materials_pbrSpecularGlossiness](https://github.com/KhronosGroup/glTF/tree/master/extensions/2.0/Khronos/KHR_materials_pbrSpecularGlossiness) [#7006](https://github.com/CesiumGS/cesium/pull/7006).
- Added support for glTF extension [KHR_materials_unlit](https://github.com/KhronosGroup/glTF/tree/master/extensions/2.0/Khronos/KHR_materials_unlit) [#6977](https://github.com/CesiumGS/cesium/pull/6977).
- Added support for glTF extensions [KHR_techniques_webgl](https://github.com/KhronosGroup/glTF/tree/master/extensions/2.0/Khronos/KHR_techniques_webgl) and [KHR_blend](https://github.com/KhronosGroup/glTF/pull/1302). [#6805](https://github.com/CesiumGS/cesium/pull/6805)
- Update [gltf-pipeline](https://github.com/CesiumGS/gltf-pipeline/) to 2.0. [#6805](https://github.com/CesiumGS/cesium/pull/6805)
- Added `cartographicLimitRectangle` to `Globe`. Use this to limit terrain and imagery to a specific `Rectangle` area. [#6987](https://github.com/CesiumGS/cesium/pull/6987)
- Added `OpenCageGeocoderService`, which provides geocoding via [OpenCage](https://opencagedata.com/). [#7015](https://github.com/CesiumGS/cesium/pull/7015)
- Added ground atmosphere lighting in 3D. This can be toggled with `Globe.showGroundAtmosphere`. [6877](https://github.com/CesiumGS/cesium/pull/6877)
  - Added `Globe.nightFadeOutDistance` and `Globe.nightFadeInDistance` to configure when ground atmosphere night lighting fades in and out. [6877](https://github.com/CesiumGS/cesium/pull/6877)
- Added `onStop` event to `Clock` that fires each time stopTime is reached. [#7066](https://github.com/CesiumGS/cesium/pull/7066)

##### Fixes :wrench:

- Fixed picking for overlapping translucent primitives. [#7039](https://github.com/CesiumGS/cesium/pull/7039)
- Fixed an issue in the 3D Tiles traversal where tilesets would render with mixed level of detail if an external tileset was visible but its root tile was not. [#7099](https://github.com/CesiumGS/cesium/pull/7099)
- Fixed an issue in the 3D Tiles traversal where external tilesets would not always traverse to their root tile. [#7035](https://github.com/CesiumGS/cesium/pull/7035)
- Fixed an issue in the 3D Tiles traversal where empty tiles would be selected instead of their nearest loaded ancestors. [#7011](https://github.com/CesiumGS/cesium/pull/7011)
- Fixed an issue where scaling near zero with an model animation could cause rendering to stop. [#6954](https://github.com/CesiumGS/cesium/pull/6954)
- Fixed bug where credits weren't displaying correctly if more than one viewer was initialized [#6965](expect(https://github.com/CesiumGS/cesium/issues/6965)
- Fixed entity show issues. [#7048](https://github.com/CesiumGS/cesium/issues/7048)
- Fixed a bug where polylines on terrain covering very large portions of the globe would cull incorrectly in 3d-only scenes. [#7043](https://github.com/CesiumGS/cesium/issues/7043)
- Fixed bug causing crash on entity geometry material change. [#7047](https://github.com/CesiumGS/cesium/pull/7047)
- Fixed MIME type behavior for `Resource` requests in recent versions of Edge [#7085](https://github.com/CesiumGS/cesium/issues/7085).

### 1.49 - 2018-09-04

##### Breaking Changes :mega:

- Removed `ClippingPlaneCollection.clone`. [#6872](https://github.com/CesiumGS/cesium/pull/6872)
- Changed `Globe.pick` to return a position in ECEF coordinates regardless of the current scene mode. This will only effect you if you were working around a bug to make `Globe.pick` work in 2D and Columbus View. Use `Globe.pickWorldCoordinates` to get the position in world coordinates that correlate to the current scene mode. [#6859](https://github.com/CesiumGS/cesium/pull/6859)
- Removed the unused `frameState` parameter in `evaluate` and `evaluateColor` functions in `Expression`, `StyleExpression`, `ConditionsExpression` and all other places that call the functions. [#6890](https://github.com/CesiumGS/cesium/pull/6890)
- Removed `PostProcessStageLibrary.createLensFlarStage`. Use `PostProcessStageLibrary.createLensFlareStage` instead. [#6972](https://github.com/CesiumGS/cesium/pull/6972)
- Removed `Scene.fxaa`. Use `Scene.postProcessStages.fxaa.enabled` instead. [#6980](https://github.com/CesiumGS/cesium/pull/6980)

##### Additions :tada:

- Added `heightReference` to `BoxGraphics`, `CylinderGraphics` and `EllipsoidGraphics`, which can be used to clamp these entity types to terrain. [#6932](https://github.com/CesiumGS/cesium/pull/6932)
- Added `GeocoderViewModel.destinationFound` for specifying a function that is called upon a successful geocode. The default behavior is to fly to the destination found by the geocoder. [#6915](https://github.com/CesiumGS/cesium/pull/6915)
- Added `ClippingPlaneCollection.planeAdded` and `ClippingPlaneCollection.planeRemoved` events. `planeAdded` is raised when a new plane is added to the collection and `planeRemoved` is raised when a plane is removed. [#6875](https://github.com/CesiumGS/cesium/pull/6875)
- Added `Matrix4.setScale` for setting the scale on an affine transformation matrix [#6888](https://github.com/CesiumGS/cesium/pull/6888)
- Added optional `width` and `height` to `Scene.drillPick` for specifying a search area. [#6922](https://github.com/CesiumGS/cesium/pull/6922)
- Added `Cesium3DTileset.root` for getting the root tile of a tileset. [#6944](https://github.com/CesiumGS/cesium/pull/6944)
- Added `Cesium3DTileset.extras` and `Cesium3DTile.extras` for getting application specific metadata from 3D Tiles. [#6974](https://github.com/CesiumGS/cesium/pull/6974)

##### Fixes :wrench:

- Several performance improvements and fixes to the 3D Tiles traversal code. [#6390](https://github.com/CesiumGS/cesium/pull/6390)
  - Improved load performance when `skipLevelOfDetail` is false.
  - Fixed a bug that caused some skipped tiles to load when `skipLevelOfDetail` is true.
  - Fixed pick statistics in the 3D Tiles Inspector.
  - Fixed drawing of debug labels for external tilesets.
  - Fixed drawing of debug outlines for empty tiles.
- The Geocoder widget now takes terrain altitude into account when calculating its final destination. [#6876](https://github.com/CesiumGS/cesium/pull/6876)
- The Viewer widget now takes terrain altitude into account when zooming or flying to imagery layers. [#6895](https://github.com/CesiumGS/cesium/pull/6895)
- Fixed Firefox camera control issues with mouse and touch events. [#6372](https://github.com/CesiumGS/cesium/issues/6372)
- Fixed `getPickRay` in 2D. [#2480](https://github.com/CesiumGS/cesium/issues/2480)
- Fixed `Globe.pick` for 2D and Columbus View. [#6859](https://github.com/CesiumGS/cesium/pull/6859)
- Fixed imagery layer feature picking in 2D and Columbus view. [#6859](https://github.com/CesiumGS/cesium/pull/6859)
- Fixed intermittent ground clamping issues for all entity types that use a height reference. [#6930](https://github.com/CesiumGS/cesium/pull/6930)
- Fixed bug that caused a new `ClippingPlaneCollection` to be created every frame when used with a model entity. [#6872](https://github.com/CesiumGS/cesium/pull/6872)
- Improved `Plane` entities so they are better aligned with the globe surface. [#6887](https://github.com/CesiumGS/cesium/pull/6887)
- Fixed crash when rendering translucent objects when all shadow maps in the scene set `fromLightSource` to false. [#6883](https://github.com/CesiumGS/cesium/pull/6883)
- Fixed night shading in 2D and Columbus view. [#4122](https://github.com/CesiumGS/cesium/issues/4122)
- Fixed model loading failure when a glTF 2.0 primitive does not have a material. [6906](https://github.com/CesiumGS/cesium/pull/6906)
- Fixed a crash when setting show to `false` on a polyline clamped to the ground. [#6912](https://github.com/CesiumGS/cesium/issues/6912)
- Fixed a bug where `Cesium3DTileset` wasn't using the correct `tilesetVersion`. [#6933](https://github.com/CesiumGS/cesium/pull/6933)
- Fixed crash that happened when calling `scene.pick` after setting a new terrain provider. [#6918](https://github.com/CesiumGS/cesium/pull/6918)
- Fixed an issue that caused the browser to hang when using `drillPick` on a polyline clamped to the ground. [6907](https://github.com/CesiumGS/cesium/issues/6907)
- Fixed an issue where color wasn't updated properly for polylines clamped to ground. [#6927](https://github.com/CesiumGS/cesium/pull/6927)
- Fixed an excessive memory use bug that occurred when a data URI was used to specify a glTF model. [#6928](https://github.com/CesiumGS/cesium/issues/6928)
- Fixed an issue where switching from 2D to 3D could cause a crash. [#6929](https://github.com/CesiumGS/cesium/issues/6929)
- Fixed an issue where point primitives behind the camera would appear in view. [#6904](https://github.com/CesiumGS/cesium/issues/6904)
- The `createGroundPolylineGeometry` web worker no longer depends on `GroundPolylinePrimitive`, making the worker smaller and potentially avoiding a hanging build in some webpack configurations. [#6946](https://github.com/CesiumGS/cesium/pull/6946)
- Fixed an issue that cause terrain entities (entities with unspecified `height`) and `GroundPrimitives` to fail when crossing the international date line. [#6951](https://github.com/CesiumGS/cesium/issues/6951)
- Fixed normal calculation for `CylinderGeometry` when the top radius is not equal to the bottom radius [#6863](https://github.com/CesiumGS/cesium/pull/6863)

### 1.48 - 2018-08-01

##### Additions :tada:

- Added support for loading Draco compressed Point Cloud tiles for 2-3x better compression. [#6559](https://github.com/CesiumGS/cesium/pull/6559)
- Added `TimeDynamicPointCloud` for playback of time-dynamic point cloud data, where each frame is a 3D Tiles Point Cloud tile. [#6721](https://github.com/CesiumGS/cesium/pull/6721)
- Added `CoplanarPolygonGeometry` and `CoplanarPolygonGeometryOutline` for drawing polygons composed of coplanar positions that are not necessarily on the ellipsoid surface. [#6769](https://github.com/CesiumGS/cesium/pull/6769)
- Improved support for polygon entities using `perPositionHeight`, including supporting vertical polygons. This also improves KML compatibility. [#6791](https://github.com/CesiumGS/cesium/pull/6791)
- Added `Cartesian3.midpoint` to compute the midpoint between two `Cartesian3` positions [#6836](https://github.com/CesiumGS/cesium/pull/6836)
- Added `equalsEpsilon` methods to `OrthographicFrustum`, `PerspectiveFrustum`, `OrthographicOffCenterFrustum` and `PerspectiveOffCenterFrustum`.

##### Deprecated :hourglass_flowing_sand:

- Support for 3D Tiles `content.url` is deprecated to reflect updates to the [3D Tiles spec](https://github.com/CesiumGS/3d-tiles/pull/301). Use `content.uri instead`. Support for `content.url` will remain for backwards compatibility. [#6744](https://github.com/CesiumGS/cesium/pull/6744)
- Support for the 3D Tiles pre-version 1.0 Batch Table Hierarchy is deprecated to reflect updates to the [3D Tiles spec](https://github.com/CesiumGS/3d-tiles/pull/301). Use the [`3DTILES_batch_table_hierarchy`](https://github.com/CesiumGS/3d-tiles/tree/main/extensions/3DTILES_batch_table_hierarchy) extension instead. Support for the deprecated batch table hierarchy will remain for backwards compatibility. [#6780](https://github.com/CesiumGS/cesium/pull/6780)
- `PostProcessStageLibrary.createLensFlarStage` is deprecated due to misspelling and will be removed in Cesium 1.49. Use `PostProcessStageLibrary.createLensFlareStage` instead.

##### Fixes :wrench:

- Fixed a bug where 3D Tilesets using the `region` bounding volume don't get transformed when the tileset's `modelMatrix` changes. [#6755](https://github.com/CesiumGS/cesium/pull/6755)
- Fixed a bug that caused eye dome lighting for point clouds to fail in Safari on macOS and Edge on Windows by removing the dependency on floating point color textures. [#6792](https://github.com/CesiumGS/cesium/issues/6792)
- Fixed a bug that caused polylines on terrain to render incorrectly in 2D and Columbus View with a `WebMercatorProjection`. [#6809](https://github.com/CesiumGS/cesium/issues/6809)
- Fixed bug causing billboards and labels to appear the wrong size when switching scene modes [#6745](https://github.com/CesiumGS/cesium/issues/6745)
- Fixed `PolygonGeometry` when using `VertexFormat.POSITION_ONLY`, `perPositionHeight` and `extrudedHeight` [#6790](expect(https://github.com/CesiumGS/cesium/pull/6790)
- Fixed an issue where tiles were missing in VR mode. [#6612](https://github.com/CesiumGS/cesium/issues/6612)
- Fixed issues related to updating entity show and geometry color [#6835](https://github.com/CesiumGS/cesium/pull/6835)
- Fixed `PolygonGeometry` and `EllipseGeometry` tangent and bitangent attributes when a texture rotation is used [#6788](https://github.com/CesiumGS/cesium/pull/6788)
- Fixed bug where entities with a height reference weren't being updated correctly when the terrain provider was changed. [#6820](https://github.com/CesiumGS/cesium/pull/6820)
- Fixed an issue where glTF 2.0 models sometimes wouldn't be centered in the view after putting the camera on them. [#6784](https://github.com/CesiumGS/cesium/issues/6784)
- Fixed the geocoder when `Viewer` is passed the option `geocoder: true` [#6833](https://github.com/CesiumGS/cesium/pull/6833)
- Improved performance for billboards and labels clamped to terrain [#6781](https://github.com/CesiumGS/cesium/pull/6781) [#6844](https://github.com/CesiumGS/cesium/pull/6844)
- Fixed a bug that caused billboard positions to be set incorrectly when using a `CallbackProperty`. [#6815](https://github.com/CesiumGS/cesium/pull/6815)
- Improved support for generating a TypeScript typings file using `tsd-jsdoc` [#6767](https://github.com/CesiumGS/cesium/pull/6767)
- Updated viewBoundingSphere to use correct zoomOptions [#6848](https://github.com/CesiumGS/cesium/issues/6848)
- Fixed a bug that caused the scene to continuously render after resizing the viewer when `requestRenderMode` was enabled. [#6812](https://github.com/CesiumGS/cesium/issues/6812)

### 1.47 - 2018-07-02

##### Highlights :sparkler:

- Added support for polylines on terrain [#6689](https://github.com/CesiumGS/cesium/pull/6689) [#6615](https://github.com/CesiumGS/cesium/pull/6615)
- Added `heightReference` and `extrudedHeightReference` properties to `CorridorGraphics`, `EllipseGraphics`, `PolygonGraphics` and `RectangleGraphics`. [#6717](https://github.com/CesiumGS/cesium/pull/6717)
- `PostProcessStage` has a `selected` property which is an array of primitives used for selectively applying a post-process stage. [#6476](https://github.com/CesiumGS/cesium/pull/6476)

##### Breaking Changes :mega:

- glTF 2.0 models corrected to face +Z forwards per specification. Internally Cesium uses +X as forward, so a new +Z to +X rotation was added for 2.0 models only. To fix models that are oriented incorrectly after this change:
  - If the model faces +X forwards update the glTF to face +Z forwards. This can be done by loading the glTF in a model editor and applying a 90 degree clockwise rotation about the up-axis. Alternatively, add a new root node to the glTF node hierarchy whose `matrix` is `[0,0,1,0,0,1,0,0,-1,0,0,0,0,0,0,1]`.
  - Apply a -90 degree rotation to the model's heading. This can be done by setting the model's `orientation` using the Entity API or from within CZML. See [#6738](https://github.com/CesiumGS/cesium/pull/6738) for more details.
- Dropped support for directory URLs when loading tilesets to match the updated [3D Tiles spec](https://github.com/CesiumGS/3d-tiles/issues/272). [#6502](https://github.com/CesiumGS/cesium/issues/6502)
- KML and GeoJSON now use `PolylineGraphics` instead of `CorridorGraphics` for polylines on terrain. [#6706](https://github.com/CesiumGS/cesium/pull/6706)

##### Additions :tada:

- Added support for polylines on terrain [#6689](https://github.com/CesiumGS/cesium/pull/6689) [#6615](https://github.com/CesiumGS/cesium/pull/6615)
  - Use the `clampToGround` option for `PolylineGraphics` (polyline entities).
  - Requires depth texture support (`WEBGL_depth_texture` or `WEBKIT_WEBGL_depth_texture`), otherwise `clampToGround` will be ignored. Use `Entity.supportsPolylinesOnTerrain` to check for support.
  - Added `GroundPolylinePrimitive` and `GroundPolylineGeometry`.
- `PostProcessStage` has a `selected` property which is an array of primitives used for selectively applying a post-process stage. [#6476](https://github.com/CesiumGS/cesium/pull/6476)
  - The `PostProcessStageLibrary.createBlackAndWhiteStage` and `PostProcessStageLibrary.createSilhouetteStage` have per-feature support.
- Added CZML support for `zIndex` with `corridor`, `ellipse`, `polygon`, `polyline` and `rectangle`. [#6708](https://github.com/CesiumGS/cesium/pull/6708)
- Added CZML `clampToGround` option for `polyline`. [#6706](https://github.com/CesiumGS/cesium/pull/6706)
- Added support for `RTC_CENTER` property in batched 3D model tilesets to conform to the updated [3D Tiles spec](https://github.com/CesiumGS/3d-tiles/issues/263). [#6488](https://github.com/CesiumGS/cesium/issues/6488)
- Added `heightReference` and `extrudedHeightReference` properties to `CorridorGraphics`, `EllipseGraphics`, `PolygonGraphics` and `RectangleGraphics`. [#6717](https://github.com/CesiumGS/cesium/pull/6717)
  - This can be used in conjunction with the `height` and/or `extrudedHeight` properties to clamp the geometry to terrain or set the height relative to terrain.
  - Note, this will not make the geometry conform to terrain. Extruded geoemtry that is clamped to the ground will have a flat top will sinks into the terrain at the base.

##### Fixes :wrench:

- Fixed a bug that caused Cesium to be unable to load local resources in Electron. [#6726](https://github.com/CesiumGS/cesium/pull/6726)
- Fixed a bug causing crashes with custom vertex attributes on `Geometry` crossing the IDL. Attributes will be barycentrically interpolated. [#6644](https://github.com/CesiumGS/cesium/pull/6644)
- Fixed a bug causing Point Cloud tiles with unsigned int batch-ids to not load. [#6666](https://github.com/CesiumGS/cesium/pull/6666)
- Fixed a bug with Draco encoded i3dm tiles, and loading two Draco models with the same url. [#6668](https://github.com/CesiumGS/cesium/issues/6668)
- Fixed a bug caused by creating a polygon with positions at the same longitude/latitude position but different heights [#6731](https://github.com/CesiumGS/cesium/pull/6731)
- Fixed terrain clipping when the camera was close to flat terrain and was using logarithmic depth. [#6701](https://github.com/CesiumGS/cesium/pull/6701)
- Fixed KML bug that constantly requested the same image if it failed to load. [#6710](https://github.com/CesiumGS/cesium/pull/6710)
- Improved billboard and label rendering so they no longer sink into terrain when clamped to ground. [#6621](https://github.com/CesiumGS/cesium/pull/6621)
- Fixed an issue where KMLs containing a `colorMode` of `random` could return the exact same color on successive calls to `Color.fromRandom()`.
- `Iso8601.MAXIMUM_VALUE` now formats to a string which can be parsed by `fromIso8601`.
- Fixed material support when using an image that is already loaded [#6729](https://github.com/CesiumGS/cesium/pull/6729)

### 1.46.1 - 2018-06-01

- This is an npm only release to fix the improperly published 1.46.0. There were no code changes.

### 1.46 - 2018-06-01

##### Highlights :sparkler:

- Added support for materials on terrain entities (entities with unspecified `height`) and `GroundPrimitives`. [#6393](https://github.com/CesiumGS/cesium/pull/6393)
- Added a post-processing framework. [#5615](https://github.com/CesiumGS/cesium/pull/5615)
- Added `zIndex` for ground geometry, including corridor, ellipse, polygon and rectangle entities. [#6362](https://github.com/CesiumGS/cesium/pull/6362)

##### Breaking Changes :mega:

- `ParticleSystem` no longer uses `forces`. [#6510](https://github.com/CesiumGS/cesium/pull/6510)
- `Particle` no longer uses `size`, `rate`, `lifeTime`, `life`, `minimumLife`, `maximumLife`, `minimumWidth`, `minimumHeight`, `maximumWidth`, and `maximumHeight`. [#6510](https://github.com/CesiumGS/cesium/pull/6510)
- Removed `Scene.copyGlobeDepth`. Globe depth will now be copied by default when supported. [#6393](https://github.com/CesiumGS/cesium/pull/6393)
- The default `classificationType` for `GroundPrimitive`, `CorridorGraphics`, `EllipseGraphics`, `PolygonGraphics` and `RectangleGraphics` is now `ClassificationType.TERRAIN`. If you wish the geometry to color both terrain and 3D tiles, pass in the option `classificationType: Cesium.ClassificationType.BOTH`.
- Removed support for the `options` argument for `Credit` [#6373](https://github.com/CesiumGS/cesium/issues/6373). Pass in an html string instead.
- glTF 2.0 models corrected to face +Z forwards per specification. Internally Cesium uses +X as forward, so a new +Z to +X rotation was added for 2.0 models only. [#6632](https://github.com/CesiumGS/cesium/pull/6632)

##### Deprecated :hourglass_flowing_sand:

- The `Scene.fxaa` property has been deprecated and will be removed in Cesium 1.47. Use `Scene.postProcessStages.fxaa.enabled`.

##### Additions :tada:

- Added support for materials on terrain entities (entities with unspecified `height`) and `GroundPrimitives`. [#6393](https://github.com/CesiumGS/cesium/pull/6393)
  - Only available for `ClassificationType.TERRAIN` at this time. Adding a material to a terrain `Entity` will cause it to behave as if it is `ClassificationType.TERRAIN`.
  - Requires depth texture support (`WEBGL_depth_texture` or `WEBKIT_WEBGL_depth_texture`), so materials on terrain entities and `GroundPrimitives` are not supported in Internet Explorer.
  - Best suited for notational patterns and not intended for precisely mapping textures to terrain - for that use case, use `SingleTileImageryProvider`.
- Added `GroundPrimitive.supportsMaterials` and `Entity.supportsMaterialsforEntitiesOnTerrain`, both of which can be used to check if materials on terrain entities and `GroundPrimitives` is supported. [#6393](https://github.com/CesiumGS/cesium/pull/6393)
- Added a post-processing framework. [#5615](https://github.com/CesiumGS/cesium/pull/5615)
  - Added `Scene.postProcessStages` which is a collection of post-process stages to be run in order.
    - Has a built-in `ambientOcclusion` property which will apply screen space ambient occlusion to the scene and run before all stages.
    - Has a built-in `bloom` property which applies a bloom filter to the scene before all other stages but after the ambient occlusion stage.
    - Has a built-in `fxaa` property which applies Fast Approximate Anti-aliasing (FXAA) to the scene after all other stages.
  - Added `PostProcessStageLibrary` which contains several built-in stages that can be added to the collection.
  - Added `PostProcessStageComposite` for multi-stage post-processes like depth of field.
  - Added a new Sandcastle label `Post Processing` to showcase the different built-in post-process stages.
- Added `zIndex` for ground geometry, including corridor, ellipse, polygon and rectangle entities. [#6362](https://github.com/CesiumGS/cesium/pull/6362)
- Added `Rectangle.equalsEpsilon` for comparing the equality of two rectangles [#6533](https://github.com/CesiumGS/cesium/pull/6533)

##### Fixes :wrench:

- Fixed a bug causing custom TilingScheme classes to not be able to use a GeographicProjection. [#6524](https://github.com/CesiumGS/cesium/pull/6524)
- Fixed incorrect 3D Tiles statistics when a tile fails during processing. [#6558](https://github.com/CesiumGS/cesium/pull/6558)
- Fixed race condition causing intermittent crash when changing geometry show value [#3061](https://github.com/CesiumGS/cesium/issues/3061)
- `ProviderViewModel`s with no category are displayed in an untitled group in `BaseLayerPicker` instead of being labeled as `'Other'` [#6574](https://github.com/CesiumGS/cesium/pull/6574)
- Fixed a bug causing intermittent crashes with clipping planes due to uninitialized textures. [#6576](https://github.com/CesiumGS/cesium/pull/6576)
- Added a workaround for clipping planes causing a picking shader compilation failure for gltf models and 3D Tilesets in Internet Explorer [#6575](https://github.com/CesiumGS/cesium/issues/6575)
- Allowed Bing Maps servers with a subpath (instead of being at the root) to work correctly. [#6597](https://github.com/CesiumGS/cesium/pull/6597)
- Added support for loading of Draco compressed glTF assets in IE11 [#6404](https://github.com/CesiumGS/cesium/issues/6404)
- Fixed polygon outline when using `perPositionHeight` and `extrudedHeight`. [#6595](https://github.com/CesiumGS/cesium/issues/6595)
- Fixed broken links in documentation of `createTileMapServiceImageryProvider`. [#5818](https://github.com/CesiumGS/cesium/issues/5818)
- Transitioning from 2 touches to 1 touch no longer triggers a new pan gesture. [#6479](https://github.com/CesiumGS/cesium/pull/6479)

### 1.45 - 2018-05-01

##### Major Announcements :loudspeaker:

- We've launched Cesium ion! Read all about it in our [blog post](https://cesium.com/blog/2018/05/01/get-your-cesium-ion-community-account/).
- Cesium now uses ion services by default for base imagery, terrain, and geocoding. A demo key is provided, but to use them in your own apps you must [sign up](https://cesium.com/ion/signup) for a free ion Commmunity account.

##### Breaking Changes :mega:

- `ClippingPlaneCollection` now uses `ClippingPlane` objects instead of `Plane` objects. [#6498](https://github.com/CesiumGS/cesium/pull/6498)
- Cesium no longer ships with a demo Bing Maps API key.
- `BingMapsImageryProvider` is no longer the default base imagery layer. (Bing imagery itself is still the default, however it is provided through Cesium ion)
- `BingMapsGeocoderService` is no longer the default geocoding service.
- If you wish to continue to use your own Bing API key for imagery and geocoding, you can go back to the old default behavior by constructing the Viewer as follows:
  ```javascript
  Cesium.BingMapsApi.defaultKey = "yourBingKey";
  var viewer = new Cesium.Viewer("cesiumContainer", {
    imageryProvider: new Cesium.BingMapsImageryProvider({
      url: "https://dev.virtualearth.net",
    }),
    geocoder: [
      new Cesium.CartographicGeocoderService(),
      new Cesium.BingMapsGeocoderService(),
    ],
  });
  ```

##### Deprecated :hourglass_flowing_sand:

- `Particle.size`, `ParticleSystem.rate`, `ParticleSystem.lifeTime`, `ParticleSystem.life`, `ParticleSystem.minimumLife`, and `ParticleSystem.maximumLife` have been renamed to `Particle.imageSize`, `ParticleSystem.emissionRate`, `ParticleSystem.lifetime`, `ParticleSystem.particleLife`, `ParticleSystem.minimumParticleLife`, and `ParticleSystem.maximumParticleLife`. Use of the `size`, `rate`, `lifeTime`, `life`, `minimumLife`, and `maximumLife` parameters is deprecated and will be removed in Cesium 1.46.
- `ParticleSystem.forces` array has been switched out for singular function `ParticleSystems.updateCallback`. Use of the `forces` parameter is deprecated and will be removed in Cesium 1.46.
- Any width and height variables in `ParticleSystem` will no longer be individual components. `ParticleSystem.minimumWidth` and `ParticleSystem.minimumHeight` will now be `ParticleSystem.minimumImageSize`, `ParticleSystem.maximumWidth` and `ParticleSystem.maximumHeight` will now be `ParticleSystem.maximumImageSize`, and `ParticleSystem.width` and `ParticleSystem.height` will now be `ParticleSystem.imageSize`. Use of the `minimumWidth`, `minimumHeight`, `maximumWidth`, `maximumHeight`, `width`, and `height` parameters is deprecated and will be removed in Cesium 1.46.

##### Additions :tada:

- Added option `logarithmicDepthBuffer` to `Scene`. With this option there is typically a single frustum using logarithmic depth rendered. This increases performance by issuing less draw calls to the GPU and helps to avoid artifacts on the connection of two frustums. [#5851](https://github.com/CesiumGS/cesium/pull/5851)
- When a log depth buffer is supported, the frustum near and far planes default to `0.1` and `1e10` respectively.
- Added `IonGeocoderService` and made it the default geocoding service for the `Geocoder` widget.
- Added `createWorldImagery` which provides Bing Maps imagery via a Cesium ion account.
- Added `PeliasGeocoderService`, which provides geocoding via a [Pelias](https://pelias.io) server.
- Added the ability for `BaseLayerPicker` to group layers by category. `ProviderViewModel.category` was also added to support this feature.
- Added `Math.log2` to compute the base 2 logarithm of a number.
- Added `GeocodeType` enum and use it as an optional parameter to all `GeocoderService` instances to differentiate between autocomplete and search requests.
- Added `initWebAssemblyModule` function to `TaskProcessor` to load a Web Assembly module in a web worker. [#6420](https://github.com/CesiumGS/cesium/pull/6420)
- Added `supportsWebAssembly` function to `FeatureDetection` to check if a browser supports loading Web Assembly modules. [#6420](https://github.com/CesiumGS/cesium/pull/6420)
- Improved `MapboxImageryProvider` performance by 300% via `tiles.mapbox.com` subdomain switching. [#6426](https://github.com/CesiumGS/cesium/issues/6426)
- Added ability to invoke `sampleTerrain` from node.js to enable offline terrain sampling
- Added more ParticleSystem Sandcastle examples for rocket and comet tails and weather. [#6375](https://github.com/CesiumGS/cesium/pull/6375)
- Added color and scale attributes to the `ParticleSystem` class constructor. When defined the variables override startColor and endColor and startScale and endScale. [#6429](https://github.com/CesiumGS/cesium/pull/6429)

##### Fixes :wrench:

- Fixed bugs in `TimeIntervalCollection.removeInterval`. [#6418](https://github.com/CesiumGS/cesium/pull/6418).
- Fixed glTF support to handle meshes with and without tangent vectors, and with/without morph targets, sharing one material. [#6421](https://github.com/CesiumGS/cesium/pull/6421)
- Fixed glTF support to handle skinned meshes when no skin is supplied. [#6061](https://github.com/CesiumGS/cesium/issues/6061)
- Updated glTF 2.0 PBR shader to have brighter lighting. [#6430](https://github.com/CesiumGS/cesium/pull/6430)
- Allow loadWithXhr to work with string URLs in a web worker.
- Updated to Draco 1.3.0 and implemented faster loading of Draco compressed glTF assets in browsers that support Web Assembly. [#6420](https://github.com/CesiumGS/cesium/pull/6420)
- `GroundPrimitive`s and `ClassificationPrimitive`s will become ready when `show` is `false`. [#6428](https://github.com/CesiumGS/cesium/pull/6428)
- Fix Firefox WebGL console warnings. [#5912](https://github.com/CesiumGS/cesium/issues/5912)
- Fix parsing Cesium.js in older browsers that do not support all TypedArray types. [#6396](https://github.com/CesiumGS/cesium/pull/6396)
- Fixed a bug causing crashes when setting colors on un-pickable models. [\$6442](https://github.com/CesiumGS/cesium/issues/6442)
- Fix flicker when adding, removing, or modifying entities. [#3945](https://github.com/CesiumGS/cesium/issues/3945)
- Fixed crash bug in PolylineCollection when a polyline was updated and removed at the same time. [#6455](https://github.com/CesiumGS/cesium/pull/6455)
- Fixed crash when animating a glTF model with a single keyframe. [#6422](https://github.com/CesiumGS/cesium/pull/6422)
- Fixed Imagery Layers Texture Filters Sandcastle example. [#6472](https://github.com/CesiumGS/cesium/pull/6472).
- Fixed a bug causing Cesium 3D Tilesets to not clip properly when tiles were unloaded and reloaded. [#6484](https://github.com/CesiumGS/cesium/issues/6484)
- Fixed `TimeInterval` so now it throws if `fromIso8601` is given an ISO 8601 string with improper formatting. [#6164](https://github.com/CesiumGS/cesium/issues/6164)
- Improved rendering of glTF models that don't contain normals with a temporary unlit shader workaround. [#6501](https://github.com/CesiumGS/cesium/pull/6501)
- Fixed rendering of glTF models with emissive-only materials. [#6501](https://github.com/CesiumGS/cesium/pull/6501)
- Fixed a bug in shader modification for glTF 1.0 quantized attributes and Draco quantized attributes. [#6523](https://github.com/CesiumGS/cesium/pull/6523)

### 1.44 - 2018-04-02

##### Highlights :sparkler:

- Added a new Sandcastle label, `New in X.X` which will include all new Sandcastle demos added for the current release. [#6384](https://github.com/CesiumGS/cesium/issues/6384)
- Added support for glTF models with [Draco geometry compression](https://github.com/KhronosGroup/glTF/blob/master/extensions/2.0/Khronos/KHR_draco_mesh_compression/README.md). [#5120](https://github.com/CesiumGS/cesium/issues/5120)
- Added support for ordering in `DataSourceCollection`. [#6316](https://github.com/CesiumGS/cesium/pull/6316)

##### Breaking Changes :mega:

- `GeometryVisualizer` now requires `primitive` and `groundPrimitive` parameters. [#6316](https://github.com/CesiumGS/cesium/pull/6316)
- For all classes/functions that take a `Resource` instance, all additional parameters that are part of the `Resource` class have been removed. This generally includes `proxy`, `headers` and `query` parameters. [#6368](https://github.com/CesiumGS/cesium/pull/6368)
- All low level load functions including `loadArrayBuffer`, `loadBlob`, `loadImage`, `loadJson`, `loadJsonp`, `loadText`, `loadXML` and `loadWithXhr` have been removed. Please use the equivalent `fetch` functions on the `Resource` class. [#6368](https://github.com/CesiumGS/cesium/pull/6368)

##### Deprecated :hourglass_flowing_sand:

- `ClippingPlaneCollection` is now supported in Internet Explorer, so `ClippingPlaneCollection.isSupported` has been deprecated and will be removed in Cesium 1.45.
- `ClippingPlaneCollection` should now be used with `ClippingPlane` objects instead of `Plane`. Use of `Plane` objects has been deprecated and will be removed in Cesium 1.45.
- `Credit` now takes an `html` and `showOnScreen` parameters instead of an `options` object. Use of the `options` parameter is deprecated and will be removed in Cesium 1.46.
- `Credit.text`, `Credit.imageUrl` and `Credit.link` properties have all been deprecated and will be removed in Cesium 1.46. Use `Credit.html` to retrieve the credit content.
- `Credit.hasImage` and `Credit.hasLink` functions have been deprecated and will be removed in Cesium 1.46.

##### Additions :tada:

- Added a new Sandcastle label, `New in X.X` which will include all new Sandcastle demos added for the current release. [#6384](https://github.com/CesiumGS/cesium/issues/6384)
- Added support for glTF models with [Draco geometry compression](https://github.com/KhronosGroup/glTF/blob/master/extensions/2.0/Khronos/KHR_draco_mesh_compression/README.md). [#5120](https://github.com/CesiumGS/cesium/issues/5120)
  - Added `dequantizeInShader` option parameter to `Model` and `Model.fromGltf` to specify if Draco compressed glTF assets should be dequantized on the GPU.
- Added support for ordering in `DataSourceCollection`. [#6316](https://github.com/CesiumGS/cesium/pull/6316)
  - All ground geometry from one `DataSource` will render in front of all ground geometry from another `DataSource` in the same collection with a lower index.
  - Use `DataSourceCollection.raise`, `DataSourceCollection.lower`, `DataSourceCollection.raiseToTop` and `DataSourceCollection.lowerToBottom` functions to change the ordering of a `DataSource` in the collection.
- `ClippingPlaneCollection` updates [#6201](https://github.com/CesiumGS/cesium/pull/6201):
  - Removed the 6-clipping-plane limit.
  - Added support for Internet Explorer.
  - Added a `ClippingPlane` object to be used with `ClippingPlaneCollection`.
  - Added 3D Tiles use-case to the Terrain Clipping Planes Sandcastle.
- `Credit` has been modified to take an HTML string as the credit content. [#6331](https://github.com/CesiumGS/cesium/pull/6331)
- Sharing Sandcastle examples now works by storing the full example directly in the URL instead of creating GitHub gists, because anonymous gist creation was removed by GitHub. Loading existing gists will still work. [#6342](https://github.com/CesiumGS/cesium/pull/6342)
- Updated `WebMapServiceImageryProvider` so it can take an srs or crs string to pass to the resource query parameters based on the WMS version. [#6223](https://github.com/CesiumGS/cesium/issues/6223)
- Added additional query parameter options to the CesiumViewer demo application [#6328](https://github.com/CesiumGS/cesium/pull/6328):
  - `sourceType` specifies the type of data source if the URL doesn't have a known file extension.
  - `flyTo=false` optionally disables the automatic `flyTo` after loading the data source.
- Added a multi-part CZML example to Sandcastle. [#6320](https://github.com/CesiumGS/cesium/pull/6320)
- Improved processing order of 3D tiles. [#6364](https://github.com/CesiumGS/cesium/pull/6364)

##### Fixes :wrench:

- Fixed Cesium ion browser caching. [#6353](https://github.com/CesiumGS/cesium/pull/6353).
- Fixed formula for Weighted Blended Order-Independent Transparency. [#6340](https://github.com/CesiumGS/cesium/pull/6340)
- Fixed support of glTF-supplied tangent vectors. [#6302](https://github.com/CesiumGS/cesium/pull/6302)
- Fixed model loading failure when containing unused materials. [6315](https://github.com/CesiumGS/cesium/pull/6315)
- Fixed default value of `alphaCutoff` in glTF models. [#6346](https://github.com/CesiumGS/cesium/pull/6346)
- Fixed double-sided flag for glTF materials with `BLEND` enabled. [#6371](https://github.com/CesiumGS/cesium/pull/6371)
- Fixed animation for glTF models with missing animation targets. [#6351](https://github.com/CesiumGS/cesium/pull/6351)
- Fixed improper zoom during model load failure. [#6305](https://github.com/CesiumGS/cesium/pull/6305)
- Fixed rendering vector tiles when using `invertClassification`. [#6349](https://github.com/CesiumGS/cesium/pull/6349)
- Fixed occlusion when `globe.show` is `false`. [#6374](https://github.com/CesiumGS/cesium/pull/6374)
- Fixed crash for entities with static geometry and time-dynamic attributes. [#6377](https://github.com/CesiumGS/cesium/pull/6377)
- Fixed geometry tile rendering in IE. [#6406](https://github.com/CesiumGS/cesium/pull/6406)

### 1.43 - 2018-03-01

##### Major Announcements :loudspeaker:

- Say hello to [Cesium ion](https://cesium.com/blog/2018/03/01/hello-cesium-ion/)
- Cesium, the JavaScript library, is now officially renamed to CesiumJS (no code changes required)
- The STK World Terrain tileset is deprecated and will be available until September 1, 2018. Check out the new high-resolution [Cesium World Terrain](https://cesium.com/blog/2018/03/01/introducing-cesium-world-terrain/)

##### Breaking Changes :mega:

- Removed `GeometryUpdater.perInstanceColorAppearanceType` and `GeometryUpdater.materialAppearanceType`. [#6239](https://github.com/CesiumGS/cesium/pull/6239)
- `GeometryVisualizer` no longer uses a `type` parameter. [#6239](https://github.com/CesiumGS/cesium/pull/6239)
- `GeometryVisualizer` no longer displays polylines. Use `PolylineVisualizer` instead. [#6239](https://github.com/CesiumGS/cesium/pull/6239)
- The experimental `CesiumIon` object has been completely refactored and renamed to `Ion`.

##### Deprecated :hourglass_flowing_sand:

- The STK World Terrain, ArcticDEM, and PAMAP Terrain tilesets hosted on `assets.agi.com` are deprecated and will be available until September 1, 2018. To continue using them, access them via [Cesium ion](https://cesium.com/blog/2018/03/01/hello-cesium-ion/)
- In the `Resource` class, `addQueryParameters` and `addTemplateValues` have been deprecated and will be removed in Cesium 1.45. Please use `setQueryParameters` and `setTemplateValues` instead.

##### Additions :tada:

- Added new `Ion`, `IonResource`, and `IonImageryProvider` objects for loading data hosted on [Cesium ion](https://cesium.com/blog/2018/03/01/hello-cesium-ion/).
- Added `createWorldTerrain` helper function for easily constructing the new Cesium World Terrain.
- Added support for a promise to a resource for `CesiumTerrainProvider`, `createTileMapServiceImageryProvider` and `Cesium3DTileset` [#6204](https://github.com/CesiumGS/cesium/pull/6204)
- Added `Cesium.Math.cbrt`. [#6222](https://github.com/CesiumGS/cesium/pull/6222)
- Added `PolylineVisualizer` for displaying polyline entities [#6239](https://github.com/CesiumGS/cesium/pull/6239)
- `Resource` class [#6205](https://github.com/CesiumGS/cesium/issues/6205)
  - Added `put`, `patch`, `delete`, `options` and `head` methods, so it can be used for all XHR requests.
  - Added `preserveQueryParameters` parameter to `getDerivedResource`, to allow us to append query parameters instead of always replacing them.
  - Added `setQueryParameters` and `appendQueryParameters` to allow for better handling of query strings.
- Enable terrain in the `CesiumViewer` demo application [#6198](https://github.com/CesiumGS/cesium/pull/6198)
- Added `Globe.tilesLoaded` getter property to determine if all terrain and imagery is loaded. [#6194](https://github.com/CesiumGS/cesium/pull/6194)
- Added `classificationType` property to entities which specifies whether an entity on the ground, like a polygon or rectangle, should be clamped to terrain, 3D Tiles, or both. [#6195](https://github.com/CesiumGS/cesium/issues/6195)

##### Fixes :wrench:

- Fixed bug where KmlDataSource did not use Ellipsoid to convert coordinates. Use `options.ellipsoid` to pass the ellipsoid to KmlDataSource constructors / loaders. [#6176](https://github.com/CesiumGS/cesium/pull/6176)
- Fixed bug where 3D Tiles Point Clouds would fail in Internet Explorer. [#6220](https://github.com/CesiumGS/cesium/pull/6220)
- Fixed issue where `CESIUM_BASE_URL` wouldn't work without a trailing `/`. [#6225](https://github.com/CesiumGS/cesium/issues/6225)
- Fixed coloring for polyline entities with a dynamic color for the depth fail material [#6245](https://github.com/CesiumGS/cesium/pull/6245)
- Fixed bug with zooming to dynamic geometry. [#6269](https://github.com/CesiumGS/cesium/issues/6269)
- Fixed bug where `AxisAlignedBoundingBox` did not copy over center value when cloning an undefined result. [#6183](https://github.com/CesiumGS/cesium/pull/6183)
- Fixed a bug where imagery stops loading when changing terrain in request render mode. [#6193](https://github.com/CesiumGS/cesium/issues/6193)
- Fixed `Resource.fetch` when called with no arguments [#6206](https://github.com/CesiumGS/cesium/issues/6206)
- Fixed `Resource.clone` to clone the `Request` object, so resource can be used in parallel. [#6208](https://github.com/CesiumGS/cesium/issues/6208)
- Fixed `Material` so it can now take a `Resource` object as an image. [#6199](https://github.com/CesiumGS/cesium/issues/6199)
- Fixed an issue causing the Bing Maps key to be sent unnecessarily with every tile request. [#6250](https://github.com/CesiumGS/cesium/pull/6250)
- Fixed documentation issue for the `Cesium.Math` class. [#6233](https://github.com/CesiumGS/cesium/issues/6233)
- Fixed rendering 3D Tiles as classification volumes. [#6295](https://github.com/CesiumGS/cesium/pull/6295)

### 1.42.1 - 2018-02-01

\_This is an npm-only release to fix an issue with using Cesium in Node.js.\_\_

- Fixed a bug where Cesium would fail to load under Node.js. [#6177](https://github.com/CesiumGS/cesium/pull/6177)

### 1.42 - 2018-02-01

##### Highlights :sparkler:

- Added experimental support for [3D Tiles Vector and Geometry data](https://github.com/CesiumGS/3d-tiles/tree/vctr/TileFormats/VectorData). ([#4665](https://github.com/CesiumGS/cesium/pull/4665))
- Added optional mode to reduce CPU usage. See [Improving Performance with Explicit Rendering](https://cesium.com/blog/2018/01/24/cesium-scene-rendering-performance/). ([#6115](https://github.com/CesiumGS/cesium/pull/6115))
- Added experimental `CesiumIon` utility class for working with the Cesium ion beta API. [#6136](https://github.com/CesiumGS/cesium/pull/6136)
- Major refactor of URL handling. All classes that take a url parameter, can now take a Resource or a String. This includes all imagery providers, all terrain providers, `Cesium3DTileset`, `KMLDataSource`, `CZMLDataSource`, `GeoJsonDataSource`, `Model`, and `Billboard`.

##### Breaking Changes :mega:

- The clock does not animate by default. Set the `shouldAnimate` option to `true` when creating the Viewer to enable animation.

##### Deprecated :hourglass_flowing_sand:

- For all classes/functions that can now take a `Resource` instance, all additional parameters that are part of the `Resource` class have been deprecated and will be removed in Cesium 1.44. This generally includes `proxy`, `headers` and `query` parameters.
- All low level load functions including `loadArrayBuffer`, `loadBlob`, `loadImage`, `loadJson`, `loadJsonp`, `loadText`, `loadXML` and `loadWithXhr` have been deprecated and will be removed in Cesium 1.44. Please use the equivalent `fetch` functions on the `Resource` class.

##### Additions :tada:

- Added experimental support for [3D Tiles Vector and Geometry data](https://github.com/CesiumGS/3d-tiles/tree/vctr/TileFormats/VectorData) ([#4665](https://github.com/CesiumGS/cesium/pull/4665)). The new and modified Cesium APIs are:
  - `Cesium3DTileStyle` has expanded to include styling point features. See the [styling specification](https://github.com/CesiumGS/3d-tiles/tree/vector-tiles/Styling#vector-data) for details.
  - `Cesium3DTileFeature` can modify `color` and `show` properties for polygon, polyline, and geometry features.
  - `Cesium3DTilePointFeature` can modify the styling options for a point feature.
- Added optional mode to reduce CPU usage. [#6115](https://github.com/CesiumGS/cesium/pull/6115)
  - `Scene.requestRenderMode` enables a mode which will only request new render frames on changes to the scene, or when the simulation time change exceeds `scene.maximumRenderTimeChange`.
  - `Scene.requestRender` will explicitly request a new render frame when in request render mode.
  - Added `Scene.preUpdate` and `Scene.postUpdate` events that are raised before and after the scene updates respectively. The scene is always updated before executing a potential render. Continue to listen to `Scene.preRender` and `Scene.postRender` events for when the scene renders a frame.
  - Added `CreditDisplay.update`, which updates the credit display before a new frame is rendered.
  - Added `Globe.imageryLayersUpdatedEvent`, which is raised when an imagery layer is added, shown, hidden, moved, or removed on the globe.
- Added `Cesium3DTileset.classificationType` to specify if a tileset classifies terrain, another 3D Tiles tileset, or both. This only applies to vector, geometry and batched 3D model tilesets. The limitations on the glTF contained in the b3dm tile are:
  - `POSITION` and `_BATCHID` semantics are required.
  - All indices with the same batch id must occupy contiguous sections of the index buffer.
  - All shaders and techniques are ignored. The generated shader simply multiplies the position by the model-view-projection matrix.
  - The only supported extensions are `CESIUM_RTC` and `WEB3D_quantized_attributes`.
  - Only one node is supported.
  - Only one mesh per node is supported.
  - Only one primitive per mesh is supported.
- Added geometric-error-based point cloud attenuation and eye dome lighting for point clouds using replacement refinement. [#6069](https://github.com/CesiumGS/cesium/pull/6069)
- Updated `Viewer.zoomTo` and `Viewer.flyTo` to take a `Cesium3DTileset` as a target. [#6104](https://github.com/CesiumGS/cesium/pull/6104)
- Added `shouldAnimate` option to the `Viewer` constructor to indicate if the clock should begin animating on startup. [#6154](https://github.com/CesiumGS/cesium/pull/6154)
- Added `Cesium3DTileset.ellipsoid` determining the size and shape of the globe. This can be set at construction and defaults to a WGS84 ellipsoid.
- Added `Plane.projectPointOntoPlane` for projecting a `Cartesian3` position onto a `Plane`. [#6092](https://github.com/CesiumGS/cesium/pull/6092)
- Added `Cartesian3.projectVector` for projecting one vector to another. [#6093](https://github.com/CesiumGS/cesium/pull/6093)
- Added `Cesium3DTileset.tileFailed` event that will be raised when a tile fails to load. The object passed to the event listener will have a url and message property. If there are no event listeners, error messages will be logged to the console. [#6088](https://github.com/CesiumGS/cesium/pull/6088)
- Added `AttributeCompression.zigZagDeltaDecode` which will decode delta and ZigZag encoded buffers in place.
- Added `pack` and `unpack` functions to `OrientedBoundingBox` for packing to and unpacking from a flat buffer.
- Added support for vertex shader uniforms when `tileset.colorBlendMode` is `MIX` or `REPLACE`. [#5874](https://github.com/CesiumGS/cesium/pull/5874)
- Added `ClippingPlaneCollection.isSupported` function for checking if rendering with clipping planes is supported.[#6084](https://github.com/CesiumGS/cesium/pull/6084)
- Added `Cartographic.toCartesian` to convert from `Cartographic` to `Cartesian3`. [#6163](https://github.com/CesiumGS/cesium/pull/6163)
- Added `BoundingSphere.volume` for computing the volume of a `BoundingSphere`. [#6069](https://github.com/CesiumGS/cesium/pull/6069)
- Added new file for the Cesium [Code of Conduct](https://github.com/CesiumGS/cesium/blob/main/CODE_OF_CONDUCT.md). [#6129](https://github.com/CesiumGS/cesium/pull/6129)

##### Fixes :wrench:

- Fixed a bug that could cause tiles to be missing from the globe surface, especially when starting with the camera zoomed close to the surface. [#4969](https://github.com/CesiumGS/cesium/pull/4969)
- Fixed applying a translucent style to a point cloud tileset. [#6113](https://github.com/CesiumGS/cesium/pull/6113)
- Fixed Sandcastle error in IE 11. [#6169](https://github.com/CesiumGS/cesium/pull/6169)
- Fixed a glTF animation bug that caused certain animations to jitter. [#5740](https://github.com/CesiumGS/cesium/pull/5740)
- Fixed a bug when creating billboard and model entities without a globe. [#6109](https://github.com/CesiumGS/cesium/pull/6109)
- Improved CZML Custom Properties Sandcastle example. [#6086](https://github.com/CesiumGS/cesium/pull/6086)
- Improved Particle System Sandcastle example for better visual. [#6132](https://github.com/CesiumGS/cesium/pull/6132)
- Fixed behavior of `Camera.move*` and `Camera.look*` functions in 2D mode. [#5884](https://github.com/CesiumGS/cesium/issues/5884)
- Fixed `Camera.moveStart` and `Camera.moveEnd` events not being raised when camera is close to the ground. [#4753](https://github.com/CesiumGS/cesium/issues/4753)
- Fixed `OrientedBoundingBox` documentation. [#6147](https://github.com/CesiumGS/cesium/pull/6147)
- Updated documentation links to reflect new locations on `https://cesiumjs.org` and `https://cesium.com`.

### 1.41 - 2018-01-02

- Breaking changes
  - Removed the `text`, `imageUrl`, and `link` parameters from `Credit`, which were deprecated in Cesium 1.40. Use `options.text`, `options.imageUrl`, and `options.link` instead.
- Added support for clipping planes. [#5913](https://github.com/CesiumGS/cesium/pull/5913), [#5996](https://github.com/CesiumGS/cesium/pull/5996)
  - Added `clippingPlanes` property to `ModelGraphics`, `Model`, `Cesium3DTileset`, and `Globe`, which specifies a `ClippingPlaneCollection` to selectively disable rendering.
  - Added `PlaneGeometry`, `PlaneOutlineGeometry`, `PlaneGeometryUpdater`, `PlaneOutlineGeometryUpdater`, `PlaneGraphics`, and `Entity.plane` to visualize planes.
  - Added `Plane.transformPlane` to apply a transformation to a plane.
- Fixed point cloud exception in IE. [#6051](https://github.com/CesiumGS/cesium/pull/6051)
- Fixed globe materials when `Globe.enableLighting` was `false`. [#6042](https://github.com/CesiumGS/cesium/issues/6042)
- Fixed shader compilation failure on pick when globe materials were enabled. [#6039](https://github.com/CesiumGS/cesium/issues/6039)
- Fixed exception when `invertClassification` was enabled, the invert color had an alpha less than `1.0`, and the window was resized. [#6046](https://github.com/CesiumGS/cesium/issues/6046)

### 1.40 - 2017-12-01

- Deprecated
  - The `text`, `imageUrl` and `link` parameters from `Credit` have been deprecated and will be removed in Cesium 1.41. Use `options.text`, `options.imageUrl` and `options.link` instead.
- Added `Globe.material` to apply materials to the globe/terrain for shading such as height- or slope-based color ramps. See the new [Sandcastle example](https://cesiumjs.org/Cesium/Apps/Sandcastle/?src=Globe%20Materials.html&label=Showcases). [#5919](https://github.com/CesiumGS/cesium/pull/5919/files)
- Added CZML support for `polyline.depthFailMaterial`, `label.scaleByDistance`, `distanceDisplayCondition`, and `disableDepthTestDistance`. [#5986](https://github.com/CesiumGS/cesium/pull/5986)
- Fixed a bug where drill picking a polygon clamped to ground would cause the browser to hang. [#5971](https://github.com/CesiumGS/cesium/issues/5971)
- Fixed bug in KML LookAt bug where degrees and radians were mixing in a subtraction. [#5992](https://github.com/CesiumGS/cesium/issues/5992)
- Fixed handling of KMZ files with missing `xsi` namespace declarations. [#6003](https://github.com/CesiumGS/cesium/pull/6003)
- Added function that removes duplicate namespace declarations while loading a KML or a KMZ. [#5972](https://github.com/CesiumGS/cesium/pull/5972)
- Fixed a language detection issue. [#6016](https://github.com/CesiumGS/cesium/pull/6016)
- Fixed a bug where glTF models with animations of different lengths would cause an error. [#5694](https://github.com/CesiumGS/cesium/issues/5694)
- Added a `clampAnimations` parameter to `Model` and `Entity.model`. Setting this to `false` allows different length animations to loop asynchronously over the duration of the longest animation.
- Fixed `Invalid asm.js: Invalid member of stdlib` console error by recompiling crunch.js with latest emscripten toolchain. [#5847](https://github.com/CesiumGS/cesium/issues/5847)
- Added `file:` scheme compatibility to `joinUrls`. [#5989](https://github.com/CesiumGS/cesium/pull/5989)
- Added a Reverse Geocoder [Sandcastle example](https://cesiumjs.org/Cesium/Apps/Sandcastle/?src=Reverse%20Geocoder.html&label=Showcases). [#5976](https://github.com/CesiumGS/cesium/pull/5976)
- Added ability to support touch event in Imagery Layers Split Sandcastle example. [#5948](https://github.com/CesiumGS/cesium/pull/5948)
- Added a new `@experimental` tag to the documentation. A small subset of the Cesium API tagged as such are subject to breaking changes without deprecation. See the [Coding Guide](https://github.com/CesiumGS/cesium/tree/main/Documentation/Contributors/CodingGuide#deprecation-and-breaking-changes) for further explanation. [#6010](https://github.com/CesiumGS/cesium/pull/6010)
- Moved terrain and imagery credits to a lightbox that pops up when you click a link in the onscreen credits [#3013](https://github.com/CesiumGS/cesium/issues/3013)

### 1.39 - 2017-11-01

- Cesium now officially supports webpack. See our [Integrating Cesium and webpack blog post](https://cesium.com/blog/2017/10/18/cesium-and-webpack/) for more details.
- Added support for right-to-left language detection in labels, currently Hebrew and Arabic are supported. To enable it, set `Cesium.Label.enableRightToLeftDetection = true` at the start of your application. [#5771](https://github.com/CesiumGS/cesium/pull/5771)
- Fixed handling of KML files with missing `xsi` namespace declarations. [#5860](https://github.com/CesiumGS/cesium/pull/5860)
- Fixed a bug that caused KML ground overlays to appear distorted when rotation was applied. [#5914](https://github.com/CesiumGS/cesium/issues/5914)
- Fixed a bug where KML placemarks with no specified icon would be displayed with default icon. [#5819](https://github.com/CesiumGS/cesium/issues/5819)
- Changed KML loading to ignore NetworkLink failures and continue to load the rest of the document. [#5871](https://github.com/CesiumGS/cesium/pull/5871)
- Added the ability to load Cesium's assets from the local file system if security permissions allow it. [#5830](https://github.com/CesiumGS/cesium/issues/5830)
- Added two new properties to `ImageryLayer` that allow for adjusting the texture sampler used for up and down-sampling of imagery tiles, namely `minificationFilter` and `magnificationFilter` with possible values `LINEAR` (the default) and `NEAREST` defined in `TextureMinificationFilter` and `TextureMagnificationFilter`. [#5846](https://github.com/CesiumGS/cesium/issues/5846)
- Fixed flickering artifacts with 3D Tiles tilesets with thin walls. [#5940](https://github.com/CesiumGS/cesium/pull/5940)
- Fixed bright fog when terrain lighting is enabled and added `Fog.minimumBrightness` to affect how bright the fog will be when in complete darkness. [#5934](https://github.com/CesiumGS/cesium/pull/5934)
- Fixed using arrow keys in geocoder widget to select search suggestions. [#5943](https://github.com/CesiumGS/cesium/issues/5943)
- Added support for the layer.json `parentUrl` property in `CesiumTerrainProvider` to allow for compositing of tilesets. [#5864](https://github.com/CesiumGS/cesium/pull/5864)
- Added `invertClassification` and `invertClassificationColor` to `Scene`. When `invertClassification` is `true`, any 3D Tiles geometry that is not classified by a `ClassificationPrimitive` or `GroundPrimitive` will have its color multiplied by `invertClassificationColor`. [#5836](https://github.com/CesiumGS/cesium/pull/5836)
- Added `customTags` property to the UrlTemplateImageryProvider to allow custom keywords in the template URL. [#5696](https://github.com/CesiumGS/cesium/pull/5696)
- Added `eyeSeparation` and `focalLength` properties to `Scene` to configure VR settings. [#5917](https://github.com/CesiumGS/cesium/pull/5917)
- Improved CZML Reference Properties example [#5754](https://github.com/CesiumGS/cesium/pull/5754)

### 1.38 - 2017-10-02

- Breaking changes
  - `Scene/CullingVolume` has been removed. Use `Core/CullingVolume`.
  - `Scene/OrthographicFrustum` has been removed. Use `Core/OrthographicFrustum`.
  - `Scene/OrthographicOffCenterFrustum` has been removed. Use `Core/OrthographicOffCenterFrustum`.
  - `Scene/PerspectiveFrustum` has been removed. Use `Core/PerspectiveFrustum`.
  - `Scene/PerspectiveOffCenterFrustum` has been removed. Use `Core/PerspectiveOffCenterFrustum`.
- Added support in CZML for expressing `orientation` as the velocity vector of an entity, using `velocityReference` syntax. [#5807](https://github.com/CesiumGS/cesium/pull/5807)
- Fixed CZML processing of `velocityReference` within an interval. [#5738](https://github.com/CesiumGS/cesium/issues/5738)
- Added ability to add an animation to `ModelAnimationCollection` by its index. [#5815](https://github.com/CesiumGS/cesium/pull/5815)
- Fixed a bug in `ModelAnimationCollection` that caused adding an animation by its name to throw an error. [#5815](https://github.com/CesiumGS/cesium/pull/5815)
- Fixed issue in Internet Explorer and Edge with loading unicode strings in typed arrays that impacted 3D Tiles Batch Table values.
- Zoom now maintains camera heading, pitch, and roll. [#4639](https://github.com/CesiumGS/cesium/pull/5603)
- Fixed a bug in `PolylineCollection` preventing the display of more than 16K points in a single collection. [#5538](https://github.com/CesiumGS/cesium/pull/5782)
- Fixed a 3D Tiles point cloud bug causing a stray point to appear at the center of the screen on certain hardware. [#5599](https://github.com/CesiumGS/cesium/issues/5599)
- Fixed removing multiple event listeners within event callbacks. [#5827](https://github.com/CesiumGS/cesium/issues/5827)
- Running `buildApps` now creates a built version of Sandcastle which uses the built version of Cesium for better performance.
- Fixed a tileset traversal bug when the `skipLevelOfDetail` optimization is off. [#5869](https://github.com/CesiumGS/cesium/issues/5869)

### 1.37 - 2017-09-01

- Breaking changes
  - Passing `options.clock` when creating a new `Viewer` instance is removed, pass `options.clockViewModel` instead.
  - Removed `GoogleEarthImageryProvider`, use `GoogleEarthEnterpriseMapsProvider` instead.
  - Removed the `throttleRequest` parameter from `TerrainProvider.requestTileGeometry` and inherited terrain providers. It is replaced with an optional `Request` object. Set the request's `throttle` property to `true` to throttle requests.
  - Removed the ability to provide a Promise for the `options.url` parameter of `loadWithXhr` and for the `url` parameter of `loadArrayBuffer`, `loadBlob`, `loadImageViaBlob`, `loadText`, `loadJson`, `loadXML`, `loadImage`, `loadCRN`, `loadKTX`, and `loadCubeMap`. Instead `url` must be a string.
- Added `classificationType` to `ClassificationPrimitive` and `GroundPrimitive` to choose whether terrain, 3D Tiles, or both are classified. [#5770](https://github.com/CesiumGS/cesium/pull/5770)
- Fixed depth picking on 3D Tiles. [#5676](https://github.com/CesiumGS/cesium/issues/5676)
- Fixed glTF model translucency bug. [#5731](https://github.com/CesiumGS/cesium/issues/5731)
- Fixed `replaceState` bug that was causing the `CesiumViewer` demo application to crash in Safari and iOS. [#5691](https://github.com/CesiumGS/cesium/issues/5691)
- Fixed a 3D Tiles traversal bug for tilesets using additive refinement. [#5766](https://github.com/CesiumGS/cesium/issues/5766)
- Fixed a 3D Tiles traversal bug where out-of-view children were being loaded unnecessarily. [#5477](https://github.com/CesiumGS/cesium/issues/5477)
- Fixed `Entity` id type to be `String` in `EntityCollection` and `CompositeEntityCollection` [#5791](https://github.com/CesiumGS/cesium/pull/5791)
- Fixed issue where `Model` and `BillboardCollection` would throw an error if the globe is undefined. [#5638](https://github.com/CesiumGS/cesium/issues/5638)
- Fixed issue where the `Model` glTF cache loses reference to the model's buffer data. [#5720](https://github.com/CesiumGS/cesium/issues/5720)
- Fixed some issues with `disableDepthTestDistance`. [#5501](https://github.com/CesiumGS/cesium/issues/5501) [#5331](https://github.com/CesiumGS/cesium/issues/5331) [#5621](https://github.com/CesiumGS/cesium/issues/5621)
- Added several new Bing Maps styles: `CANVAS_DARK`, `CANVAS_LIGHT`, and `CANVAS_GRAY`. [#5737](https://github.com/CesiumGS/cesium/pull/5737)
- Added small improvements to the atmosphere. [#5741](https://github.com/CesiumGS/cesium/pull/5741)
- Fixed a bug that caused imagery splitting to work incorrectly when CSS pixels were not equivalent to WebGL drawing buffer pixels, such as on high DPI displays in Microsoft Edge and Internet Explorer. [#5743](https://github.com/CesiumGS/cesium/pull/5743)
- Added `Cesium3DTileset.loadJson` to support overriding the default tileset loading behavior. [#5685](https://github.com/CesiumGS/cesium/pull/5685)
- Fixed loading of binary glTFs containing CRN or KTX textures. [#5753](https://github.com/CesiumGS/cesium/pull/5753)
- Fixed specular computation for certain models using the `KHR_materials_common` extension. [#5773](https://github.com/CesiumGS/cesium/pull/5773)
- Fixed a picking bug in the `3D Tiles Interactivity` Sandcastle demo. [#5703](https://github.com/CesiumGS/cesium/issues/5703)
- Updated knockout from 3.4.0 to 3.4.2 [#5703](https://github.com/CesiumGS/cesium/pull/5829)

### 1.36 - 2017-08-01

- Breaking changes
  - The function `Quaternion.fromHeadingPitchRoll(heading, pitch, roll, result)` was removed. Use `Quaternion.fromHeadingPitchRoll(hpr, result)` instead where `hpr` is a `HeadingPitchRoll`.
  - The function `Transforms.headingPitchRollToFixedFrame(origin, headingPitchRoll, ellipsoid, result)` was removed. Use `Transforms.headingPitchRollToFixedFrame(origin, headingPitchRoll, ellipsoid, fixedFrameTransform, result)` instead where `fixedFrameTransform` is a a 4x4 transformation matrix (see `Transforms.localFrameToFixedFrameGenerator`).
  - The function `Transforms.headingPitchRollQuaternion(origin, headingPitchRoll, ellipsoid, result)` was removed. Use `Transforms.headingPitchRollQuaternion(origin, headingPitchRoll, ellipsoid, fixedFrameTransform, result)` instead where `fixedFrameTransform` is a a 4x4 transformation matrix (see `Transforms.localFrameToFixedFrameGenerator`).
  - The `color`, `show`, and `pointSize` properties of `Cesium3DTileStyle` are no longer initialized with default values.
- Deprecated
  - `Scene/CullingVolume` is deprecated and will be removed in 1.38. Use `Core/CullingVolume`.
  - `Scene/OrthographicFrustum` is deprecated and will be removed in 1.38. Use `Core/OrthographicFrustum`.
  - `Scene/OrthographicOffCenterFrustum` is deprecated and will be removed in 1.38. Use `Core/OrthographicOffCenterFrustum`.
  - `Scene/PerspectiveFrustum` is deprecated and will be removed in 1.38. Use `Core/PerspectiveFrustum`.
  - `Scene/PerspectiveOffCenterFrustum` is deprecated and will be removed in 1.38. Use `Core/PerspectiveOffCenterFrustum`.
- Added glTF 2.0 support, including physically-based material rendering, morph targets, and appropriate updating of glTF 1.0 models to 2.0. [#5641](https://github.com/CesiumGS/cesium/pull/5641)
- Added `ClassificationPrimitive` which defines a volume and draws the intersection of the volume and terrain or 3D Tiles. [#5625](https://github.com/CesiumGS/cesium/pull/5625)
- Added `tileLoad` event to `Cesium3DTileset`. [#5628](https://github.com/CesiumGS/cesium/pull/5628)
- Fixed issue where scene would blink when labels were added. [#5537](https://github.com/CesiumGS/cesium/issues/5537)
- Fixed label positioning when height reference changes [#5609](https://github.com/CesiumGS/cesium/issues/5609)
- Fixed label positioning when using `HeightReference.CLAMP_TO_GROUND` and no position [#5648](https://github.com/CesiumGS/cesium/pull/5648)
- Fix for dynamic polylines with polyline dash material [#5681](https://github.com/CesiumGS/cesium/pull/5681)
- Added ability to provide a `width` and `height` to `scene.pick`. [#5602](https://github.com/CesiumGS/cesium/pull/5602)
- Fixed `Viewer.flyTo` not respecting zoom limits, and resetting minimumZoomDistance if the camera zoomed past the minimumZoomDistance. [5573](https://github.com/CesiumGS/cesium/issues/5573)
- Added ability to show tile urls in the 3D Tiles Inspector. [#5592](https://github.com/CesiumGS/cesium/pull/5592)
- Fixed a bug when reading CRN compressed textures with multiple mip levels. [#5618](https://github.com/CesiumGS/cesium/pull/5618)
- Fixed issue where composite 3D Tiles that contained instanced 3D Tiles with an external model reference would fail to download the model.
- Added behavior to `Cesium3DTilesInspector` that selects the first tileset hovered over if no tilest is specified. [#5139](https://github.com/CesiumGS/cesium/issues/5139)
- Added `Entity.computeModelMatrix` which returns the model matrix representing the entity's transformation. [#5584](https://github.com/CesiumGS/cesium/pull/5584)
- Added ability to set a style's `color`, `show`, or `pointSize` with a string or object literal. `show` may also take a boolean and `pointSize` may take a number. [#5412](https://github.com/CesiumGS/cesium/pull/5412)
- Added setter for `KmlDataSource.name` to specify a name for the datasource [#5660](https://github.com/CesiumGS/cesium/pull/5660).
- Added setter for `GeoJsonDataSource.name` to specify a name for the datasource [#5653](https://github.com/CesiumGS/cesium/issues/5653)
- Fixed crash when using the `Cesium3DTilesInspectorViewModel` and removing a tileset [#5607](https://github.com/CesiumGS/cesium/issues/5607)
- Fixed polygon outline in Polygon Sandcastle demo [#5642](https://github.com/CesiumGS/cesium/issues/5642)
- Updated `Billboard`, `Label` and `PointPrimitive` constructors to clone `NearFarScale` parameters [#5654](https://github.com/CesiumGS/cesium/pull/5654)
- Added `FrustumGeometry` and `FrustumOutlineGeometry`. [#5649](https://github.com/CesiumGS/cesium/pull/5649)
- Added an `options` parameter to the constructors of `PerspectiveFrustum`, `PerspectiveOffCenterFrustum`, `OrthographicFrustum`, and `OrthographicOffCenterFrustum` to set properties. [#5649](https://github.com/CesiumGS/cesium/pull/5649)

### 1.35.2 - 2017-07-11

- This is an npm-only release to fix an issue with using Cesium in Node.js.
- Fixed a bug where Cesium would fail to load under Node.js and some webpack configurations. [#5593](https://github.com/CesiumGS/cesium/issues/5593)
- Fixed a bug where a Model's compressed textures were not being displayed. [#5596](https://github.com/CesiumGS/cesium/pull/5596)
- Fixed documentation for `OrthographicFrustum`. [#5586](https://github.com/CesiumGS/cesium/issues/5586)

### 1.35.1 - 2017-07-05

- This is an npm-only release to fix a deployment issue with 1.35. No code changes.

### 1.35 - 2017-07-05

- Breaking changes
  - `JulianDate.fromIso8601` will default to midnight UTC if no time is provided to match the Javascript [`Date` specification](https://developer.mozilla.org/en-US/docs/Web/JavaScript/Reference/Global_Objects/Date). You must specify a local time of midnight to achieve the old behavior.
- Deprecated
  - `GoogleEarthImageryProvider` has been deprecated and will be removed in Cesium 1.37, use `GoogleEarthEnterpriseMapsProvider` instead.
  - The `throttleRequest` parameter for `TerrainProvider.requestTileGeometry`, `CesiumTerrainProvider.requestTileGeometry`, `VRTheWorldTerrainProvider.requestTileGeometry`, and `EllipsoidTerrainProvider.requestTileGeometry` is deprecated and will be replaced with an optional `Request` object. The `throttleRequests` parameter will be removed in 1.37. Instead set the request's `throttle` property to `true` to throttle requests.
  - The ability to provide a Promise for the `options.url` parameter of `loadWithXhr` and for the `url` parameter of `loadArrayBuffer`, `loadBlob`, `loadImageViaBlob`, `loadText`, `loadJson`, `loadXML`, `loadImage`, `loadCRN`, `loadKTX`, and `loadCubeMap` is deprecated. This will be removed in 1.37, instead `url` must be a string.
- Added support for [3D Tiles](https://github.com/CesiumGS/3d-tiles/blob/main/README.md) for streaming massive heterogeneous 3D geospatial datasets ([#5308](https://github.com/CesiumGS/cesium/pull/5308)). See the new [Sandcastle examples](http://cesiumjs.org/Cesium/Apps/Sandcastle/index.html?src=3D%20Tiles%20Photogrammetry&label=3D%20Tiles). The new Cesium APIs are:
  - `Cesium3DTileset`
  - `Cesium3DTileStyle`, `StyleExpression`, `Expression`, and `ConditionsExpression`
  - `Cesium3DTile`
  - `Cesium3DTileContent`
  - `Cesium3DTileFeature`
  - `Cesium3DTilesInspector`, `Cesium3DTilesInspectorViewModel`, and `viewerCesium3DTilesInspectorMixin`
  - `Cesium3DTileColorBlendMode`
- Added a particle system for effects like smoke, fire, sparks, etc. See `ParticleSystem`, `Particle`, `ParticleBurst`, `BoxEmitter`, `CircleEmitter`, `ConeEmitter`, `ParticleEmitter`, and `SphereEmitter`, and the new Sandcastle examples: [Particle System](http://cesiumjs.org/Cesium/Apps/Sandcastle/index.html?src=Particle%20System.html&label=Showcases) and [Particle System Fireworks](http://cesiumjs.org/Cesium/Apps/Sandcastle/index.html?src=Particle%20System%20Fireworks.html&label=Showcases). [#5212](https://github.com/CesiumGS/cesium/pull/5212)
- Added `options.clock`, `options.times` and `options.dimensions` to `WebMapTileServiceImageryProvider` in order to handle time dynamic and static values for dimensions.
- Added an `options.request` parameter to `loadWithXhr` and a `request` parameter to `loadArrayBuffer`, `loadBlob`, `loadImageViaBlob`, `loadText`, `loadJson`, `loadJsonp`, `loadXML`, `loadImageFromTypedArray`, `loadImage`, `loadCRN`, and `loadKTX`.
- `CzmlDataSource` and `KmlDataSource` load functions now take an optional `query` object, which will append query parameters to all network requests. [#5419](https://github.com/CesiumGS/cesium/pull/5419), [#5434](https://github.com/CesiumGS/cesium/pull/5434)
- Added Sandcastle demo for setting time with the Clock API [#5457](https://github.com/CesiumGS/cesium/pull/5457);
- Added Sandcastle demo for ArcticDEM data. [#5224](https://github.com/CesiumGS/cesium/issues/5224)
- Added `fromIso8601`, `fromIso8601DateArray`, and `fromIso8601DurationArray` to `TimeIntervalCollection` for handling various ways groups of intervals can be specified in ISO8601 format.
- Added `fromJulianDateArray` to `TimeIntervalCollection` for generating intervals from a list of dates.
- Fixed geocoder bug so geocoder can accurately handle NSEW inputs [#5407](https://github.com/CesiumGS/cesium/pull/5407)
- Fixed a bug where picking would break when the Sun came into view [#5478](https://github.com/CesiumGS/cesium/issues/5478)
- Fixed a bug where picking clusters would return undefined instead of a list of the clustered entities. [#5286](https://github.com/CesiumGS/cesium/issues/5286)
- Fixed bug where if polylines were set to follow the surface of an undefined globe, Cesium would throw an exception. [#5413](https://github.com/CesiumGS/cesium/pull/5413)
- Reduced the amount of Sun bloom post-process effect near the horizon. [#5381](https://github.com/CesiumGS/cesium/issues/5381)
- Fixed a bug where camera zooming worked incorrectly when the display height was greater than the display width [#5421](https://github.com/CesiumGS/cesium/pull/5421)
- Updated glTF/glb MIME types. [#5420](https://github.com/CesiumGS/cesium/issues/5420)
- Added `Cesium.Math.randomBetween`.
- Modified `defaultValue` to check for both `undefined` and `null`. [#5551](https://github.com/CesiumGS/cesium/pull/5551)
- The `throttleRequestByServer` function has been removed. Instead pass a `Request` object with `throttleByServer` set to `true` to any of following load functions: `loadWithXhr`, `loadArrayBuffer`, `loadBlob`, `loadImageViaBlob`, `loadText`, `loadJson`, `loadJsonp`, `loadXML`, `loadImageFromTypedArray`, `loadImage`, `loadCRN`, and `loadKTX`.

### 1.34 - 2017-06-01

- Deprecated
  - Passing `options.clock` when creating a new `Viewer` instance has been deprecated and will be removed in Cesium 1.37, pass `options.clockViewModel` instead.
- Fix issue where polylines in a `PolylineCollection` would ignore the far distance when updating the distance display condition. [#5283](https://github.com/CesiumGS/cesium/pull/5283)
- Fixed a crash when calling `Camera.pickEllipsoid` with a canvas of size 0.
- Fix `BoundingSphere.fromOrientedBoundingBox`. [#5334](https://github.com/CesiumGS/cesium/issues/5334)
- Fixed bug where polylines would not update when `PolylineCollection` model matrix was updated. [#5327](https://github.com/CesiumGS/cesium/pull/5327)
- Fixed a bug where adding a ground clamped label without a position would show up at a previous label's clamped position. [#5338](https://github.com/CesiumGS/cesium/issues/5338)
- Fixed translucency bug for certain material types. [#5335](https://github.com/CesiumGS/cesium/pull/5335)
- Fix picking polylines that use a depth fail appearance. [#5337](https://github.com/CesiumGS/cesium/pull/5337)
- Fixed a crash when morphing from Columbus view to 3D. [#5311](https://github.com/CesiumGS/cesium/issues/5311)
- Fixed a bug which prevented KML descriptions with relative paths from loading. [#5352](https://github.com/CesiumGS/cesium/pull/5352)
- Fixed an issue where camera view could be invalid at the last frame of animation. [#4949](https://github.com/CesiumGS/cesium/issues/4949)
- Fixed an issue where using the depth fail material for polylines would cause a crash in Edge. [#5359](https://github.com/CesiumGS/cesium/pull/5359)
- Fixed a crash where `EllipsoidGeometry` and `EllipsoidOutlineGeometry` were given floating point values when expecting integers. [#5260](https://github.com/CesiumGS/cesium/issues/5260)
- Fixed an issue where billboards were not properly aligned. [#2487](https://github.com/CesiumGS/cesium/issues/2487)
- Fixed an issue where translucent objects could flicker when picking on mouse move. [#5307](https://github.com/CesiumGS/cesium/issues/5307)
- Fixed a bug where billboards with `sizeInMeters` set to true would move upwards when zooming out. [#5373](https://github.com/CesiumGS/cesium/issues/5373)
- Fixed a bug where `SampledProperty.setInterpolationOptions` does not ignore undefined `options`. [#3575](https://github.com/CesiumGS/cesium/issues/3575)
- Added `basePath` option to `Cesium.Model.fromGltf`. [#5320](https://github.com/CesiumGS/cesium/issues/5320)

### 1.33 - 2017-05-01

- Breaking changes
  - Removed left, right, bottom and top properties from `OrthographicFrustum`. Use `OrthographicOffCenterFrustum` instead. [#5109](https://github.com/CesiumGS/cesium/issues/5109)
- Added `GoogleEarthEnterpriseTerrainProvider` and `GoogleEarthEnterpriseImageryProvider` to read data from Google Earth Enterprise servers. [#5189](https://github.com/CesiumGS/cesium/pull/5189).
- Support for dashed polylines [#5159](https://github.com/CesiumGS/cesium/pull/5159).
  - Added `PolylineDash` Material type.
  - Added `PolylineDashMaterialProperty` to the Entity API.
  - Added CZML `polylineDash` property .
- Added `disableDepthTestDistance` to billboards, points and labels. This sets the distance to the camera where the depth test will be disabled. Setting it to zero (the default) will always enable the depth test. Setting it to `Number.POSITVE_INFINITY` will never enabled the depth test. Also added `scene.minimumDisableDepthTestDistance` to change the default value from zero. [#5166](https://github.com/CesiumGS/cesium/pull/5166)
- Added a `depthFailMaterial` property to line entities, which is the material used to render the line when it fails the depth test. [#5160](https://github.com/CesiumGS/cesium/pull/5160)
- Fixed billboards not initially clustering. [#5208](https://github.com/CesiumGS/cesium/pull/5208)
- Fixed issue with displaying `MapboxImageryProvider` default token error message. [#5191](https://github.com/CesiumGS/cesium/pull/5191)
- Fixed bug in conversion formula in `Matrix3.fromHeadingPitchRoll`. [#5195](https://github.com/CesiumGS/cesium/issues/5195)
- Upgrade FXAA to version 3.11. [#5200](https://github.com/CesiumGS/cesium/pull/5200)
- `Scene.pickPosition` now caches results per frame to increase performance. [#5117](https://github.com/CesiumGS/cesium/issues/5117)

### 1.32 - 2017-04-03

- Deprecated
  - The `left`, `right`, `bottom`, and `top` properties of `OrthographicFrustum` are deprecated and will be removed in 1.33. Use `OrthographicOffCenterFrustum` instead.
- Breaking changes
  - Removed `ArcGisImageServerTerrainProvider`.
  - The top-level `properties` in an `Entity` created by `GeoJsonDataSource` are now instances of `ConstantProperty` instead of raw values.
- Added support for an orthographic projection in 3D and Columbus view.
  - Set `projectionPicker` to `true` in the options when creating a `Viewer` to add a widget that will switch projections. [#5021](https://github.com/CesiumGS/cesium/pull/5021)
  - Call `switchToOrthographicFrustum` or `switchToPerspectiveFrustum` on `Camera` to change projections.
- Added support for custom time-varying properties in CZML. [#5105](https://github.com/CesiumGS/cesium/pull/5105).
- Added new flight parameters to `Camera.flyTo` and `Camera.flyToBoundingSphere`: `flyOverLongitude`, `flyOverLongitudeWeight`, and `pitchAdjustHeight`. [#5070](https://github.com/CesiumGS/cesium/pull/5070)
- Added the event `Viewer.trackedEntityChanged`, which is raised when the value of `viewer.trackedEntity` changes. [#5060](https://github.com/CesiumGS/cesium/pull/5060)
- Added `Camera.DEFAULT_OFFSET` for default view of objects with bounding spheres. [#4936](https://github.com/CesiumGS/cesium/pull/4936)
- Fixed an issue with `TileBoundingBox` that caused the terrain to disappear in certain places [4032](https://github.com/CesiumGS/cesium/issues/4032)
- Fixed overlapping billboard blending. [#5066](https://github.com/CesiumGS/cesium/pull/5066)
- Fixed an issue with `PinBuilder` where inset images could have low-alpha fringes against an opaque background. [#5099](https://github.com/CesiumGS/cesium/pull/5099)
- Fix billboard, point and label clustering in 2D and Columbus view. [#5136](https://github.com/CesiumGS/cesium/pull/5136)
- Fixed `GroundPrimitive` rendering in 2D and Columbus View. [#5078](https://github.com/CesiumGS/cesium/pull/5078)
- Fixed an issue with camera tracking of dynamic ellipsoids. [#5133](https://github.com/CesiumGS/cesium/pull/5133)
- Fixed issues with imagerySplitPosition and the international date line in 2D mode. [#5151](https://github.com/CesiumGS/cesium/pull/5151)
- Fixed a bug in `ModelAnimationCache` causing different animations to reference the same animation. [#5064](https://github.com/CesiumGS/cesium/pull/5064)
- `ConstantProperty` now provides `valueOf` and `toString` methods that return the constant value.
- Improved depth artifacts between opaque and translucent primitives. [#5116](https://github.com/CesiumGS/cesium/pull/5116)
- Fixed crunch compressed textures in IE11. [#5057](https://github.com/CesiumGS/cesium/pull/5057)
- Fixed a bug in `Quaternion.fromHeadingPitchRoll` that made it erroneously throw an exception when passed individual angles in an unminified / debug build.
- Fixed a bug that caused an exception in `CesiumInspectorViewModel` when using the NW / NE / SW / SE / Parent buttons to navigate to a terrain tile that is not yet loaded.
- `QuadtreePrimitive` now uses `frameState.afterRender` to fire `tileLoadProgressEvent` [#3450](https://github.com/CesiumGS/cesium/issues/3450)

### 1.31 - 2017-03-01

- Deprecated
  - The function `Quaternion.fromHeadingPitchRoll(heading, pitch, roll, result)` will be removed in 1.33. Use `Quaternion.fromHeadingPitchRoll(hpr, result)` instead where `hpr` is a `HeadingPitchRoll`. [#4896](https://github.com/CesiumGS/cesium/pull/4896)
  - The function `Transforms.headingPitchRollToFixedFrame(origin, headingPitchRoll, ellipsoid, result)` will be removed in 1.33. Use `Transforms.headingPitchRollToFixedFrame(origin, headingPitchRoll, ellipsoid, fixedFrameTransform, result)` instead where `fixedFrameTransform` is a a 4x4 transformation matrix (see `Transforms.localFrameToFixedFrameGenerator`). [#4896](https://github.com/CesiumGS/cesium/pull/4896)
  - The function `Transforms.headingPitchRollQuaternion(origin, headingPitchRoll, ellipsoid, result)` will be removed in 1.33. Use `Transforms.headingPitchRollQuaternion(origin, headingPitchRoll, ellipsoid, fixedFrameTransform, result)` instead where `fixedFrameTransform` is a a 4x4 transformation matrix (see `Transforms.localFrameToFixedFrameGenerator`). [#4896](https://github.com/CesiumGS/cesium/pull/4896)
  - `ArcGisImageServerTerrainProvider` will be removed in 1.32 due to missing TIFF support in web browsers. [#4981](https://github.com/CesiumGS/cesium/pull/4981)
- Breaking changes
  - Corrected spelling of `Color.FUCHSIA` from `Color.FUSCHIA`. [#4977](https://github.com/CesiumGS/cesium/pull/4977)
  - The enums `MIDDLE_DOUBLE_CLICK` and `RIGHT_DOUBLE_CLICK` from `ScreenSpaceEventType` have been removed. [#5052](https://github.com/CesiumGS/cesium/pull/5052)
  - Removed the function `GeometryPipeline.computeBinormalAndTangent`. Use `GeometryPipeline.computeTangentAndBitangent` instead. [#5053](https://github.com/CesiumGS/cesium/pull/5053)
  - Removed the `url` and `key` properties from `GeocoderViewModel`. [#5056](https://github.com/CesiumGS/cesium/pull/5056)
  - `BingMapsGeocoderServices` now requires `options.scene`. [#5056](https://github.com/CesiumGS/cesium/pull/5056)
- Added compressed texture support. [#4758](https://github.com/CesiumGS/cesium/pull/4758)
  - glTF models and imagery layers can now reference [KTX](https://www.khronos.org/opengles/sdk/tools/KTX/) textures and textures compressed with [crunch](https://github.com/BinomialLLC/crunch).
  - Added `loadKTX`, to load KTX textures, and `loadCRN` to load crunch compressed textures.
  - Added new `PixelFormat` and `WebGLConstants` enums from WebGL extensions `WEBGL_compressed_s3tc`, `WEBGL_compressed_texture_pvrtc`, and `WEBGL_compressed_texture_etc1`.
  - Added `CompressedTextureBuffer`.
- Added support for `Scene.pickPosition` in Columbus view and 2D. [#4990](https://github.com/CesiumGS/cesium/pull/4990)
- Added support for depth picking translucent primitives when `Scene.pickTranslucentDepth` is `true`. [#4979](https://github.com/CesiumGS/cesium/pull/4979)
- Fixed an issue where the camera would zoom past an object and flip to the other side of the globe. [#4967](https://github.com/CesiumGS/cesium/pull/4967) and [#4982](https://github.com/CesiumGS/cesium/pull/4982)
- Enable rendering `GroundPrimitives` on hardware without the `EXT_frag_depth` extension; however, this could cause artifacts for certain viewing angles. [#4930](https://github.com/CesiumGS/cesium/pull/4930)
- Added `Transforms.localFrameToFixedFrameGenerator` to generate a function that computes a 4x4 transformation matrix from a local reference frame to fixed reference frame. [#4896](https://github.com/CesiumGS/cesium/pull/4896)
- Added `Label.scaleByDistance` to control minimum/maximum label size based on distance from the camera. [#5019](https://github.com/CesiumGS/cesium/pull/5019)
- Added support to `DebugCameraPrimitive` to draw multifrustum planes. The attribute `debugShowFrustumPlanes` of `Scene` and `frustumPlanes` of `CesiumInspector` toggle this. [#4932](https://github.com/CesiumGS/cesium/pull/4932)
- Added fix to always outline KML line extrusions so that they show up properly in 2D and other straight down views. [#4961](https://github.com/CesiumGS/cesium/pull/4961)
- Improved `RectangleGeometry` by skipping unnecessary logic in the code. [#4948](https://github.com/CesiumGS/cesium/pull/4948)
- Fixed exception for polylines in 2D when rotating the map. [#4619](https://github.com/CesiumGS/cesium/issues/4619)
- Fixed an issue with constant `VertexArray` attributes not being set correctly. [#4995](https://github.com/CesiumGS/cesium/pull/4995)
- Added the event `Viewer.selectedEntityChanged`, which is raised when the value of `viewer.selectedEntity` changes. [#5043](https://github.com/CesiumGS/cesium/pull/5043)

### 1.30 - 2017-02-01

- Deprecated
  - The properties `url` and `key` will be removed from `GeocoderViewModel` in 1.31. These properties will be available on geocoder services that support them, like `BingMapsGeocoderService`.
  - The function `GeometryPipeline.computeBinormalAndTangent` will be removed in 1.31. Use `GeometryPipeline.createTangentAndBitangent` instead. [#4856](https://github.com/CesiumGS/cesium/pull/4856)
  - The enums `MIDDLE_DOUBLE_CLICK` and `RIGHT_DOUBLE_CLICK` from `ScreenSpaceEventType` have been deprecated and will be removed in 1.31. [#4910](https://github.com/CesiumGS/cesium/pull/4910)
- Breaking changes
  - Removed separate `heading`, `pitch`, `roll` parameters from `Transform.headingPitchRollToFixedFrame` and `Transform.headingPitchRollQuaternion`. Pass a `HeadingPitchRoll` object instead. [#4843](https://github.com/CesiumGS/cesium/pull/4843)
  - The property `binormal` has been renamed to `bitangent` for `Geometry` and `VertexFormat`. [#4856](https://github.com/CesiumGS/cesium/pull/4856)
  - A handful of `CesiumInspectorViewModel` properties were removed or changed from variables to functions. [#4857](https://github.com/CesiumGS/cesium/pull/4857)
  - The `ShadowMap` constructor has been made private. [#4010](https://github.com/CesiumGS/cesium/issues/4010)
- Added `sampleTerrainMostDetailed` to sample the height of an array of positions using the best available terrain data at each point. This requires a `TerrainProvider` with the `availability` property.
- Transparent parts of billboards, labels, and points no longer overwrite parts of the scene behind them. [#4886](https://github.com/CesiumGS/cesium/pull/4886)
  - Added `blendOption` property to `BillboardCollection`, `LabelCollection`, and `PointPrimitiveCollection`. The default is `BlendOption.OPAQUE_AND_TRANSLUCENT`; however, if all billboards, labels, or points are either completely opaque or completely translucent, `blendOption` can be changed to `BlendOption.OPAQUE` or `BlendOption.TRANSLUCENT`, respectively, to increase performance by up to 2x.
- Added support for custom geocoder services and autocomplete, see the [Sandcastle example](http://cesiumjs.org/Cesium/Apps/Sandcastle/index.html?src=Custom%20Geocoder.html). Added `GeocoderService`, an interface for geocoders, and `BingMapsGeocoderService` and `CartographicGeocoderService` implementations. [#4723](https://github.com/CesiumGS/cesium/pull/4723)
- Added ability to draw an `ImageryLayer` with a splitter to allow layers to only display to the left or right of a splitter. See `ImageryLayer.splitDirection`, `Scene.imagerySplitPosition`, and the [Sandcastle example](http://cesiumjs.org/Cesium/Apps/Sandcastle/index.html?src=Imagery%20Layers%20Split.html&label=Showcases).
- Fixed bug where `GroundPrimitives` where rendering incorrectly or disappearing at different zoom levels. [#4161](https://github.com/CesiumGS/cesium/issues/4161), [#4326](https://github.com/CesiumGS/cesium/issues/4326)
- `TerrainProvider` now optionally exposes an `availability` property that can be used to query the terrain level that is available at a location or in a rectangle. Currently only `CesiumTerrainProvider` exposes this property.
- Added support for WMS version 1.3 by using CRS vice SRS query string parameter to request projection. SRS is still used for older versions.
- Fixed a bug that caused all models to use the same highlight color. [#4798](https://github.com/CesiumGS/cesium/pull/4798)
- Fixed sky atmosphere from causing incorrect picking and hanging drill picking. [#4783](https://github.com/CesiumGS/cesium/issues/4783) and [#4784](https://github.com/CesiumGS/cesium/issues/4784)
- Fixed KML loading when color is an empty string. [#4826](https://github.com/CesiumGS/cesium/pull/4826)
- Fixed a bug that could cause a "readyImagery is not actually ready" exception when quickly zooming past the maximum available imagery level of an imagery layer near the poles.
- Fixed a bug that affected dynamic graphics with time-dynamic modelMatrix. [#4907](https://github.com/CesiumGS/cesium/pull/4907)
- Fixed `Geocoder` autocomplete drop down visibility in Firefox. [#4916](https://github.com/CesiumGS/cesium/issues/4916)
- Added `Rectangle.fromRadians`.
- Updated the morph so the default view in Columbus View is now angled. [#3878](https://github.com/CesiumGS/cesium/issues/3878)
- Added 2D and Columbus View support for models using the RTC extension or whose vertices are in WGS84 coordinates. [#4922](https://github.com/CesiumGS/cesium/pull/4922)
- The attribute `perInstanceAttribute` of `DebugAppearance` has been made optional and defaults to `false`.
- Fixed a bug that would cause a crash when `debugShowFrustums` is enabled with OIT. [#4864](https://github.com/CesiumGS/cesium/pull/4864)
- Added the ability to run the unit tests with a [WebGL Stub](https://github.com/CesiumGS/cesium/tree/main/Documentation/Contributors/TestingGuide#run-with-webgl-stub), which makes all WebGL calls a noop and ignores test expectations that rely on reading back from WebGL. Use the web link from the main index.html or run with `npm run test-webgl-stub`.

### 1.29 - 2017-01-02

- Improved 3D Models
  - Added the ability to blend a `Model` with a color/translucency. Added `color`, `colorBlendMode`, and `colorBlendAmount` properties to `Model`, `ModelGraphics`, and CZML. Also added `ColorBlendMode` enum. [#4547](https://github.com/CesiumGS/cesium/pull/4547)
  - Added the ability to render a `Model` with a silhouette. Added `silhouetteColor` and `silhouetteSize` properties to `Model`, `ModelGraphics`, and CZML. [#4314](https://github.com/CesiumGS/cesium/pull/4314)
- Improved Labels
  - Added new `Label` properties `showBackground`, `backgroundColor`, and `backgroundPadding` to the primitive, Entity, and CZML layers.
  - Added support for newlines (`\n`) in Cesium `Label`s and CZML. [#2402]
  - Added new enum `VerticalOrigin.BASELINE`. Previously, `VerticalOrigin.BOTTOM` would sometimes align to the baseline depending on the contents of a label.
    (https://github.com/CesiumGS/cesium/issues/2402)
- Fixed translucency in Firefox 50. [#4762](https://github.com/CesiumGS/cesium/pull/4762)
- Fixed texture rotation for `RectangleGeometry`. [#2737](https://github.com/CesiumGS/cesium/issues/2737)
- Fixed issue where billboards on terrain had an incorrect offset. [#4598](https://github.com/CesiumGS/cesium/issues/4598)
- Fixed issue where `globe.getHeight` incorrectly returned `undefined`. [#3411](https://github.com/CesiumGS/cesium/issues/3411)
- Fixed a crash when using Entity path visualization with reference properties. [#4915](https://github.com/CesiumGS/cesium/issues/4915)
- Fixed a bug that caused `GroundPrimitive` to render incorrectly on systems without the `WEBGL_depth_texture` extension. [#4747](https://github.com/CesiumGS/cesium/pull/4747)
- Fixed default Mapbox token and added a watermark to notify users that they need to sign up for their own token.
- Fixed glTF models with skinning that used `bindShapeMatrix`. [#4722](https://github.com/CesiumGS/cesium/issues/4722)
- Fixed a bug that could cause a "readyImagery is not actually ready" exception with some configurations of imagery layers.
- Fixed `Rectangle.union` to correctly account for rectangles that cross the IDL. [#4732](https://github.com/CesiumGS/cesium/pull/4732)
- Fixed tooltips for gallery thumbnails in Sandcastle [#4702].(https://github.com/CesiumGS/cesium/pull/4702)
- DataSourceClock.getValue now preserves the provided `result` properties when its properties are `undefined`. [#4029](https://github.com/CesiumGS/cesium/issues/4029)
- Added `divideComponents` function to `Cartesian2`, `Cartesian3`, and `Cartesian4`. [#4750](https://github.com/CesiumGS/cesium/pull/4750)
- Added `WebGLConstants` enum. Previously, this was part of the private Renderer API. [#4731](https://github.com/CesiumGS/cesium/pull/4731)

### 1.28 - 2016-12-01

- Improved terrain/imagery load ordering, especially when the terrain is already fully loaded and a new imagery layer is loaded. This results in a 25% reduction in load times in many cases. [#4616](https://github.com/CesiumGS/cesium/pull/4616)
- Improved `Billboard`, `Label`, and `PointPrimitive` visual quality. [#4675](https://github.com/CesiumGS/cesium/pull/4675)
  - Corrected odd-width and odd-height billboard sizes from being incorrectly rounded up.
  - Changed depth testing from `LESS` to `LEQUAL`, allowing label glyphs of equal depths to overlap.
  - Label glyph positions have been adjusted and corrected.
  - `TextureAtlas.borderWidthInPixels` has always been applied to the upper and right edges of each internal texture, but is now also applied to the bottom and left edges of the entire TextureAtlas, guaranteeing borders on all sides regardless of position within the atlas.
- Fall back to packing floats into an unsigned byte texture when floating point textures are unsupported. [#4563](https://github.com/CesiumGS/cesium/issues/4563)
- Added support for saving html and css in GitHub Gists. [#4125](https://github.com/CesiumGS/cesium/issues/4125)
- Fixed `Cartographic.fromCartesian` when the cartesian is not on the ellipsoid surface. [#4611](https://github.com/CesiumGS/cesium/issues/4611)

### 1.27 - 2016-11-01

- Deprecated
  - Individual heading, pitch, and roll options to `Transforms.headingPitchRollToFixedFrame` and `Transforms.headingPitchRollQuaternion` have been deprecated and will be removed in 1.30. Pass the new `HeadingPitchRoll` object instead. [#4498](https://github.com/CesiumGS/cesium/pull/4498)
- Breaking changes
  - The `scene` parameter for creating `BillboardVisualizer`, `LabelVisualizer`, and `PointVisualizer` has been removed. Instead, pass an instance of `EntityCluster`. [#4514](https://github.com/CesiumGS/cesium/pull/4514)
- Fixed an issue where a billboard entity would not render after toggling the show property. [#4408](https://github.com/CesiumGS/cesium/issues/4408)
- Fixed a crash when zooming from touch input on viewer initialization. [#4177](https://github.com/CesiumGS/cesium/issues/4177)
- Fixed a crash when clustering is enabled, an entity has a label graphics defined, but the label isn't visible. [#4414](https://github.com/CesiumGS/cesium/issues/4414)
- Added the ability for KML files to load network links to other KML files within the same KMZ archive. [#4477](https://github.com/CesiumGS/cesium/issues/4477)
- `KmlDataSource` and `GeoJsonDataSource` were not honoring the `clampToGround` option for billboards and labels and was instead always clamping, reducing performance in cases when it was unneeded. [#4459](https://github.com/CesiumGS/cesium/pull/4459)
- Fixed `KmlDataSource` features to respect `timespan` and `timestamp` properties of its parents (e.g. Folders or NetworkLinks). [#4041](https://github.com/CesiumGS/cesium/issues/4041)
- Fixed a `KmlDataSource` bug where features had duplicate IDs and only one was drawn. [#3941](https://github.com/CesiumGS/cesium/issues/3941)
- `GeoJsonDataSource` now treats null crs values as a no-op instead of failing to load. [#4456](https://github.com/CesiumGS/cesium/pull/4456)
- `GeoJsonDataSource` now gracefully handles missing style icons instead of failing to load. [#4452](https://github.com/CesiumGS/cesium/pull/4452)
- Added `HeadingPitchRoll` [#4047](https://github.com/CesiumGS/cesium/pull/4047)
  - `HeadingPitchRoll.fromQuaternion` function for retrieving heading-pitch-roll angles from a quaternion.
  - `HeadingPitchRoll.fromDegrees` function that returns a new HeadingPitchRoll instance from angles given in degrees.
  - `HeadingPitchRoll.clone` function to duplicate HeadingPitchRoll instance.
  - `HeadingPitchRoll.equals` and `HeadingPitchRoll.equalsEpsilon` functions for comparing two instances.
  - Added `Matrix3.fromHeadingPitchRoll` Computes a 3x3 rotation matrix from the provided headingPitchRoll.
- Fixed primitive bounding sphere bug that would cause a crash when loading data sources. [#4431](https://github.com/CesiumGS/cesium/issues/4431)
- Fixed `BoundingSphere` computation for `Primitive` instances with a modelMatrix. [#4428](https://github.com/CesiumGS/cesium/issues/4428)
- Fixed a bug with rotated, textured rectangles. [#4430](https://github.com/CesiumGS/cesium/pull/4430)
- Added the ability to specify retina options, such as `@2x.png`, via the `MapboxImageryProvider` `format` option. [#4453](https://github.com/CesiumGS/cesium/pull/4453).
- Fixed a crash that could occur when specifying an imagery provider's `rectangle` option. [https://github.com/CesiumGS/cesium/issues/4377](https://github.com/CesiumGS/cesium/issues/4377)
- Fixed a crash that would occur when using dynamic `distanceDisplayCondition` properties. [#4403](https://github.com/CesiumGS/cesium/pull/4403)
- Fixed several bugs that lead to billboards and labels being improperly clamped to terrain. [#4396](https://github.com/CesiumGS/cesium/issues/4396), [#4062](https://github.com/CesiumGS/cesium/issues/4062)
- Fixed a bug affected models with multiple meshes without indices. [#4237](https://github.com/CesiumGS/cesium/issues/4237)
- Fixed a glTF transparency bug where `blendFuncSeparate` parameters were loaded in the wrong order. [#4435](https://github.com/CesiumGS/cesium/pull/4435)
- Fixed a bug where creating a custom geometry with attributes and indices that have values that are not a typed array would cause a crash. [#4419](https://github.com/CesiumGS/cesium/pull/4419)
- Fixed a bug when morphing from 2D to 3D. [#4388](https://github.com/CesiumGS/cesium/pull/4388)
- Fixed `RectangleGeometry` rotation when the rectangle is close to the international date line [#3874](https://github.com/CesiumGS/cesium/issues/3874)
- Added `clusterBillboards`, `clusterLabels`, and `cluserPoints` properties to `EntityCluster` to selectively cluster screen space entities.
- Prevent execution of default device/browser behavior when handling "pinch" touch event/gesture. [#4518](https://github.com/CesiumGS/cesium/pull/4518).
- Fixed a shadow aliasing issue where polygon offset was not being applied. [#4559](https://github.com/CesiumGS/cesium/pull/4559)
- Removed an unnecessary reprojection of Web Mercator imagery tiles to the Geographic projection on load. This should improve both visual quality and load performance slightly. [#4339](https://github.com/CesiumGS/cesium/pull/4339)
- Added `Transforms.northUpEastToFixedFrame` to compute a 4x4 local transformation matrix from a reference frame with a north-west-up axes.
- Improved `Geocoder` usability by selecting text on click [#4464](https://github.com/CesiumGS/cesium/pull/4464)
- Added `Rectangle.simpleIntersection` which is an optimized version of `Rectangle.intersection` for more constrained input. [#4339](https://github.com/CesiumGS/cesium/pull/4339)
- Fixed warning when using Webpack. [#4467](https://github.com/CesiumGS/cesium/pull/4467)

### 1.26 - 2016-10-03

- Deprecated
  - The `scene` parameter for creating `BillboardVisualizer`, `LabelVisualizer`, and `PointVisualizer` has been deprecated and will be removed in 1.28. Instead, pass an instance of `EntityCluster`.
- Breaking changes
  - Vertex texture fetch is now required to be supported to render polylines. Maximum vertex texture image units must be greater than zero.
  - Removed `castShadows` and `receiveShadows` properties from `Model`, `Primitive`, and `Globe`. Instead, use `shadows` with the `ShadowMode` enum, e.g. `model.shadows = ShadowMode.ENABLED`.
  - `Viewer.terrainShadows` now uses the `ShadowMode` enum instead of a Boolean, e.g. `viewer.terrainShadows = ShadowMode.RECEIVE_ONLY`.
- Added support for clustering `Billboard`, `Label` and `Point` entities. [#4240](https://github.com/CesiumGS/cesium/pull/4240)
- Added `DistanceDisplayCondition`s to all primitives to determine the range interval from the camera for when it will be visible.
- Removed the default gamma correction for Bing Maps aerial imagery, because it is no longer an improvement to current versions of the tiles. To restore the previous look, set the `defaultGamma` property of your `BingMapsImageryProvider` instance to 1.3.
- Fixed a bug that could lead to incorrect terrain heights when using `HeightmapTerrainData` with an encoding in which actual heights were equal to the minimum representable height.
- Fixed a bug in `AttributeCompression.compressTextureCoordinates` and `decompressTextureCoordinates` that could cause a small inaccuracy in the encoded texture coordinates.
- Fixed a bug where viewing a model with transparent geometry would cause a crash. [#4378](https://github.com/CesiumGS/cesium/issues/4378)
- Added `TrustedServer` collection that controls which servers should have `withCredential` set to `true` on XHR Requests.
- Fixed billboard rotation when sized in meters. [#3979](https://github.com/CesiumGS/cesium/issues/3979)
- Added `backgroundColor` and `borderWidth` properties to `writeTextToCanvas`.
- Fixed timeline touch events. [#4305](https://github.com/CesiumGS/cesium/pull/4305)
- Fixed a bug that was incorrectly clamping Latitudes in KML <GroundOverlay>(s) to the range -PI..PI. Now correctly clamps to -PI/2..PI/2.
- Added `CesiumMath.clampToLatitudeRange`. A convenience function to clamp a passed radian angle to valid Latitudes.
- Added `DebugCameraPrimitive` to visualize the view frustum of a camera.

### 1.25 - 2016-09-01

- Breaking changes
  - The number and order of arguments passed to `KmlDataSource` `unsupportedNodeEvent` listeners have changed to allow better handling of unsupported KML Features.
  - Changed billboards and labels that are clamped to terrain to have the `verticalOrigin` set to `CENTER` by default instead of `BOTTOM`.
- Deprecated
  - Deprecated `castShadows` and `receiveShadows` properties from `Model`, `Primitive`, and `Globe`. They will be removed in 1.26. Use `shadows` instead with the `ShadowMode` enum, e.g. `model.shadows = ShadowMode.ENABLED`.
  - `Viewer.terrainShadows` now uses the `ShadowMode` enum instead of a Boolean, e.g. `viewer.terrainShadows = ShadowMode.RECEIVE_ONLY`. Boolean support will be removed in 1.26.
- Updated the online [model converter](http://cesiumjs.org/convertmodel.html) to convert OBJ models to glTF with [obj2gltf](https://github.com/CesiumGS/OBJ2GLTF), as well as optimize existing glTF models with the [gltf-pipeline](https://github.com/CesiumGS/gltf-pipeline). Added an option to bake ambient occlusion onto the glTF model. Also added an option to compress geometry using the glTF [WEB3D_quantized_attributes](https://github.com/KhronosGroup/glTF/blob/master/extensions/Vendor/WEB3D_quantized_attributes/README.md) extension.
- Improve label quality for oblique and italic fonts. [#3782](https://github.com/CesiumGS/cesium/issues/3782)
- Added `shadows` property to the entity API for `Box`, `Corridor`, `Cylinder`, `Ellipse`, `Ellipsoid`, `Polygon`, `Polyline`, `PoylineVolume`, `Rectangle`, and `Wall`. [#4005](https://github.com/CesiumGS/cesium/pull/4005)
- Added `Camera.cancelFlight` to cancel the existing camera flight if it exists.
- Fix overlapping camera flights by always cancelling the previous flight when a new one is created.
- Camera flights now disable collision with the terrain until all of the terrain in the area has finished loading. This prevents the camera from being moved to be above lower resolution terrain when flying to a position close to higher resolution terrain. [#4075](https://github.com/CesiumGS/cesium/issues/4075)
- Fixed a crash that would occur if quickly toggling imagery visibility. [#4083](https://github.com/CesiumGS/cesium/issues/4083)
- Fixed an issue causing an error if KML has a clamped to ground LineString with color. [#4131](https://github.com/CesiumGS/cesium/issues/4131)
- Added logic to `KmlDataSource` defaulting KML Feature node to hidden unless all ancestors are visible. This better matches the KML specification.
- Fixed position of KML point features with an altitude mode of `relativeToGround` and `clampToGround`.
- Added `GeocoderViewModel.keepExpanded` which when set to true will always keep the Geocoder in its expanded state.
- Added support for `INT` and `UNSIGNED_INT` in `ComponentDatatype`.
- Added `ComponentDatatype.fromName` for getting a `ComponentDatatype` from its name.
- Fixed a crash caused by draping dynamic geometry over terrain. [#4255](https://github.com/CesiumGS/cesium/pull/4255)

### 1.24 - 2016-08-01

- Added support in CZML for expressing `BillboardGraphics.alignedAxis` as the velocity vector of an entity, using `velocityReference` syntax.
- Added `urlSchemeZeroPadding` property to `UrlTemplateImageryProvider` to allow the numeric parts of a URL, such as `{x}`, to be padded with zeros to make them a fixed width.
- Added leap second just prior to January 2017. [#4092](https://github.com/CesiumGS/cesium/issues/4092)
- Fixed an exception that would occur when switching to 2D view when shadows are enabled. [#4051](https://github.com/CesiumGS/cesium/issues/4051)
- Fixed an issue causing entities to disappear when updating multiple entities simultaneously. [#4096](https://github.com/CesiumGS/cesium/issues/4096)
- Normalizing the velocity vector produced by `VelocityVectorProperty` is now optional.
- Pack functions now return the result array [#4156](https://github.com/CesiumGS/cesium/pull/4156)
- Added optional `rangeMax` parameter to `Math.toSNorm` and `Math.fromSNorm`. [#4121](https://github.com/CesiumGS/cesium/pull/4121)
- Removed `MapQuest OpenStreetMap` from the list of demo base layers since direct tile access has been discontinued. See the [MapQuest Developer Blog](http://devblog.mapquest.com/2016/06/15/modernization-of-mapquest-results-in-changes-to-open-tile-access/) for details.
- Fixed PolylinePipeline.generateArc to accept an array of heights when there's only one position [#4155](https://github.com/CesiumGS/cesium/pull/4155)

### 1.23 - 2016-07-01

- Breaking changes
  - `GroundPrimitive.initializeTerrainHeights()` must be called and have the returned promise resolve before a `GroundPrimitive` can be added synchronously.
- Added terrain clamping to entities, KML, and GeoJSON
  - Added `heightReference` property to point, billboard and model entities.
  - Changed corridor, ellipse, polygon and rectangle entities to conform to terrain by using a `GroundPrimitive` if its material is a `ColorMaterialProperty` instance and it doesn't have a `height` or `extrudedHeight`. Entities with any other type of material are not clamped to terrain.
  - `KMLDataSource`
    - Point and Model features will always respect `altitudeMode`.
    - Added `clampToGround` property. When `true`, clamps `Polygon`, `LineString` and `LinearRing` features to the ground if their `altitudeMode` is `clampToGround`. For this case, lines use a corridor instead of a polyline.
  - `GeoJsonDataSource`
    - Points with a height will be drawn at that height; otherwise, they will be clamped to the ground.
    - Added `clampToGround` property. When `true`, clamps `Polygon` and `LineString` features to the ground. For this case, lines use a corridor instead of a polyline.
  - Added [Ground Clamping Sandcastle example](https://cesiumjs.org/Cesium/Apps/Sandcastle/index.html?src=Ground%20Clamping.html&label=Showcases).
- Improved performance and accuracy of polygon triangulation by using the [earcut](https://github.com/mapbox/earcut) library. Loading a GeoJSON with polygons for each country was 2x faster.
- Fix some large polygon triangulations. [#2788](https://github.com/CesiumGS/cesium/issues/2788)
- Added support for the glTF extension [WEB3D_quantized_attributes](https://github.com/KhronosGroup/glTF/blob/master/extensions/Vendor/WEB3D_quantized_attributes/README.md). [#3241](https://github.com/CesiumGS/cesium/issues/3241)
- Added CZML support for `Box`, `Corridor` and `Cylinder`. Added new CZML properties:
  - `Billboard`: `width`, `height`, `heightReference`, `scaleByDistance`, `translucencyByDistance`, `pixelOffsetScaleByDistance`, `imageSubRegion`
  - `Label`: `heightReference`, `translucencyByDistance`, `pixelOffsetScaleByDistance`
  - `Model`: `heightReference`, `maximumScale`
  - `Point`: `heightReference`, `scaleByDistance`, `translucencyByDistance`
  - `Ellipsoid`: `subdivisions`, `stackPartitions`, `slicePartitions`
- Added `rotatable2D` property to to `Scene`, `CesiumWidget` and `Viewer` to enable map rotation in 2D mode. [#3897](https://github.com/CesiumGS/cesium/issues/3897)
- `Camera.setView` and `Camera.flyTo` now use the `orientation.heading` parameter in 2D if the map is rotatable.
- Added `Camera.changed` event that will fire whenever the camera has changed more than `Camera.percentageChanged`. `percentageChanged` is in the range [0, 1].
- Zooming in toward a target point now keeps the target point at the same screen position. [#4016](https://github.com/CesiumGS/cesium/pull/4016)
- Improved `GroundPrimitive` performance.
- Some incorrect KML (specifically KML that reuses IDs) is now parsed correctly.
- Added `unsupportedNodeEvent` to `KmlDataSource` that is fired whenever an unsupported node is encountered.
- `Clock` now keeps its configuration settings self-consistent. Previously, this was done by `AnimationViewModel` and could become inconsistent in certain cases. [#4007](https://github.com/CesiumGS/cesium/pull/4007)
- Updated [Google Cardboard Sandcastle example](http://cesiumjs.org/Cesium/Apps/Sandcastle/index.html?src=Cardboard.html&label=Showcase).
- Added [hot air balloon](https://github.com/CesiumGS/cesium/tree/main/Apps/SampleData/models/CesiumBalloon) sample model.
- Fixed handling of sampled Rectangle coordinates in CZML. [#4033](https://github.com/CesiumGS/cesium/pull/4033)
- Fix "Cannot read property 'x' of undefined" error when calling SceneTransforms.wgs84ToWindowCoordinates in certain cases. [#4022](https://github.com/CesiumGS/cesium/pull/4022)
- Re-enabled mouse inputs after a specified number of milliseconds past the most recent touch event.
- Exposed a parametric ray-triangle intersection test to the API as `IntersectionTests.rayTriangleParametric`.
- Added `packArray` and `unpackArray` functions to `Cartesian2`, `Cartesian3`, and `Cartesian4`.

### 1.22.2 - 2016-06-14

- This is an npm only release to fix the improperly published 1.22.1. There were no code changes.

### 1.22.1 - 2016-06-13

- Fixed default Bing Key and added a watermark to notify users that they need to sign up for their own key.

### 1.22 - 2016-06-01

- Breaking changes
  - `KmlDataSource` now requires `options.camera` and `options.canvas`.
- Added shadows
  - See the Sandcastle demo: [Shadows](http://cesiumjs.org/Cesium/Apps/Sandcastle/index.html?src=Shadows.html&label=Showcases).
  - Added `Viewer.shadows` and `Viewer.terrainShadows`. Both are off by default.
  - Added `Viewer.shadowMap` and `Scene.shadowMap` for accessing the scene's shadow map.
  - Added `castShadows` and `receiveShadows` properties to `Model` and `Entity.model`, and options to the `Model` constructor and `Model.fromGltf`.
  - Added `castShadows` and `receiveShadows` properties to `Primitive`, and options to the `Primitive` constructor.
  - Added `castShadows` and `receiveShadows` properties to `Globe`.
- Added `heightReference` to models so they can be drawn on terrain.
- Added support for rendering models in 2D and Columbus view.
- Added option to enable sun position based atmosphere color when `Globe.enableLighting` is `true`. [3439](https://github.com/CesiumGS/cesium/issues/3439)
- Improved KML NetworkLink compatibility by supporting the `Url` tag. [#3895](https://github.com/CesiumGS/cesium/pull/3895).
- Added `VelocityVectorProperty` so billboard's aligned axis can follow the velocity vector. [#3908](https://github.com/CesiumGS/cesium/issues/3908)
- Improve memory management for entity billboard/label/point/path visualization.
- Added `terrainProviderChanged` event to `Scene` and `Globe`
- Added support for hue, saturation, and brightness color shifts in the atmosphere in `SkyAtmosphere`. See the new Sandcastle example: [Atmosphere Color](http://cesiumjs.org/Cesium/Apps/Sandcastle/index.html?src=Atmosphere%20Color.html&label=Showcases). [#3439](https://github.com/CesiumGS/cesium/issues/3439)
- Fixed exaggerated terrain tiles disappearing. [#3676](https://github.com/CesiumGS/cesium/issues/3676)
- Fixed a bug that could cause incorrect normals to be computed for exaggerated terrain, especially for low-detail tiles. [#3904](https://github.com/CesiumGS/cesium/pull/3904)
- Fixed a bug that was causing errors to be thrown when picking and terrain was enabled. [#3779](https://github.com/CesiumGS/cesium/issues/3779)
- Fixed a bug that was causing the atmosphere to disappear when only atmosphere is visible. [#3347](https://github.com/CesiumGS/cesium/issues/3347)
- Fixed infinite horizontal 2D scrolling in IE/Edge. [#3893](https://github.com/CesiumGS/cesium/issues/3893)
- Fixed a bug that would cause a crash is the camera was on the IDL in 2D. [#3951](https://github.com/CesiumGS/cesium/issues/3951)
- Fixed issue where a repeating model animation doesn't play when the clock is set to a time before the model was created. [#3932](https://github.com/CesiumGS/cesium/issues/3932)
- Fixed `Billboard.computeScreenSpacePosition` returning the wrong y coordinate. [#3920](https://github.com/CesiumGS/cesium/issues/3920)
- Fixed issue where labels were disappearing. [#3730](https://github.com/CesiumGS/cesium/issues/3730)
- Fixed issue where billboards on terrain didn't always update when the terrain provider was changed. [#3921](https://github.com/CesiumGS/cesium/issues/3921)
- Fixed issue where `Matrix4.fromCamera` was taking eye/target instead of position/direction. [#3927](https://github.com/CesiumGS/cesium/issues/3927)
- Added `Scene.nearToFarDistance2D` that determines the size of each frustum of the multifrustum in 2D.
- Added `Matrix4.computeView`.
- Added `CullingVolume.fromBoundingSphere`.
- Added `debugShowShadowVolume` to `GroundPrimitive`.
- Fix issue with disappearing tiles on Linux. [#3889](https://github.com/CesiumGS/cesium/issues/3889)

### 1.21 - 2016-05-02

- Breaking changes
  - Removed `ImageryMaterialProperty.alpha`. Use `ImageryMaterialProperty.color.alpha` instead.
  - Removed `OpenStreetMapImageryProvider`. Use `createOpenStreetMapImageryProvider` instead.
- Added ability to import and export Sandcastle example using GitHub Gists. [#3795](https://github.com/CesiumGS/cesium/pull/3795)
- Added `PolygonGraphics.closeTop`, `PolygonGraphics.closeBottom`, and `PolygonGeometry` options for creating an extruded polygon without a top or bottom. [#3879](https://github.com/CesiumGS/cesium/pull/3879)
- Added support for polyline arrow material to `CzmlDataSource` [#3860](https://github.com/CesiumGS/cesium/pull/3860)
- Fixed issue causing the sun not to render. [#3801](https://github.com/CesiumGS/cesium/pull/3801)
- Fixed issue where `Camera.flyTo` would not work with a rectangle in 2D. [#3688](https://github.com/CesiumGS/cesium/issues/3688)
- Fixed issue causing the fog to go dark and the atmosphere to flicker when the camera clips the globe. [#3178](https://github.com/CesiumGS/cesium/issues/3178)
- Fixed a bug that caused an exception and rendering to stop when using `ArcGisMapServerImageryProvider` to connect to a MapServer specifying the Web Mercator projection and a fullExtent bigger than the valid extent of the projection. [#3854](https://github.com/CesiumGS/cesium/pull/3854)
- Fixed issue causing an exception when switching scene modes with an active KML network link. [#3865](https://github.com/CesiumGS/cesium/issues/3865)

### 1.20 - 2016-04-01

- Breaking changes
  - Removed `TileMapServiceImageryProvider`. Use `createTileMapServiceImageryProvider` instead.
  - Removed `GroundPrimitive.geometryInstance`. Use `GroundPrimitive.geometryInstances` instead.
  - Removed `definedNotNull`. Use `defined` instead.
  - Removed ability to rotate the map in 2D due to the new infinite 2D scrolling feature.
- Deprecated
  - Deprecated `ImageryMaterialProperty.alpha`. It will be removed in 1.21. Use `ImageryMaterialProperty.color.alpha` instead.
- Added infinite horizontal scrolling in 2D.
- Added a code example to Sandcastle for the [new 1-meter Pennsylvania terrain service](http://cesiumjs.org/2016/03/15/New-Cesium-Terrain-Service-Covering-Pennsylvania/).
- Fixed loading for KML `NetworkLink` to not append a `?` if there isn't a query string.
- Fixed handling of non-standard KML `styleUrl` references within a `StyleMap`.
- Fixed issue in KML where StyleMaps from external documents fail to load.
- Added translucent and colored image support to KML ground overlays
- Fix bug when upsampling exaggerated terrain where the terrain heights were exaggerated at twice the value. [#3607](https://github.com/CesiumGS/cesium/issues/3607)
- All external urls are now https by default to make Cesium work better with non-server-based applications. [#3650](https://github.com/CesiumGS/cesium/issues/3650)
- `GeoJsonDataSource` now handles CRS `urn:ogc:def:crs:EPSG::4326`
- Fixed `TimeIntervalCollection.removeInterval` bug that resulted in too many intervals being removed.
- `GroundPrimitive` throws a `DeveloperError` when passed an unsupported geometry type instead of crashing.
- Fix issue with billboard collections that have at least one billboard with an aligned axis and at least one billboard without an aligned axis. [#3318](https://github.com/CesiumGS/cesium/issues/3318)
- Fix a race condition that would cause the terrain to continue loading and unloading or cause a crash when changing terrain providers. [#3690](https://github.com/CesiumGS/cesium/issues/3690)
- Fix issue where the `GroundPrimitive` volume was being clipped by the far plane. [#3706](https://github.com/CesiumGS/cesium/issues/3706)
- Fixed issue where `Camera.computeViewRectangle` was incorrect when crossing the international date line. [#3717](https://github.com/CesiumGS/cesium/issues/3717)
- Added `Rectangle` result parameter to `Camera.computeViewRectangle`.
- Fixed a reentrancy bug in `EntityCollection.collectionChanged`. [#3739](https://github.com/CesiumGS/cesium/pull/3739)
- Fixed a crash that would occur if you added and removed an `Entity` with a path without ever actually rendering it. [#3738](https://github.com/CesiumGS/cesium/pull/3738)
- Fixed issue causing parts of geometry and billboards/labels to be clipped. [#3748](https://github.com/CesiumGS/cesium/issues/3748)
- Fixed bug where transparent image materials were drawn black.
- Fixed `Color.fromCssColorString` from reusing the input `result` alpha value in some cases.

### 1.19 - 2016-03-01

- Breaking changes
  - `PolygonGeometry` now changes the input `Cartesian3` values of `options.positions` so that they are on the ellipsoid surface. This only affects polygons created synchronously with `options.perPositionHeight = false` when the positions have a non-zero height and the same positions are used for multiple entities. In this case, make a copy of the `Cartesian3` values used for the polygon positions.
- Deprecated
  - Deprecated `KmlDataSource` taking a proxy object. It will throw an exception in 1.21. It now should take a `options` object with required `camera` and `canvas` parameters.
  - Deprecated `definedNotNull`. It will be removed in 1.20. Use `defined` instead, which now checks for `null` as well as `undefined`.
- Improved KML support.
  - Added support for `NetworkLink` refresh modes `onInterval`, `onExpire` and `onStop`. Includes support for `viewboundScale`, `viewFormat`, `httpQuery`.
  - Added partial support for `NetworkLinkControl` including `minRefreshPeriod`, `cookie` and `expires`.
  - Added support for local `StyleMap`. The `highlight` style is still ignored.
  - Added support for `root://` URLs.
  - Added more warnings for unsupported features.
  - Improved style processing in IE.
- `Viewer.zoomTo` and `Viewer.flyTo` now accept an `ImageryLayer` instance as a valid parameter and will zoom to the extent of the imagery.
- Added `Camera.flyHome` function for resetting the camera to the home view.
- `Camera.flyTo` now honors max and min zoom settings in `ScreenSpaceCameraController`.
- Added `show` property to `CzmlDataSource`, `GeoJsonDataSource`, `KmlDataSource`, `CustomDataSource`, and `EntityCollection` for easily toggling display of entire data sources.
- Added `owner` property to `CompositeEntityCollection`.
- Added `DataSouceDisplay.ready` for determining whether or not static data associated with the Entity API has been rendered.
- Fix an issue when changing a billboard's position property multiple times per frame. [#3511](https://github.com/CesiumGS/cesium/pull/3511)
- Fixed texture coordinates for polygon with position heights.
- Fixed issue that kept `GroundPrimitive` with an `EllipseGeometry` from having a `rotation`.
- Fixed crash caused when drawing `CorridorGeometry` and `CorridorOutlineGeometry` synchronously.
- Added the ability to create empty geometries. Instead of throwing `DeveloperError`, `undefined` is returned.
- Fixed flying to `latitude, longitude, height` in the Geocoder.
- Fixed bug in `IntersectionTests.lineSegmentSphere` where the ray origin was not set.
- Added `length` to `Matrix2`, `Matrix3` and `Matrix4` so these can be used as array-like objects.
- Added `Color.add`, `Color.subtract`, `Color.multiply`, `Color.divide`, `Color.mod`, `Color.multiplyByScalar`, and `Color.divideByScalar` functions to perform arithmetic operations on colors.
- Added optional `result` parameter to `Color.fromRgba`, `Color.fromHsl` and `Color.fromCssColorString`.
- Fixed bug causing `navigator is not defined` reference error when Cesium is used with Node.js.
- Upgraded Knockout from version 3.2.0 to 3.4.0.
- Fixed hole that appeared in the top of in dynamic ellipsoids

### 1.18 - 2016-02-01

- Breaking changes
  - Removed support for `CESIUM_binary_glTF`. Use `KHR_binary_glTF` instead, which is the default for the online [COLLADA-to-glTF converter](http://cesiumjs.org/convertmodel.html).
- Deprecated
  - Deprecated `GroundPrimitive.geometryInstance`. It will be removed in 1.20. Use `GroundPrimitive.geometryInstances` instead.
  - Deprecated `TileMapServiceImageryProvider`. It will be removed in 1.20. Use `createTileMapServiceImageryProvider` instead.
- Reduced the amount of CPU memory used by terrain by ~25% in Chrome.
- Added a Sandcastle example to "star burst" overlapping billboards and labels.
- Added `VRButton` which is a simple, single-button widget that toggles VR mode. It is off by default. To enable the button, set the `vrButton` option to `Viewer` to `true`. Only Cardboard for mobile is supported. More VR devices will be supported when the WebVR API is more stable.
- Added `Scene.useWebVR` to switch the scene to use stereoscopic rendering.
- Cesium now honors `window.devicePixelRatio` on browsers that support the CSS `imageRendering` attribute. This greatly improves performance on mobile devices and high DPI displays by rendering at the browser-recommended resolution. This also reduces bandwidth usage and increases battery life in these cases. To enable the previous behavior, use the following code:
  ```javascript
  if (Cesium.FeatureDetection.supportsImageRenderingPixelated()) {
    viewer.resolutionScale = window.devicePixelRatio;
  }
  ```
- `GroundPrimitive` now supports batching geometry for better performance.
- Improved compatibility with glTF KHR_binary_glTF and KHR_materials_common extensions
- Added `ImageryLayer.getViewableRectangle` to make it easy to get the effective bounds of an imagery layer.
- Improved compatibility with glTF KHR_binary_glTF and KHR_materials_common extensions
- Fixed a picking issue that sometimes prevented objects being selected. [#3386](https://github.com/CesiumGS/cesium/issues/3386)
- Fixed cracking between tiles in 2D. [#3486](https://github.com/CesiumGS/cesium/pull/3486)
- Fixed creating bounding volumes for `GroundPrimitive`s whose containing rectangle has a width greater than pi.
- Fixed incorrect texture coordinates for polygons with large height.
- Fixed camera.flyTo not working when in 2D mode and only orientation changes
- Added `UrlTemplateImageryProvider.reinitialize` for changing imagery provider options without creating a new instance.
- `UrlTemplateImageryProvider` now accepts a promise to an `options` object in addition to taking the object directly.
- Fixed a bug that prevented WMS feature picking from working with THREDDS XML and msGMLOutput in Internet Explorer 11.
- Added `Scene.useDepthPicking` to enable or disable picking using the depth buffer. [#3390](https://github.com/CesiumGS/cesium/pull/3390)
- Added `BoundingSphere.fromEncodedCartesianVertices` to create bounding volumes from parallel arrays of the upper and lower bits of `EncodedCartesian3`s.
- Added helper functions: `getExtensionFromUri`, `getAbsoluteUri`, and `Math.logBase`.
- Added `Rectangle.union` and `Rectangle.expand`.
- TMS support now works with newer versions of gdal2tiles.py generated layers. `createTileMapServiceImageryProvider`. Tilesets generated with older gdal2tiles.py versions may need to have the `flipXY : true` option set to load correctly.

### 1.17 - 2016-01-04

- Breaking changes
  - Removed `Camera.viewRectangle`. Use `Camera.setView({destination: rectangle})` instead.
  - Removed `RectanglePrimitive`. Use `RectangleGeometry` or `Entity.rectangle` instead.
  - Removed `Polygon`. Use `PolygonGeometry` or `Entity.polygon` instead.
  - Removed `OrthographicFrustum.getPixelSize`. Use `OrthographicFrustum.getPixelDimensions` instead.
  - Removed `PerspectiveFrustum.getPixelSize`. Use `PerspectiveFrustum.getPixelDimensions` instead.
  - Removed `PerspectiveOffCenterFrustum.getPixelSize`. Use `PerspectiveOffCenterFrustum.getPixelDimensions` instead.
  - Removed `Scene\HeadingPitchRange`. Use `Core\HeadingPitchRange` instead.
  - Removed `jsonp`. Use `loadJsonp` instead.
  - Removed `HeightmapTessellator` from the public API. It is an implementation details.
  - Removed `TerrainMesh` from the public API. It is an implementation details.
- Reduced the amount of GPU and CPU memory used by terrain by using [compression](http://cesiumjs.org/2015/12/18/Terrain-Quantization/). The CPU memory was reduced by up to 40%.
- Added the ability to manipulate `Model` node transformations via CZML and the Entity API. See the new Sandcastle example: [CZML Model - Node Transformations](http://cesiumjs.org/Cesium/Apps/Sandcastle/index.html?src=CZML%20Model%20-%20Node%20Transformations.html&label=CZML). [#3316](https://github.com/CesiumGS/cesium/pull/3316)
- Added `Globe.tileLoadProgressEvent`, which is raised when the length of the tile load queue changes, enabling incremental loading indicators.
- Added support for msGMLOutput and Thredds server feature information formats to `GetFeatureInfoFormat` and `WebMapServiceImageryProvider`.
- Added dynamic `enableFeaturePicking` toggle to all ImageryProviders that support feature picking.
- Fixed disappearing terrain while fog is active. [#3335](https://github.com/CesiumGS/cesium/issues/3335)
- Fixed short segments in `CorridorGeometry` and `PolylineVolumeGeometry`. [#3293](https://github.com/CesiumGS/cesium/issues/3293)
- Fixed `CorridorGeometry` with nearly colinear points. [#3320](https://github.com/CesiumGS/cesium/issues/3320)
- Added missing points to `EllipseGeometry` and `EllipseOutlineGeometry`. [#3078](https://github.com/CesiumGS/cesium/issues/3078)
- `Rectangle.fromCartographicArray` now uses the smallest rectangle regardess of whether or not it crosses the international date line. [#3227](https://github.com/CesiumGS/cesium/issues/3227)
- Added `TranslationRotationScale` property, which represents an affine transformation defined by a translation, rotation, and scale.
- Added `Matrix4.fromTranslationRotationScale`.
- Added `NodeTransformationProperty`, which is a `Property` value that is defined by independent `translation`, `rotation`, and `scale` `Property` instances.
- Added `PropertyBag`, which is a `Property` whose value is a key-value mapping of property names to the computed value of other properties.
- Added `ModelGraphics.runAnimations` which is a boolean `Property` indicating if all model animations should be started after the model is loaded.
- Added `ModelGraphics.nodeTransformations` which is a `PropertyBag` of `TranslationRotationScale` properties to be applied to a loaded model.
- Added CZML support for new `runAnimations` and `nodeTransformations` properties on the `model` packet.

### 1.16 - 2015-12-01

- Deprecated
  - Deprecated `HeightmapTessellator`. It will be removed in 1.17.
  - Deprecated `TerrainMesh`. It will be removed in 1.17.
  - Deprecated `OpenStreetMapImageryProvider`. It will be removed in 1.18. Use `createOpenStreetMapImageryProvider` instead.
- Improved terrain performance by up to 35%. Added support for fog near the horizon, which improves performance by rendering less terrain tiles and reduces terrain tile requests. This is enabled by default. See `Scene.fog` for options. [#3154](https://github.com/CesiumGS/cesium/pull/3154)
- Added terrain exaggeration. Enabled on viewer creation with the exaggeration scalar as the `terrainExaggeration` option.
- Added support for incrementally loading textures after a Model is ready. This allows the Model to be visible as soon as possible while its textures are loaded in the background.
- `ImageMaterialProperty.image` now accepts an `HTMLVideoElement`. You can also assign a video element directly to an Entity `material` property.
- `Material` image uniforms now accept and `HTMLVideoElement` anywhere it could previously take a `Canvas` element.
- Added `VideoSynchronizer` helper object for keeping an `HTMLVideoElement` in sync with a scene's clock.
- Fixed an issue with loading skeletons for skinned glTF models. [#3224](https://github.com/CesiumGS/cesium/pull/3224)
- Fixed an issue with tile selection when below the surface of the ellipsoid. [#3170](https://github.com/CesiumGS/cesium/issues/3170)
- Added `Cartographic.fromCartesian` function.
- Added `createOpenStreetMapImageryProvider` function to replace the `OpenStreetMapImageryProvider` class. This function returns a constructed `UrlTemplateImageryProvider`.
- `GeoJsonDataSource.load` now takes an optional `describeProperty` function for generating feature description properties. [#3140](https://github.com/CesiumGS/cesium/pull/3140)
- Added `ImageryProvider.readyPromise` and `TerrainProvider.readyPromise` and implemented it in all terrain and imagery providers. This is a promise which resolves when `ready` becomes true and rejected if there is an error during initialization. [#3175](https://github.com/CesiumGS/cesium/pull/3175)
- Fixed an issue where the sun texture is not generated correctly on some mobile devices. [#3141](https://github.com/CesiumGS/cesium/issues/3141)
- Fixed a bug that caused setting `Entity.parent` to `undefined` to throw an exception. [#3169](https://github.com/CesiumGS/cesium/issues/3169)
- Fixed a bug which caused `Entity` polyline graphics to be incorrect when a scene's ellipsoid was not WGS84. [#3174](https://github.com/CesiumGS/cesium/pull/3174)
- Entities have a reference to their entity collection and to their owner (usually a data source, but can be a `CompositeEntityCollection`).
- Added `ImageMaterialProperty.alpha` and a `alpha` uniform to `Image` and `Material` types to control overall image opacity. It defaults to 1.0, fully opaque.
- Added `Camera.getPixelSize` function to get the size of a pixel in meters based on the current view.
- Added `Camera.distanceToBoundingSphere` function.
- Added `BoundingSphere.fromOrientedBoundingBox` function.
- Added utility function `getBaseUri`, which given a URI with or without query parameters, returns the base path of the URI.
- Added `Queue.peek` to return the item at the front of a Queue.
- Fixed `JulianDate.fromIso8601` so that it correctly parses the `YYYY-MM-DDThh:mmTZD` format.
- Added `Model.maximumScale` and `ModelGraphics.maximumScale` properties, giving an upper limit for minimumPixelSize.
- Fixed glTF implementation to read the version as a string as per the specification and to correctly handle backwards compatibility for axis-angle rotations in glTF 0.8 models.
- Fixed a bug in the deprecated `jsonp` that prevented it from returning a promise. Its replacement, `loadJsonp`, was unaffected.
- Fixed a bug where loadWithXhr would reject the returned promise with successful HTTP responses (2xx) that weren't 200.

### 1.15 - 2015-11-02

- Breaking changes
  - Deleted old `<subfolder>/package.json` and `*.profile.js` files, not used since Cesium moved away from a Dojo-based build years ago. This will allow future compatibility with newer systems like Browserify and Webpack.
- Deprecated
  - Deprecated `Camera.viewRectangle`. It will be removed in 1.17. Use `Camera.setView({destination: rectangle})` instead.
  - The following options to `Camera.setView` have been deprecated and will be removed in 1.17:
    - `position`. Use `destination` instead.
    - `positionCartographic`. Convert to a `Cartesian3` and use `destination` instead.
    - `heading`, `pitch` and `roll`. Use `orientation.heading/pitch/roll` instead.
  - Deprecated `CESIUM_binary_glTF` extension support for glTF models. [KHR_binary_glTF](https://github.com/KhronosGroup/glTF/tree/master/extensions/Khronos/KHR_binary_glTF) should be used instead. `CESIUM_binary_glTF` will be removed in 1.18. Reconvert models using the online [model converter](http://cesiumjs.org/convertmodel.html).
  - Deprecated `RectanglePrimitive`. It will be removed in 1.17. Use `RectangleGeometry` or `Entity.rectangle` instead.
  - Deprecated `EllipsoidPrimitive`. It will be removed in 1.17. Use `EllipsoidGeometry` or `Entity.ellipsoid` instead.
  - Made `EllipsoidPrimitive` private, use `EllipsoidGeometry` or `Entity.ellipsoid` instead.
  - Deprecated `BoxGeometry.minimumCorner` and `BoxGeometry.maximumCorner`. These will be removed in 1.17. Use `BoxGeometry.minimum` and `BoxGeometry.maximum` instead.
  - Deprecated `BoxOutlineGeometry.minimumCorner` and `BoxOutlineGeometry.maximumCorner`. These will be removed in 1.17. Use `BoxOutlineGeometry.minimum` and `BoxOutlineGeometry.maximum` instead.
  - Deprecated `OrthographicFrustum.getPixelSize`. It will be removed in 1.17. Use `OrthographicFrustum.getPixelDimensions` instead.
  - Deprecated `PerspectiveFrustum.getPixelSize`. It will be removed in 1.17. Use `PerspectiveFrustum.getPixelDimensions` instead.
  - Deprecated `PerspectiveOffCenterFrustum.getPixelSize`. It will be removed in 1.17. Use `PerspectiveOffCenterFrustum.getPixelDimensions` instead.
  - Deprecated `Scene\HeadingPitchRange`. It will be removed in 1.17. Use `Core\HeadingPitchRange` instead.
  - Deprecated `jsonp`. It will be removed in 1.17. Use `loadJsonp` instead.
- Added support for the [glTF 1.0](https://github.com/KhronosGroup/glTF/blob/master/specification/README.md) draft specification.
- Added support for the glTF extensions [KHR_binary_glTF](https://github.com/KhronosGroup/glTF/tree/master/extensions/Khronos/KHR_binary_glTF) and [KHR_materials_common](https://github.com/KhronosGroup/glTF/tree/KHR_materials_common/extensions/Khronos/KHR_materials_common).
- Decreased GPU memory usage in `BillboardCollection` and `LabelCollection` by using WebGL instancing.
- Added CZML examples to Sandcastle. See the new CZML tab.
- Changed `Camera.setView` to take the same parameter options as `Camera.flyTo`. `options.destination` takes a rectangle, `options.orientation` works with heading/pitch/roll or direction/up, and `options.endTransform` was added. [#3100](https://github.com/CesiumGS/cesium/pull/3100)
- Fixed token issue in `ArcGisMapServerImageryProvider`.
- `ImageryLayerFeatureInfo` now has an `imageryLayer` property, indicating the layer that contains the feature.
- Made `TileMapServiceImageryProvider` and `CesiumTerrainProvider` work properly when the provided base url contains query parameters and fragments.
- The WebGL setting of `failIfMajorPerformanceCaveat` now defaults to `false`, which is the WebGL default. This improves compatibility with out-of-date drivers and remote desktop sessions. Cesium will run slower in these cases instead of simply failing to load. [#3108](https://github.com/CesiumGS/cesium/pull/3108)
- Fixed the issue where the camera inertia takes too long to finish causing the camera move events to fire after it appears to. [#2839](https://github.com/CesiumGS/cesium/issues/2839)
- Make KML invalid coordinate processing match Google Earth behavior. [#3124](https://github.com/CesiumGS/cesium/pull/3124)
- Added `BoxOutlineGeometry.fromAxisAlignedBoundingBox` and `BoxGeometry.fromAxisAlignedBoundingBox` functions.
- Switched to [gulp](http://gulpjs.com/) for all build tasks. `Java` and `ant` are no longer required to develop Cesium. [#3106](https://github.com/CesiumGS/cesium/pull/3106)
- Updated `requirejs` from 2.1.9 to 2.1.20. [#3107](https://github.com/CesiumGS/cesium/pull/3107)
- Updated `almond` from 0.2.6 to 0.3.1. [#3107](https://github.com/CesiumGS/cesium/pull/3107)

### 1.14 - 2015-10-01

- Fixed issues causing the terrain and sky to disappear when the camera is near the surface. [#2415](https://github.com/CesiumGS/cesium/issues/2415) and [#2271](https://github.com/CesiumGS/cesium/issues/2271)
- Changed the `ScreenSpaceCameraController.minimumZoomDistance` default from `20.0` to `1.0`.
- Added `Billboard.sizeInMeters`. `true` sets the billboard size to be measured in meters; otherwise, the size of the billboard is measured in pixels. Also added support for billboard `sizeInMeters` to entities and CZML.
- Fixed a bug in `AssociativeArray` that would cause unbounded memory growth when adding and removing lots of items.
- Provided a workaround for Safari 9 where WebGL constants can't be accessed through `WebGLRenderingContext`. Now constants are hard-coded in `WebGLConstants`. [#2989](https://github.com/CesiumGS/cesium/issues/2989)
- Added a workaround for Chrome 45, where the first character in a label with a small font size would not appear. [#3011](https://github.com/CesiumGS/cesium/pull/3011)
- Added `subdomains` option to the `WebMapTileServiceImageryProvider` constructor.
- Added `subdomains` option to the `WebMapServiceImageryProvider` constructor.
- Fix zooming in 2D when tracking an object. The zoom was based on location rather than the tracked object. [#2991](https://github.com/CesiumGS/cesium/issues/2991)
- Added `options.credit` parameter to `MapboxImageryProvider`.
- Fixed an issue with drill picking at low frame rates that would cause a crash. [#3010](https://github.com/CesiumGS/cesium/pull/3010)
- Fixed a bug that prevented `setView` from working across all scene modes.
- Fixed a bug that caused `camera.positionWC` to occasionally return the incorrect value.
- Used all the template urls defined in the CesiumTerrain provider.[#3038](https://github.com/CesiumGS/cesium/pull/3038)

### 1.13 - 2015-09-01

- Breaking changes
  - Remove deprecated `AxisAlignedBoundingBox.intersect` and `BoundingSphere.intersect`. Use `BoundingSphere.intersectPlane` instead.
  - Remove deprecated `getFeatureInfoAsGeoJson` and `getFeatureInfoAsXml` constructor parameters from `WebMapServiceImageryProvider`.
- Added support for `GroundPrimitive` which works much like `Primitive` but drapes geometry over terrain. Valid geometries that can be draped on terrain are `CircleGeometry`, `CorridorGeometry`, `EllipseGeometry`, `PolygonGeometry`, and `RectangleGeometry`. Because of the cutting edge nature of this feature in WebGL, it requires the [EXT_frag_depth](https://www.khronos.org/registry/webgl/extensions/EXT_frag_depth/) extension, which is currently only supported in Chrome, Firefox, and Edge. Apple support is expected in iOS 9 and MacOS Safari 9. Android support varies by hardware and IE11 will most likely never support it. You can use [webglreport.com](http://webglreport.com) to verify support for your hardware. Finally, this feature is currently only supported in Primitives and not yet available via the Entity API. [#2865](https://github.com/CesiumGS/cesium/pull/2865)
- Added `Scene.groundPrimitives`, which is a primitive collection like `Scene.primitives`, but for `GroundPrimitive` instances. It allows custom z-ordering. [#2960](https://github.com/CesiumGS/cesium/pull/2960) For example:

        // draws the ellipse on top of the rectangle
        var ellipse = scene.groundPrimitives.add(new Cesium.GroundPrimitive({...}));
        var rectangle = scene.groundPrimitives.add(new Cesium.GroundPrimitive({...}));

        // move the rectangle to draw on top of the ellipse
        scene.groundPrimitives.raise(rectangle);

- Added `reverseZ` tag to `UrlTemplateImageryProvider`. [#2961](https://github.com/CesiumGS/cesium/pull/2961)
- Added `BoundingSphere.isOccluded` and `OrientedBoundingBox.isOccluded` to determine if the volumes are occluded by an `Occluder`.
- Added `distanceSquaredTo` and `computePlaneDistances` functions to `OrientedBoundingBox`.
- Fixed a GLSL precision issue that enables Cesium to support Mali-400MP GPUs and other mobile GPUs where GLSL shaders did not previously compile. [#2984](https://github.com/CesiumGS/cesium/pull/2984)
- Fixed an issue where extruded `PolygonGeometry` was always extruding to the ellipsoid surface instead of specified height. [#2923](https://github.com/CesiumGS/cesium/pull/2923)
- Fixed an issue where non-feature nodes prevented KML documents from loading. [#2945](https://github.com/CesiumGS/cesium/pull/2945)
- Fixed an issue where `JulianDate` would not parse certain dates properly. [#405](https://github.com/CesiumGS/cesium/issues/405)
- Removed [es5-shim](https://github.com/kriskowal/es5-shim), which is no longer being used. [#2933](https://github.com/CesiumGS/cesium/pull/2945)

### 1.12 - 2015-08-03

- Breaking changes
  - Remove deprecated `ObjectOrientedBoundingBox`. Use `OrientedBoundingBox` instead.
- Added `MapboxImageryProvider` to load imagery from [Mapbox](https://www.mapbox.com).
- Added `maximumHeight` option to `Viewer.flyTo`. [#2868](https://github.com/CesiumGS/cesium/issues/2868)
- Added picking support to `UrlTemplateImageryProvider`.
- Added ArcGIS token-based authentication support to `ArcGisMapServerImageryProvider`.
- Added proxy support to `ArcGisMapServerImageryProvider` for `pickFeatures` requests.
- The default `CTRL + Left Click Drag` mouse behavior is now duplicated for `CTRL + Right Click Drag` for better compatibility with Firefox on Mac OS [#2872](https://github.com/CesiumGS/cesium/pull/2913).
- Fixed incorrect texture coordinates for `WallGeometry` [#2872](https://github.com/CesiumGS/cesium/issues/2872)
- Fixed `WallGeometry` bug that caused walls covering a short distance not to render. [#2897](https://github.com/CesiumGS/cesium/issues/2897)
- Fixed `PolygonGeometry` clockwise winding order bug.
- Fixed extruded `RectangleGeometry` bug for small heights. [#2823](https://github.com/CesiumGS/cesium/issues/2823)
- Fixed `BillboardCollection` bounding sphere for billboards with a non-center vertical origin. [#2894](https://github.com/CesiumGS/cesium/issues/2894)
- Fixed a bug that caused `Camera.positionCartographic` to be incorrect. [#2838](https://github.com/CesiumGS/cesium/issues/2838)
- Fixed calling `Scene.pickPosition` after calling `Scene.drillPick`. [#2813](https://github.com/CesiumGS/cesium/issues/2813)
- The globe depth is now rendered during picking when `Scene.depthTestAgainstTerrain` is `true` so objects behind terrain are not picked.
- Fixed Cesium.js failing to parse in IE 8 and 9. While Cesium doesn't work in IE versions less than 11, this allows for more graceful error handling.

### 1.11 - 2015-07-01

- Breaking changes
  - Removed `Scene.fxaaOrderIndependentTranslucency`, which was deprecated in 1.10. Use `Scene.fxaa` which is now `true` by default.
  - Removed `Camera.clone`, which was deprecated in 1.10.
- Deprecated
  - The STK World Terrain url `cesiumjs.org/stk-terrain/world` has been deprecated, use `assets.agi.com/stk-terrain/world` instead. A redirect will be in place until 1.14.
  - Deprecated `AxisAlignedBoundingBox.intersect` and `BoundingSphere.intersect`. These will be removed in 1.13. Use `AxisAlignedBoundingBox.intersectPlane` and `BoundingSphere.intersectPlane` instead.
  - Deprecated `ObjectOrientedBoundingBox`. It will be removed in 1.12. Use `OrientedBoundingBox` instead.
- Improved camera flights. [#2825](https://github.com/CesiumGS/cesium/pull/2825)
- The camera now zooms to the point under the mouse cursor.
- Added a new camera mode for horizon views. When the camera is looking at the horizon and a point on terrain above the camera is picked, the camera moves in the plane containing the camera position, up and right vectors.
- Improved terrain and imagery performance and reduced tile loading by up to 50%, depending on the camera view, by using the new `OrientedBoundingBox` for view frustum culling. See [Terrain Culling with Oriented Bounding Boxes](http://cesiumjs.org/2015/06/24/Oriented-Bounding-Boxes/).
- Added `UrlTemplateImageryProvider`. This new imagery provider allows access to a wide variety of imagery sources, including OpenStreetMap, TMS, WMTS, WMS, WMS-C, and various custom schemes, by specifying a URL template to use to request imagery tiles.
- Fixed flash/streak rendering artifacts when picking. [#2790](https://github.com/CesiumGS/cesium/issues/2790), [#2811](https://github.com/CesiumGS/cesium/issues/2811)
- Fixed 2D and Columbus view lighting issue. [#2635](https://github.com/CesiumGS/cesium/issues/2635).
- Fixed issues with material caching which resulted in the inability to use an image-based material multiple times. [#2821](https://github.com/CesiumGS/cesium/issues/2821)
- Improved `Camera.viewRectangle` so that the specified rectangle is now better centered on the screen. [#2764](https://github.com/CesiumGS/cesium/issues/2764)
- Fixed a crash when `viewer.zoomTo` or `viewer.flyTo` were called immediately before or during a scene morph. [#2775](https://github.com/CesiumGS/cesium/issues/2775)
- Fixed an issue where `Camera` functions would throw an exception if used from within a `Scene.morphComplete` callback. [#2776](https://github.com/CesiumGS/cesium/issues/2776)
- Fixed camera flights that ended up at the wrong position in Columbus view. [#802](https://github.com/CesiumGS/cesium/issues/802)
- Fixed camera flights through the map in 2D. [#804](https://github.com/CesiumGS/cesium/issues/804)
- Fixed strange camera flights from opposite sides of the globe. [#1158](https://github.com/CesiumGS/cesium/issues/1158)
- Fixed camera flights that wouldn't fly to the home view after zooming out past it. [#1400](https://github.com/CesiumGS/cesium/issues/1400)
- Fixed flying to rectangles that cross the IDL in Columbus view and 2D. [#2093](https://github.com/CesiumGS/cesium/issues/2093)
- Fixed flights with a pitch of -90 degrees. [#2468](https://github.com/CesiumGS/cesium/issues/2468)
- `Model` can now load Binary glTF from a `Uint8Array`.
- Fixed a bug in `ImageryLayer` that could cause an exception and the render loop to stop when the base layer did not cover the entire globe.
- The performance statistics displayed when `scene.debugShowFramesPerSecond === true` can now be styled using the `cesium-performanceDisplay` CSS classes in `shared.css` [#2779](https://github.com/CesiumGS/cesium/issues/2779).
- Added `Plane.fromCartesian4`.
- Added `Plane.ORIGIN_XY_PLANE`/`ORIGIN_YZ_PLANE`/`ORIGIN_ZX_PLANE` constants for commonly-used planes.
- Added `Matrix2`/`Matrix3`/`Matrix4.ZERO` constants.
- Added `Matrix2`/`Matrix3.multiplyByScale` for multiplying against non-uniform scales.
- Added `projectPointToNearestOnPlane` and `projectPointsToNearestOnPlane` to `EllipsoidTangentPlane` to project 3D points to the nearest 2D point on an `EllipsoidTangentPlane`.
- Added `EllipsoidTangentPlane.plane` property to get the `Plane` for the tangent plane.
- Added `EllipsoidTangentPlane.xAxis`/`yAxis`/`zAxis` properties to get the local coordinate system of the tangent plane.
- Add `QuantizedMeshTerrainData` constructor argument `orientedBoundingBox`.
- Add `TerrainMesh.orientedBoundingBox` which holds the `OrientedBoundingBox` for the mesh for a single terrain tile.

### 1.10 - 2015-06-01

- Breaking changes
  - Existing bookmarks to documentation of static members have changed [#2757](https://github.com/CesiumGS/cesium/issues/2757).
  - Removed `InfoBoxViewModel.defaultSanitizer`, `InfoBoxViewModel.sanitizer`, and `Cesium.sanitize`, which was deprecated in 1.7.
  - Removed `InfoBoxViewModel.descriptionRawHtml`, which was deprecated in 1.7. Use `InfoBoxViewModel.description` instead.
  - Removed `GeoJsonDataSource.fromUrl`, which was deprecated in 1.7. Use `GeoJsonDataSource.load` instead. Unlike fromUrl, load can take either a url or parsed JSON object and returns a promise to a new instance, rather than a new instance.
  - Removed `GeoJsonDataSource.prototype.loadUrl`, which was deprecated in 1.7. Instead, pass a url as the first parameter to `GeoJsonDataSource.prototype.load`.
  - Removed `CzmlDataSource.prototype.loadUrl`, which was deprecated in 1.7. Instead, pass a url as the first parameter to `CzmlDataSource.prototype.load`.
  - Removed `CzmlDataSource.prototype.processUrl`, which was deprecated in 1.7. Instead, pass a url as the first parameter to `CzmlDataSource.prototype.process`.
  - Removed the `sourceUri` parameter to all `CzmlDataSource` load and process functions, which was deprecated in 1.7. Instead pass an `options` object with `sourceUri` property.
  - Removed `PolygonGraphics.positions` which was deprecated in 1.6. Instead, use `PolygonGraphics.hierarchy`.
  - Existing bookmarks to documentation of static members changed. [#2757](https://github.com/CesiumGS/cesium/issues/2757)
- Deprecated
  - `WebMapServiceImageryProvider` constructor parameters `options.getFeatureInfoAsGeoJson` and `options.getFeatureInfoAsXml` were deprecated and will be removed in Cesium 1.13. Use `options.getFeatureInfoFormats` instead.
  - Deprecated `Camera.clone`. It will be removed in 1.11.
  - Deprecated `Scene.fxaaOrderIndependentTranslucency`. It will be removed in 1.11. Use `Scene.fxaa` which is now `true` by default.
  - The Cesium sample models are now in the Binary glTF format (`.bgltf`). Cesium will also include the models as plain glTF (`.gltf`) until 1.13. Cesium support for `.gltf` will not be removed.
- Added `view` query parameter to the CesiumViewer app, which sets the initial camera position using longitude, latitude, height, heading, pitch and roll. For example: `http://cesiumjs.org/Cesium/Build/Apps/CesiumViewer/index.html/index.html?view=-75.0,40.0,300.0,9.0,-13.0,3.0`
- Added `Billboard.heightReference` and `Label.heightReference` to clamp billboards and labels to terrain.
- Added support for the [CESIUM_binary_glTF](https://github.com/KhronosGroup/glTF/blob/new-extensions/extensions/CESIUM_binary_glTF/README.md) extension for loading binary blobs of glTF to `Model`. See [Faster 3D Models with Binary glTF](http://cesiumjs.org/2015/06/01/Binary-glTF/).
- Added support for the [CESIUM_RTC](https://github.com/KhronosGroup/glTF/blob/new-extensions/extensions/CESIUM_RTC/README.md) glTF extension for high-precision rendering to `Model`.
- Added `PointPrimitive` and `PointPrimitiveCollection`, which are faster and use less memory than billboards with circles.
- Changed `Entity.point` to use the new `PointPrimitive` instead of billboards. This does not change the `Entity.point` API.
- Added `Scene.pickPosition` to reconstruct the WGS84 position from window coordinates.
- The default mouse controls now support panning and zooming on 3D models and other opaque geometry.
- Added `Camera.moveStart` and `Camera.moveEnd` events.
- Added `GeocoderViewModel.complete` event. Triggered after the camera flight is completed.
- `KmlDataSource` can now load a KML file that uses explicit XML namespacing, e.g. `kml:Document`.
- Setting `Entity.show` now properly toggles the display of all descendant entities, previously it only affected its direct children.
- Fixed a bug that sometimes caused `Entity` instances with `show` set to false to reappear when new `Entity` geometry is added. [#2686](https://github.com/CesiumGS/cesium/issues/2686)
- Added a `Rotation` object which, when passed to `SampledProperty`, always interpolates values towards the shortest angle. Also hooked up CZML to use `Rotation` for all time-dynamic rotations.
- Fixed a bug where moon rendered in front of foreground geometry. [#1964](https://github.com/CesiumGS/cesium/issue/1964)
- Fixed a bug where the sun was smeared when the skybox/stars was disabled. [#1829](https://github.com/CesiumGS/cesium/issue/1829)
- `TileProviderError` now optionally takes an `error` parameter with more details of the error or exception that occurred. `ImageryLayer` passes that information through when tiles fail to load. This allows tile provider error handling to take a different action when a tile returns a 404 versus a 500, for example.
- `ArcGisMapServerImageryProvider` now has a `maximumLevel` constructor parameter.
- `ArcGisMapServerImageryProvider` picking now works correctly when the `layers` parameter is specified. Previously, it would pick from all layers even if only displaying a subset.
- `WebMapServiceImageryProvider.pickFeatures` now works with WMS servers, such as Google Maps Engine, that can only return feature information in HTML format.
- `WebMapServiceImageryProvider` now accepts an array of `GetFeatureInfoFormat` instances that it will use to obtain information about the features at a given position on the globe. This enables an arbitrary `info_format` to be passed to the WMS server, and an arbitrary JavaScript function to be used to interpret the response.
- Fixed a crash caused by `ImageryLayer` attempting to generate mipmaps for textures that are not a power-of-two size.
- Fixed a bug where `ImageryLayerCollection.pickImageryLayerFeatures` would return incorrect results when picking from a terrain tile that was partially covered by correct-level imagery and partially covered by imagery from an ancestor level.
- Fixed incorrect counting of `debug.tilesWaitingForChildren` in `QuadtreePrimitive`.
- Added `throttleRequestsByServer.maximumRequestsPerServer` property.
- Changed `createGeometry` to load individual-geometry workers using a CommonJS-style `require` when run in a CommonJS-like environment.
- Added `buildModuleUrl.setBaseUrl` function to allow the Cesium base URL to be set without the use of the global CESIUM_BASE_URL variable.
- Changed `ThirdParty/zip` to defer its call to `buildModuleUrl` until it is needed, rather than executing during module loading.
- Added optional drilling limit to `Scene.drillPick`.
- Added optional `ellipsoid` parameter to construction options of imagery and terrain providers that were lacking it. Note that terrain bounding spheres are precomputed on the server, so any supplied terrain ellipsoid must match the one used by the server.
- Added debug option to `Scene` to show the depth buffer information for a specified view frustum slice and exposed capability in `CesiumInspector` widget.
- Added new leap second for 30 June 2015 at UTC 23:59:60.
- Upgraded Autolinker from version 0.15.2 to 0.17.1.

### 1.9 - 2015-05-01

- Breaking changes
  - Removed `ColorMaterialProperty.fromColor`, previously deprecated in 1.6. Pass a `Color` directly to the `ColorMaterialProperty` constructor instead.
  - Removed `CompositeEntityCollection.entities` and `EntityCollection.entities`, both previously deprecated in 1.6. Use `CompositeEntityCollection.values` and `EntityCollection.values` instead.
  - Removed `DataSourceDisplay.getScene` and `DataSourceDisplay.getDataSources`, both previously deprecated in 1.6. Use `DataSourceDisplay.scene` and `DataSourceDisplay.dataSources` instead.
  - `Entity` no longer takes a string id as its constructor argument. Pass an options object with `id` property instead. This was previously deprecated in 1.6.
  - Removed `Model.readyToRender`, previously deprecated in 1.6. Use `Model.readyPromise` instead.
- Entity `material` properties and `Material` uniform values can now take a `canvas` element in addition to an image or url. [#2667](https://github.com/CesiumGS/cesium/pull/2667)
- Fixed a bug which caused `Entity.viewFrom` to be ignored when flying to, zooming to, or tracking an Entity. [#2628](https://github.com/CesiumGS/cesium/issues/2628)
- Fixed a bug that caused `Corridor` and `PolylineVolume` geometry to be incorrect for sharp corners [#2626](https://github.com/CesiumGS/cesium/pull/2626)
- Fixed crash when modifying a translucent entity geometry outline. [#2630](https://github.com/CesiumGS/cesium/pull/2630)
- Fixed crash when loading KML GroundOverlays that spanned 360 degrees. [#2639](https://github.com/CesiumGS/cesium/pull/2639)
- Fixed `Geocoder` styling issue in Safari. [#2658](https://github.com/CesiumGS/cesium/pull/2658).
- Fixed a crash that would occur when the `Viewer` or `CesiumWidget` was resized to 0 while the camera was in motion. [#2662](https://github.com/CesiumGS/cesium/issues/2662)
- Fixed a bug that prevented the `InfoBox` title from updating if the name of `viewer.selectedEntity` changed. [#2644](https://github.com/CesiumGS/cesium/pull/2644)
- Added an optional `result` parameter to `computeScreenSpacePosition` on both `Billboard` and `Label`.
- Added number of cached shaders to the `CesiumInspector` debugging widget.
- An exception is now thrown if `Primitive.modelMatrix` is not the identity matrix when in in 2D or Columbus View.

### 1.8 - 2015-04-01

- Breaking changes
  - Removed the `eye`, `target`, and `up` parameters to `Camera.lookAt` which were deprecated in Cesium 1.6. Use the `target` and `offset`.
  - Removed `Camera.setTransform`, which was deprecated in Cesium 1.6. Use `Camera.lookAtTransform`.
  - Removed `Camera.transform`, which was deprecated in Cesium 1.6. Use `Camera.lookAtTransform`.
  - Removed the `direction` and `up` options to `Camera.flyTo`, which were deprecated in Cesium 1.6. Use the `orientation` option.
  - Removed `Camera.flyToRectangle`, which was deprecated in Cesium 1.6. Use `Camera.flyTo`.
- Deprecated
  - Deprecated the `smallterrain` tileset. It will be removed in 1.11. Use the [STK World Terrain](http://cesiumjs.org/data-and-assets/terrain/stk-world-terrain.html) tileset.
- Added `Entity.show`, a boolean for hiding or showing an entity and its children.
- Added `Entity.isShowing`, a read-only property that indicates if an entity is currently being drawn.
- Added support for the KML `visibility` element.
- Added `PolylineArrowMaterialProperty` to allow entities materials to use polyline arrows.
- Added `VelocityOrientationProperty` to easily orient Entity graphics (such as a model) along the direction it is moving.
- Added a new Sandcastle demo, [Interpolation](http://cesiumjs.org/Cesium/Apps/Sandcastle/index.html?src=Interpolation.html&label=Showcases), which illustrates time-dynamic position interpolation options and uses the new `VelocityOrientationProperty` to orient an aircraft in flight.
- Improved `viewer.zoomTo` and `viewer.flyTo` so they are now "best effort" and work even if some entities being zoomed to are not currently in the scene.
- Fixed `PointerEvent` detection so that it works with older implementations of the specification. This also fixes lack of mouse handling when detection failed, such as when using Cesium in the Windows `WebBrowser` control.
- Fixed an issue with transparency. [#2572](https://github.com/CesiumGS/cesium/issues/2572)
- Fixed improper handling of null values when loading `GeoJSON` data.
- Added support for automatic raster feature picking from `ArcGisMapServerImagerProvider`.
- Added the ability to specify the desired tiling scheme, rectangle, and width and height of tiles to the `ArcGisMapServerImagerProvider` constructor.
- Added the ability to access dynamic ArcGIS MapServer layers by specifying the `layers` parameter to the `ArcGisMapServerImagerProvider` constructor.
- Fixed a bug that could cause incorrect rendering of an `ArcGisMapServerImageProvider` with a "singleFusedMapCache" in the geographic projection (EPSG:4326).
- Added new construction options to `CesiumWidget` and `Viewer`, for `skyBox`, `skyAtmosphere`, and `globe`.
- Fixed a bug that prevented Cesium from working in browser configurations that explicitly disabled localStorage, such as Safari's private browsing mode.
- Cesium is now tested using Jasmine 2.2.0.

### 1.7.1 - 2015-03-06

- Fixed a crash in `InfoBox` that would occur when attempting to display plain text.
- Fixed a crash when loading KML features that have no description and an empty `ExtendedData` node.
- Fixed a bug `in Color.fromCssColorString` where undefined would be returned for the CSS color `transparent`.
- Added `Color.TRANSPARENT`.
- Added support for KML `TimeStamp` nodes.
- Improved KML compatibility to work with non-specification compliant KML files that still happen to load in Google Earth.
- All data sources now print errors to the console in addition to raising the `errorEvent` and rejecting their load promise.

### 1.7 - 2015-03-02

- Breaking changes
  - Removed `viewerEntityMixin`, which was deprecated in Cesium 1.5. Its functionality is now directly part of the `Viewer` widget.
  - Removed `Camera.tilt`, which was deprecated in Cesium 1.6. Use `Camera.pitch`.
  - Removed `Camera.heading` and `Camera.tilt`. They were deprecated in Cesium 1.6. Use `Camera.setView`.
  - Removed `Camera.setPositionCartographic`, which was was deprecated in Cesium 1.6. Use `Camera.setView`.
- Deprecated
  - Deprecated `InfoBoxViewModel.defaultSanitizer`, `InfoBoxViewModel.sanitizer`, and `Cesium.sanitize`. They will be removed in 1.10.
  - Deprecated `InfoBoxViewModel.descriptionRawHtml`, it will be removed in 1.10. Use `InfoBoxViewModel.description` instead.
  - Deprecated `GeoJsonDataSource.fromUrl`, it will be removed in 1.10. Use `GeoJsonDataSource.load` instead. Unlike fromUrl, load can take either a url or parsed JSON object and returns a promise to a new instance, rather than a new instance.
  - Deprecated `GeoJsonDataSource.prototype.loadUrl`, it will be removed in 1.10. Instead, pass a url as the first parameter to `GeoJsonDataSource.prototype.load`.
  - Deprecated `CzmlDataSource.prototype.loadUrl`, it will be removed in 1.10. Instead, pass a url as the first parameter to `CzmlDataSource.prototype.load`.
  - Deprecated `CzmlDataSource.prototype.processUrl`, it will be removed in 1.10. Instead, pass a url as the first parameter to `CzmlDataSource.prototype.process`.
  - Deprecated the `sourceUri` parameter to all `CzmlDataSource` load and process functions. Support will be removed in 1.10. Instead pass an `options` object with `sourceUri` property.
- Added initial support for [KML 2.2](https://developers.google.com/kml/) via `KmlDataSource`. Check out the new [Sandcastle Demo](http://cesiumjs.org/Cesium/Apps/Sandcastle/index.html?src=KML.html) and the [reference documentation](http://cesiumjs.org/Cesium/Build/Documentation/KmlDataSource.html) for more details.
- `InfoBox` sanitization now relies on [iframe sandboxing](http://www.html5rocks.com/en/tutorials/security/sandboxed-iframes/). This allows for much more content to be displayed in the InfoBox (and still be secure).
- Added `InfoBox.frame` which is the instance of the iframe that is used to host description content. Sanitization can be controlled via the frame's `sandbox` attribute. See the above link for additional information.
- Worked around a bug in Safari that caused most of Cesium to be broken. Cesium should now work much better on Safari for both desktop and mobile.
- Fixed incorrect ellipse texture coordinates. [#2363](https://github.com/CesiumGS/cesium/issues/2363) and [#2465](https://github.com/CesiumGS/cesium/issues/2465)
- Fixed a bug that would cause incorrect geometry for long Corridors and Polyline Volumes. [#2513](https://github.com/CesiumGS/cesium/issues/2513)
- Fixed a bug in imagery loading that could cause some or all of the globe to be missing when using an imagery layer that does not cover the entire globe.
- Fixed a bug that caused `ElipseOutlineGeometry` and `CircleOutlineGeometry` to be extruded to the ground when they should have instead been drawn at height. [#2499](https://github.com/CesiumGS/cesium/issues/2499).
- Fixed a bug that prevented per-vertex colors from working with `PolylineGeometry` and `SimplePolylineGeometry` when used asynchronously. [#2516](https://github.com/CesiumGS/cesium/issues/2516)
- Fixed a bug that would caused duplicate graphics if non-time-dynamic `Entity` objects were modified in quick succession. [#2514](https://github.com/CesiumGS/cesium/issues/2514).
- Fixed a bug where `camera.flyToBoundingSphere` would ignore range if the bounding sphere radius was 0. [#2519](https://github.com/CesiumGS/cesium/issues/2519)
- Fixed some styling issues with `InfoBox` and `BaseLayerPicker` caused by using Bootstrap with Cesium. [#2487](https://github.com/CesiumGS/cesium/issues/2479)
- Added support for rendering a water effect on Quantized-Mesh terrain tiles.
- Added `pack` and `unpack` functions to `Matrix2` and `Matrix3`.
- Added camera-terrain collision detection/response when the camera reference frame is set.
- Added `ScreenSpaceCameraController.enableCollisionDetection` to enable/disable camera collision detection with terrain.
- Added `CzmlDataSource.load` and `GeoJsonDataSource.load` to make it easy to create and load data in a single line.
- Added the ability to pass a `Promise` to a `DataSource` to `DataSourceCollection.add`. The `DataSource` will not actually be added until the promise resolves.
- Added the ability to pass a `Promise` to a target to `viewer.zoomTo` and `viewer.flyTo`.
- All `CzmlDataSource` and `GeoJsonDataSource` loading functions now return `Promise` instances that resolve to the instances after data is loaded.
- Error handling in all `CzmlDataSource` and `GeoJsonDataSource` loading functions is now more consistent. Rather than a mix of exceptions and `Promise` rejections, all errors are raised via `Promise` rejections.
- In addition to addresses, the `Geocoder` widget now allows input of longitude, latitude, and an optional height in degrees and meters. Example: `-75.596, 40.038, 1000` or `-75.596 40.038`.

### 1.6 - 2015-02-02

- Breaking changes
  - `Rectangle.intersectWith` was deprecated in Cesium 1.5. Use `Rectangle.intersection`, which is the same but returns `undefined` when two rectangles do not intersect.
  - `Rectangle.isEmpty` was deprecated in Cesium 1.5.
  - The `sourceUri` parameter to `GeoJsonDatasource.load` was deprecated in Cesium 1.4 and has been removed. Use options.sourceUri instead.
  - `PolygonGraphics.positions` created by `GeoJSONDataSource` now evaluate to a `PolygonHierarchy` object instead of an array of positions.
- Deprecated
  - `Camera.tilt` was deprecated in Cesium 1.6. It will be removed in Cesium 1.7. Use `Camera.pitch`.
  - `Camera.heading` and `Camera.tilt` were deprecated in Cesium 1.6. They will become read-only in Cesium 1.7. Use `Camera.setView`.
  - `Camera.setPositionCartographic` was deprecated in Cesium 1.6. It will be removed in Cesium 1.7. Use `Camera.setView`.
  - The `direction` and `up` options to `Camera.flyTo` have been deprecated in Cesium 1.6. They will be removed in Cesium 1.8. Use the `orientation` option.
  - `Camera.flyToRectangle` has been deprecated in Cesium 1.6. They will be removed in Cesium 1.8. Use `Camera.flyTo`.
  - `Camera.setTransform` was deprecated in Cesium 1.6. It will be removed in Cesium 1.8. Use `Camera.lookAtTransform`.
  - `Camera.transform` was deprecated in Cesium 1.6. It will be removed in Cesium 1.8. Use `Camera.lookAtTransform`.
  - The `eye`, `target`, and `up` parameters to `Camera.lookAt` were deprecated in Cesium 1.6. It will be removed in Cesium 1.8. Use the `target` and `offset`.
  - `PolygonGraphics.positions` was deprecated and replaced with `PolygonGraphics.hierarchy`, whose value is a `PolygonHierarchy` instead of an array of positions. `PolygonGraphics.positions` will be removed in Cesium 1.8.
  - The `Model.readyToRender` event was deprecated and will be removed in Cesium 1.9. Use the new `Model.readyPromise` instead.
  - `ColorMaterialProperty.fromColor(color)` has been deprecated and will be removed in Cesium 1.9. The constructor can now take a Color directly, for example `new ColorMaterialProperty(color)`.
  - `DataSourceDisplay` methods `getScene` and `getDataSources` have been deprecated and replaced with `scene` and `dataSources` properties. They will be removed in Cesium 1.9.
  - The `Entity` constructor taking a single string value for the id has been deprecated. The constructor now takes an options object which allows you to provide any and all `Entity` related properties at construction time. Support for the deprecated behavior will be removed in Cesium 1.9.
  - The `EntityCollection.entities` and `CompositeEntityCollect.entities` properties have both been renamed to `values`. Support for the deprecated behavior will be removed in Cesium 1.9.
- Fixed an issue which caused order independent translucency to be broken on many video cards. Disabling order independent translucency should no longer be necessary.
- `GeoJsonDataSource` now supports polygons with holes.
- Many Sandcastle examples have been rewritten to make use of the newly improved Entity API.
- Instead of throwing an exception when there are not enough unique positions to define a geometry, creating a `Primitive` will succeed, but not render. [#2375](https://github.com/CesiumGS/cesium/issues/2375)
- Improved performance of asynchronous geometry creation (as much as 20% faster in some use cases). [#2342](https://github.com/CesiumGS/cesium/issues/2342)
- Fixed picking in 2D. [#2447](https://github.com/CesiumGS/cesium/issues/2447)
- Added `viewer.entities` which allows you to easily create and manage `Entity` instances without a corresponding `DataSource`. This is just a shortcut to `viewer.dataSourceDisplay.defaultDataSource.entities`
- Added `viewer.zoomTo` and `viewer.flyTo` which takes an entity, array of entities, `EntityCollection`, or `DataSource` as a parameter and zooms or flies to the corresponding visualization.
- Setting `viewer.trackedEntity` to `undefined` will now restore the camera controls to their default states.
- When you track an entity by clicking on the track button in the `InfoBox`, you can now stop tracking by clicking the button a second time.
- Added `Quaternion.fromHeadingPitchRoll` to create a rotation from heading, pitch, and roll angles.
- Added `Transforms.headingPitchRollToFixedFrame` to create a local frame from a position and heading/pitch/roll angles.
- Added `Transforms.headingPitchRollQuaternion` which is the quaternion rotation from `Transforms.headingPitchRollToFixedFrame`.
- Added `Color.fromAlpha` and `Color.withAlpha` to make it easy to create translucent colors from constants, i.e. `var translucentRed = Color.RED.withAlpha(0.95)`.
- Added `PolylineVolumeGraphics` and `Entity.polylineVolume`
- Added `Camera.lookAtTransform` which sets the camera position and orientation given a transformation matrix defining a reference frame and either a cartesian offset or heading/pitch/range from the center of that frame.
- Added `Camera.setView` (which use heading, pitch, and roll) and `Camera.roll`.
- Added an orientation option to `Camera.flyTo` that can be either direction and up unit vectors or heading, pitch and roll angles.
- Added `BillboardGraphics.imageSubRegion`, to enable custom texture atlas use for `Entity` instances.
- Added `CheckerboardMaterialProperty` to enable use of the checkerboard material with the entity API.
- Added `PolygonHierarchy` to make defining polygons with holes clearer.
- Added `PolygonGraphics.hierarchy` for supporting polygons with holes via data sources.
- Added `BoundingSphere.fromBoundingSpheres`, which creates a `BoundingSphere` that encloses the specified array of BoundingSpheres.
- Added `Model.readyPromise` and `Primitive.readyPromise` which are promises that resolve when the primitives are ready.
- `ConstantProperty` can now hold any value; previously it was limited to values that implemented `equals` and `clones` functions, as well as a few special cases.
- Fixed a bug in `EllipsoidGeodesic` that caused it to modify the `height` of the positions passed to the constructor or to to `setEndPoints`.
- `WebMapTileServiceImageryProvider` now supports RESTful requests (by accepting a tile-URL template).
- Fixed a bug that caused `Camera.roll` to be around 180 degrees, indicating the camera was upside-down, when in the Southern hemisphere.
- The object returned by `Primitive.getGeometryInstanceAttributes` now contains the instance's bounding sphere and repeated calls will always now return the same object instance.
- Fixed a bug that caused dynamic geometry outlines widths to not work on implementations that support them.
- The `SelectionIndicator` widget now works for all entity visualization and uses the center of visualization instead of entity.position. This produces more accurate results, especially for shapes, volumes, and models.
- Added `CustomDataSource` which makes it easy to create and manage a group of entities without having to manually implement the DataSource interface in a new class.
- Added `DataSourceDisplay.defaultDataSource` which is an instance of `CustomDataSource` and allows you to easily add custom entities to the display.
- Added `Camera.viewBoundingSphere` and `Camera.flyToBoundingSphere`, which as the names imply, sets or flies to a view that encloses the provided `BoundingSphere`
- For constant `Property` values, there is no longer a need to create an instance of `ConstantProperty` or `ConstantPositionProperty`, you can now assign a value directly to the corresponding property. The same is true for material images and colors.
- All Entity and related classes can now be assigned using anonymous objects as well as be passed template objects. The correct underlying instance is created for you automatically. For a more detailed overview of changes to the Entity API, see [this forum thread](https://community.cesium.com/t/cesium-in-2015-entity-api/1863) for details.

### 1.5 - 2015-01-05

- Breaking changes
  - Removed `GeometryPipeline.wrapLongitude`, which was deprecated in 1.4. Use `GeometryPipeline.splitLongitude` instead.
  - Removed `GeometryPipeline.combine`, which was deprecated in 1.4. Use `GeometryPipeline.combineInstances` instead.
- Deprecated
  - `viewerEntityMixin` was deprecated. It will be removed in Cesium 1.6. Its functionality is now directly part of the `Viewer` widget.
  - `Rectangle.intersectWith` was deprecated. It will be removed in Cesium 1.6. Use `Rectangle.intersection`, which is the same but returns `undefined` when two rectangles do not intersect.
  - `Rectangle.isEmpty` was deprecated. It will be removed in Cesium 1.6.
- Improved GeoJSON, TopoJSON, and general polygon loading performance.
- Added caching to `Model` to save memory and improve loading speed when several models with the same url are created.
- Added `ModelNode.show` for per-node show/hide.
- Added the following properties to `Viewer` and `CesiumWidget`: `imageryLayers`, `terrainProvider`, and `camera`. This avoids the need to access `viewer.scene` in some cases.
- Dramatically improved the quality of font outlines.
- Added `BoxGraphics` and `Entity.box`.
- Added `CorridorGraphics` and `Entity.corridor`.
- Added `CylinderGraphics` and `Entity.cylinder`.
- Fixed imagery providers whose rectangle crosses the IDL. Added `Rectangle.computeWidth`, `Rectangle.computeHeight`, `Rectangle.width`, and `Rectangle.height`. [#2195](https://github.com/CesiumGS/cesium/issues/2195)
- `ConstantProperty` now accepts `HTMLElement` instances as valid values.
- `BillboardGraphics.image` and `ImageMaterialProperty.image` now accept `Property` instances that represent an `Image` or `Canvas` in addition to a url.
- Fixed a bug in `PolylineGeometry` that would cause gaps in the line. [#2136](https://github.com/CesiumGS/cesium/issues/2136)
- Fixed `upsampleQuantizedTerrainMesh` rounding errors that had occasionally led to missing terrain skirt geometry in upsampled tiles.
- Added `Math.mod` which computes `m % n` but also works when `m` is negative.

### 1.4 - 2014-12-01

- Breaking changes
  - Types implementing `TerrainProvider` are now required to implement the `getTileDataAvailable` function. Backwards compatibility for this was deprecated in Cesium 1.2.
- Deprecated
  - The `sourceUri` parameter to `GeoJsonDatasource.load` was deprecated and will be removed in Cesium 1.6 on February 3, 2015 ([#2257](https://github.com/CesiumGS/cesium/issues/2257)). Use `options.sourceUri` instead.
  - `GeometryPipeline.wrapLongitude` was deprecated. It will be removed in Cesium 1.5 on January 2, 2015. Use `GeometryPipeline.splitLongitude`. ([#2272](https://github.com/CesiumGS/cesium/issues/2272))
  - `GeometryPipeline.combine` was deprecated. It will be removed in Cesium 1.5. Use `GeometryPipeline.combineInstances`.
- Added support for touch events on Internet Explorer 11 using the [Pointer Events API](http://www.w3.org/TR/pointerevents/).
- Added geometry outline width support to the `DataSource` layer. This is exposed via the new `outlineWidth` property on `EllipseGraphics`, `EllipsoidGraphics`, `PolygonGraphics`, `RectangleGraphics`, and `WallGraphics`.
- Added `outlineWidth` support to CZML geometry packets.
- Added `stroke-width` support to the GeoJSON simple-style implementation.
- Added the ability to specify global GeoJSON default styling. See the [documentation](http://cesiumjs.org/Cesium/Build/Documentation/GeoJsonDataSource.html) for details.
- Added `CallbackProperty` to support lazy property evaluation as well as make custom properties easier to create.
- Added an options parameter to `GeoJsonDataSource.load`, `GeoJsonDataSource.loadUrl`, and `GeoJsonDataSource.fromUrl` to allow for basic per-instance styling. [Sandcastle example](http://cesiumjs.org/Cesium/Apps/Sandcastle/index.html?src=GeoJSON%20and%20TopoJSON.html&label=Showcases).
- Improved GeoJSON loading performance.
- Improved point visualization performance for all DataSources.
- Improved the performance and memory usage of `EllipseGeometry`, `EllipseOutlineGeometry`, `CircleGeometry`, and `CircleOutlineGeometry`.
- Added `tileMatrixLabels` option to `WebMapTileServiceImageryProvider`.
- Fixed a bug in `PolylineGeometry` that would cause the geometry to be split across the IDL for 3D only scenes. [#1197](https://github.com/CesiumGS/cesium/issues/1197)
- Added `modelMatrix` and `cull` options to `Primitive` constructor.
- The `translation` parameter to `Matrix4.fromRotationTranslation` now defaults to `Cartesian3.ZERO`.
- Fixed `ModelNode.matrix` when a node is targeted for animation.
- `Camera.tilt` now clamps to [-pi / 2, pi / 2] instead of [0, pi / 2].
- Fixed an issue that could lead to poor performance on lower-end GPUs like the Intel HD 3000.
- Added `distanceSquared` to `Cartesian2`, `Cartesian3`, and `Cartesian4`.
- Added `Matrix4.multiplyByMatrix3`.
- Fixed a bug in `Model` where the WebGL shader optimizer in Linux was causing mesh loading to fail.

### 1.3 - 2014-11-03

- Worked around a shader compilation regression in Firefox 33 and 34 by falling back to a less precise shader on those browsers. [#2197](https://github.com/CesiumGS/cesium/issues/2197)
- Added support to the `CesiumTerrainProvider` for terrain tiles with more than 64K vertices, which is common for sub-meter terrain.
- Added `Primitive.compressVertices`. When true (default), geometry vertices are compressed to save GPU memory.
- Added `culture` option to `BingMapsImageryProvider` constructor.
- Reduced the amount of GPU memory used by billboards and labels.
- Fixed a bug that caused non-base imagery layers with a limited `rectangle` to be stretched to the edges of imagery tiles. [#416](https://github.com/CesiumGS/cesium/issues/416)
- Fixed rendering polylines with duplicate positions. [#898](https://github.com/CesiumGS/cesium/issues/898)
- Fixed a bug in `Globe.pick` that caused it to return incorrect results when using terrain data with vertex normals. The bug manifested itself as strange behavior when navigating around the surface with the mouse as well as incorrect results when using `Camera.viewRectangle`.
- Fixed a bug in `sampleTerrain` that could cause it to produce undefined heights when sampling for a position very near the edge of a tile.
- `ReferenceProperty` instances now retain their last value if the entity being referenced is removed from the target collection. The reference will be automatically reattached if the target is reintroduced.
- Upgraded topojson from 1.6.8 to 1.6.18.
- Upgraded Knockout from version 3.1.0 to 3.2.0.
- Upgraded CodeMirror, used by SandCastle, from 2.24 to 4.6.

### 1.2 - 2014-10-01

- Deprecated
  - Types implementing the `TerrainProvider` interface should now include the new `getTileDataAvailable` function. The function will be required starting in Cesium 1.4.
- Fixed model orientations to follow the same Z-up convention used throughout Cesium. There was also an orientation issue fixed in the [online model converter](http://cesiumjs.org/convertmodel.html). If you are having orientation issues after updating, try reconverting your models.
- Fixed a bug in `Model` where the wrong animations could be used when the model was created from glTF JSON instead of a url to a glTF file. [#2078](https://github.com/CesiumGS/cesium/issues/2078)
- Fixed a bug in `GeoJsonDataSource` which was causing polygons with height values to be drawn onto the surface.
- Fixed a bug that could cause a crash when quickly adding and removing imagery layers.
- Eliminated imagery artifacts at some zoom levels due to Mercator reprojection.
- Added support for the GeoJSON [simplestyle specification](https://github.com/mapbox/simplestyle-spec). ([Sandcastle example](http://cesiumjs.org/Cesium/Apps/Sandcastle/index.html?src=GeoJSON%20simplestyle.html))
- Added `GeoJsonDataSource.fromUrl` to make it easy to add a data source in less code.
- Added `PinBuilder` class for easy creation of map pins. ([Sandcastle example](http://cesiumjs.org/Cesium/Apps/Sandcastle/index.html?src=PinBuilder.html))
- Added `Color.brighten` and `Color.darken` to make it easy to brighten or darker a color instance.
- Added a constructor option to `Scene`, `CesiumWidget`, and `Viewer` to disable order independent translucency.
- Added support for WKID 102113 (equivalent to 102100) to `ArcGisMapServerImageryProvider`.
- Added `TerrainProvider.getTileDataAvailable` to improve tile loading performance when camera starts near globe.
- Added `Globe.showWaterEffect` to enable/disable the water effect for supported terrain providers.
- Added `Globe.baseColor` to set the color of the globe when no imagery is available.
- Changed default `GeoJSON` Point feature graphics to use `BillboardGraphics` with a blue map pin instead of color `PointGraphics`.
- Cesium now ships with a version of the [maki icon set](https://www.mapbox.com/maki/) for use with `PinBuilder` and GeoJSON simplestyle support.
- Cesium now ships with a default web.config file to simplify IIS deployment.

### 1.1 - 2014-09-02

- Added a new imagery provider, `WebMapTileServiceImageryProvider`, for accessing tiles on a WMTS 1.0.0 server.
- Added an optional `pickFeatures` function to the `ImageryProvider` interface. With supporting imagery providers, such as `WebMapServiceImageryProvider`, it can be used to determine the rasterized features under a particular location.
- Added `ImageryLayerCollection.pickImageryLayerFeatures`. It determines the rasterized imagery layer features intersected by a given pick ray by querying supporting layers using `ImageryProvider.pickFeatures`.
- Added `tileWidth`, `tileHeight`, `minimumLevel`, and `tilingScheme` parameters to the `WebMapServiceImageryProvider` constructor.
- Added `id` property to `Scene` which is a readonly unique identifier associated with each instance.
- Added `FeatureDetection.supportsWebWorkers`.
- Greatly improved the performance of time-varying polylines when using DataSources.
- `viewerEntityMixin` now automatically queries for imagery layer features on click and shows their properties in the `InfoBox` panel.
- Fixed a bug in terrain and imagery loading that could cause an inconsistent frame rate when moving around the globe, especially on a faster internet connection.
- Fixed a bug that caused `SceneTransforms.wgs84ToWindowCoordinates` to incorrectly return `undefined` when in 2D.
- Fixed a bug in `ImageryLayer` that caused layer images to be rendered twice for each terrain tile that existed prior to adding the imagery layer.
- Fixed a bug in `Camera.pickEllipsoid` that caused it to return the back side of the ellipsoid when near the surface.
- Fixed a bug which prevented `loadWithXhr` from working with older browsers, such as Internet Explorer 9.

### 1.0 - 2014-08-01

- Breaking changes ([why so many?](https://community.cesium.com/t/moving-towards-cesium-1-0/1209))

  - All `Matrix2`, `Matrix3`, `Matrix4` and `Quaternion` functions that take a `result` parameter now require the parameter, except functions starting with `from`.
  - Removed `Billboard.imageIndex` and `BillboardCollection.textureAtlas`. Instead, use `Billboard.image`.

    - Code that looked like:

            var billboards = new Cesium.BillboardCollection();
            var textureAtlas = new Cesium.TextureAtlas({
                scene : scene,
                images : images // array of loaded images
            });
            billboards.textureAtlas = textureAtlas;
            billboards.add({
                imageIndex : 0,
                position : //...
            });

    - should now look like:

            var billboards = new Cesium.BillboardCollection();
            billboards.add({
                image : '../images/Cesium_Logo_overlay.png',
                position : //...
            });

  - Updated the [Model Converter](http://cesiumjs.org/convertmodel.html) and `Model` to support [glTF 0.8](https://github.com/KhronosGroup/glTF/blob/schema-8/specification/README.md). See the [forum post](https://community.cesium.com/t/cesium-and-gltf-version-compatibility/1343) for full details.
  - `Model` primitives are now rotated to be `Z`-up to match Cesium convention; glTF stores models with `Y` up.
  - `SimplePolylineGeometry` and `PolylineGeometry` now curve to follow the ellipsoid surface by default. To disable this behavior, set the option `followSurface` to `false`.
  - Renamed `DynamicScene` layer to `DataSources`. The following types were also renamed:
    - `DynamicBillboard` -> `BillboardGraphics`
    - `DynamicBillboardVisualizer` -> `BillboardVisualizer`
    - `CompositeDynamicObjectCollection` -> `CompositeEntityCollection`
    - `DynamicClock` -> `DataSourceClock`
    - `DynamicEllipse` -> `EllipseGraphics`
    - `DynamicEllipsoid` -> `EllipsoidGraphics`
    - `DynamicObject` -> `Entity`
    - `DynamicObjectCollection` -> `EntityCollection`
    - `DynamicObjectView` -> `EntityView`
    - `DynamicLabel` -> `LabelGraphics`
    - `DynamicLabelVisualizer` -> `LabelVisualizer`
    - `DynamicModel` -> `ModelGraphics`
    - `DynamicModelVisualizer` -> `ModelVisualizer`
    - `DynamicPath` -> `PathGraphics`
    - `DynamicPathVisualizer` -> `PathVisualizer`
    - `DynamicPoint` -> `PointGraphics`
    - `DynamicPointVisualizer` -> `PointVisualizer`
    - `DynamicPolygon` -> `PolygonGraphics`
    - `DynamicPolyline` -> `PolylineGraphics`
    - `DynamicRectangle` -> `RectangleGraphics`
    - `DynamicWall` -> `WallGraphics`
    - `viewerDynamicObjectMixin` -> `viewerEntityMixin`
  - Removed `DynamicVector` and `DynamicVectorVisualizer`.
  - Renamed `DataSource.dynamicObjects` to `DataSource.entities`.
  - `EntityCollection.getObjects()` and `CompositeEntityCollection.getObjects()` are now properties named `EntityCollection.entities` and `CompositeEntityCollection.entities`.
  - Renamed `Viewer.trackedObject` and `Viewer.selectedObject` to `Viewer.trackedEntity` and `Viewer.selectedEntity` when using the `viewerEntityMixin`.
  - Renamed functions for consistency:
    - `BoundingSphere.getPlaneDistances` -> `BoundingSphere.computePlaneDistances`
    - `Cartesian[2,3,4].getMaximumComponent` -> `Cartesian[2,3,4].maximumComponent`
    - `Cartesian[2,3,4].getMinimumComponent` -> `Cartesian[2,3,4].minimumComponent`
    - `Cartesian[2,3,4].getMaximumByComponent` -> `Cartesian[2,3,4].maximumByComponent`
    - `Cartesian[2,3,4].getMinimumByComponent` -> `Cartesian[2,3,4].minimumByComponent`
    - `CubicRealPolynomial.realRoots` -> `CubicRealPolynomial.computeRealRoots`
    - `CubicRealPolynomial.discriminant` -> `CubicRealPolynomial.computeDiscriminant`
    - `JulianDate.getTotalDays` -> `JulianDate.totalDyas`
    - `JulianDate.getSecondsDifference` -> `JulianDate.secondsDifference`
    - `JulianDate.getDaysDifference` -> `JulianDate.daysDifference`
    - `JulianDate.getTaiMinusUtc` -> `JulianDate.computeTaiMinusUtc`
    - `Matrix3.getEigenDecompostion` -> `Matrix3.computeEigenDecomposition`
    - `Occluder.getVisibility` -> `Occluder.computeVisibility`
    - `Occluder.getOccludeePoint` -> `Occluder.computerOccludeePoint`
    - `QuadraticRealPolynomial.discriminant` -> `QuadraticRealPolynomial.computeDiscriminant`
    - `QuadraticRealPolynomial.realRoots` -> `QuadraticRealPolynomial.computeRealRoots`
    - `QuarticRealPolynomial.discriminant` -> `QuarticRealPolynomial.computeDiscriminant`
    - `QuarticRealPolynomial.realRoots` -> `QuarticRealPolynomial.computeRealRoots`
    - `Quaternion.getAxis` -> `Quaternion.computeAxis`
    - `Quaternion.getAngle` -> `Quaternion.computeAngle`
    - `Quaternion.innerQuadrangle` -> `Quaternion.computeInnerQuadrangle`
    - `Rectangle.getSouthwest` -> `Rectangle.southwest`
    - `Rectangle.getNorthwest` -> `Rectangle.northwest`
    - `Rectangle.getSoutheast` -> `Rectangle.southeast`
    - `Rectangle.getNortheast` -> `Rectangle.northeast`
    - `Rectangle.getCenter` -> `Rectangle.center`
    - `CullingVolume.getVisibility` -> `CullingVolume.computeVisibility`
  - Replaced `PerspectiveFrustum.fovy` with `PerspectiveFrustum.fov` which will change the field of view angle in either the `X` or `Y` direction depending on the aspect ratio.
  - Removed the following from the Cesium API: `Transforms.earthOrientationParameters`, `EarthOrientationParameters`, `EarthOrientationParametersSample`, `Transforms.iau2006XysData`, `Iau2006XysData`, `Iau2006XysSample`, `IauOrientationAxes`, `TimeConstants`, `Scene.frameState`, `FrameState`, `EncodedCartesian3`, `EllipsoidalOccluder`, `TextureAtlas`, and `FAR`. These are still available but are not part of the official API and may change in future versions.
  - Removed `DynamicObject.vertexPositions`. Use `DynamicWall.positions`, `DynamicPolygon.positions`, and `DynamicPolyline.positions` instead.
  - Removed `defaultPoint`, `defaultLine`, and `defaultPolygon` from `GeoJsonDataSource`.
  - Removed `Primitive.allow3DOnly`. Set the `Scene` constructor option `scene3DOnly` instead.
  - `SampledProperty` and `SampledPositionProperty` no longer extrapolate outside of their sample data time range by default.
  - Changed the following functions to properties:
    - `TerrainProvider.hasWaterMask`
    - `CesiumTerrainProvider.hasWaterMask`
    - `ArcGisImageServerTerrainProvider.hasWaterMask`
    - `EllipsoidTerrainProvider.hasWaterMask`
    - `VRTheWorldTerrainProvider.hasWaterMask`
  - Removed `ScreenSpaceCameraController.ellipsoid`. The behavior that depended on the ellipsoid is now determined based on the scene state.
  - Sandcastle examples now automatically wrap the example code in RequireJS boilerplate. To upgrade any custom examples, copy the code into an existing example (such as Hello World) and save a new file.
  - Removed `CustomSensorVolume`, `RectangularPyramidSensorVolume`, `DynamicCone`, `DynamicConeVisualizerUsingCustomSensor`, `DynamicPyramid` and `DynamicPyramidVisualizer`. This will be moved to a plugin in early August. [#1887](https://github.com/CesiumGS/cesium/issues/1887)
  - If `Primitive.modelMatrix` is changed after creation, it only affects primitives with one instance and only in 3D mode.
  - `ImageryLayer` properties `alpha`, `brightness`, `contrast`, `hue`, `saturation`, and `gamma` may no longer be functions. If you need to change these values each frame, consider moving your logic to an event handler for `Scene.preRender`.
  - Removed `closeTop` and `closeBottom` options from `RectangleGeometry`.
  - CZML changes:
    - CZML is now versioned using the <major>.<minor> scheme. For example, any CZML 1.0 implementation will be able to load any 1.<minor> document (with graceful degradation). Major version number increases will be reserved for breaking changes. We fully expect these major version increases to happen, as CZML is still in development, but we wanted to give developers a stable target to work with.
    - A `"1.0"` version string is required to be on the document packet, which is required to be the first packet in a CZML file. Previously the `document` packet was optional; it is now mandatory. The simplest document packet is:
      ```
      {
        "id":"document",
        "version":"1.0"
      }
      ```
    - The `vertexPositions` property has been removed. There is now a `positions` property directly on objects that use it, currently `polyline`, `polygon`, and `wall`.
    - `cone`, `pyramid`, and `vector` have been removed from the core CZML schema. They are now treated as extensions maintained by Analytical Graphics and have been renamed to `agi_conicSensor`, `agi_customPatternSensor`, and `agi_vector` respectively.
    - The `orientation` property has been changed to match Cesium convention. To update existing CZML documents, conjugate the quaternion values.
    - `pixelOffset` now uses the top-left of the screen as the origin; previously it was the bottom-left. To update existing documents, negate the `y` value.
    - Removed `color`, `outlineColor`, and `outlineWidth` properties from `polyline` and `path`. There is a new `material` property that allows you to specify a variety of materials, such as `solidColor`, `polylineOutline` and `polylineGlow`.
    - See the [CZML Schema](https://github.com/CesiumGS/cesium/wiki/CZML-Content) for more details. We plan on greatly improving this document in the coming weeks.

- Added camera collision detection with terrain to the default mouse interaction.
- Modified the default camera tilt mouse behavior to tilt about the point clicked, taking into account terrain.
- Modified the default camera mouse behavior to look about the camera's position when the sky is clicked.
- Cesium can now render an unlimited number of imagery layers, no matter how few texture units are supported by the hardware.
- Added support for rendering terrain lighting with oct-encoded per-vertex normals. Added `CesiumTerrainProvider.requestVertexNormals` to request per vertex normals. Added `hasVertexNormals` property to all terrain providers to indicate whether or not vertex normals are included in the requested terrain tiles.
- Added `Globe.getHeight` and `Globe.pick` for finding the terrain height at a given Cartographic coordinate and picking the terrain with a ray.
- Added `scene3DOnly` options to `Viewer`, `CesiumWidget`, and `Scene` constructors. This setting optimizes memory usage and performance for 3D mode at the cost of losing the ability to use 2D or Columbus View.
- Added `forwardExtrapolationType`, `forwardExtrapolationDuration`, `backwardExtrapolationType`, and `backwardExtrapolationDuration` to `SampledProperty` and `SampledPositionProperty` which allows the user to specify how a property calculates its value when outside the range of its sample data.
- Prevent primitives from flashing off and on when modifying static DataSources.
- Added the following methods to `IntersectionTests`: `rayTriangle`, `lineSegmentTriangle`, `raySphere`, and `lineSegmentSphere`.
- Matrix types now have `add` and `subtract` functions.
- `Matrix3` type now has a `fromCrossProduct` function.
- Added `CesiumMath.signNotZero`, `CesiumMath.toSNorm` and `CesiumMath.fromSNorm` functions.
- DataSource & CZML models now default to North-East-Down orientation if none is provided.
- `TileMapServiceImageryProvider` now works with tilesets created by tools that better conform to the TMS specification. In particular, a profile of `global-geodetic` or `global-mercator` is now supported (in addition to the previous `geodetic` and `mercator`) and in these profiles it is assumed that the X coordinates of the bounding box correspond to the longitude direction.
- `EntityCollection` and `CompositeEntityCollection` now include the array of modified entities as the last parameter to their `onCollectionChanged` event.
- `RectangleGeometry`, `RectangleOutlineGeometry` and `RectanglePrimitive` can cross the international date line.

## Beta Releases

### b30 - 2014-07-01

- Breaking changes ([why so many?](https://community.cesium.com/t/moving-towards-cesium-1-0/1209))

  - CZML property references now use a `#` symbol to separate identifier from property path. `objectId.position` should now be `objectId#position`.
  - All `Cartesian2`, `Cartesian3`, `Cartesian4`, `TimeInterval`, and `JulianDate` functions that take a `result` parameter now require the parameter (except for functions starting with `from`).
  - Modified `Transforms.pointToWindowCoordinates` and `SceneTransforms.wgs84ToWindowCoordinates` to return window coordinates with origin at the top left corner.
  - `Billboard.pixelOffset` and `Label.pixelOffset` now have their origin at the top left corner.
  - Replaced `CameraFlightPath.createAnimation` with `Camera.flyTo` and replaced `CameraFlightPath.createAnimationRectangle` with `Camera.flyToRectangle`. Code that looked like:

            scene.animations.add(Cesium.CameraFlightPath.createAnimation(scene, {
                destination : Cesium.Cartesian3.fromDegrees(-117.16, 32.71, 15000.0)
            }));

    should now look like:

            scene.camera.flyTo({
                destination : Cesium.Cartesian3.fromDegrees(-117.16, 32.71, 15000.0)
            });

  - In `Camera.flyTo` and `Camera.flyToRectangle`:
    - `options.duration` is now in seconds, not milliseconds.
    - Renamed `options.endReferenceFrame` to `options.endTransform`.
    - Renamed `options.onComplete` to `options.complete`.
    - Renamed `options.onCancel` to `options.cancel`.
  - The following are now in seconds, not milliseconds.
    - `Scene.morphToColumbusView`, `Scene.morphTo2D`, and `Scene.morphTo3D` parameter `duration`.
    - `HomeButton` constructor parameter `options.duration`, `HomeButtonViewModel` constructor parameter `duration`, and `HomeButtonViewModel.duration`.
    - `SceneModePicker` constructor parameter `duration`, `SceneModePickerViewModel` constructor parameter `duration`, and `SceneModePickerViewModel.duration`.
    - `Geocoder` and `GeocoderViewModel` constructor parameter `options.flightDuration` and `GeocoderViewModel.flightDuration`.
    - `ScreenSpaceCameraController.bounceAnimationTime`.
    - `FrameRateMonitor` constructor parameter `options.samplingWindow`, `options.quietPeriod`, and `options.warmupPeriod`.
  - Refactored `JulianDate` to be in line with other Core types.
    - Most functions now take result parameters.
    - The default constructor no longer creates a date at the current time, use `JulianDate.now()` instead.
    - Removed `JulianDate.getJulianTimeFraction` and `JulianDate.compareTo`
    - `new JulianDate()` -> `JulianDate.now()`
    - `date.getJulianDayNumber()` -> `date.dayNumber`
    - `date.getSecondsOfDay()` -> `secondsOfDay`
    - `date.getTotalDays()` -> `JulianDate.getTotalDays(date)`
    - `date.getSecondsDifference(arg1, arg2)` -> `JulianDate.getSecondsDifference(arg2, arg1)` (Note, order of arguments flipped)
    - `date.getDaysDifference(arg1, arg2)` -> `JulianDate.getDaysDifference(arg2, arg1)` (Note, order of arguments flipped)
    - `date.getTaiMinusUtc()` -> `JulianDate.getTaiMinusUtc(date)`
    - `date.addSeconds(seconds)` -> `JulianDate.addSeconds(date, seconds)`
    - `date.addMinutes(minutes)` -> `JulianDate.addMinutes(date, minutes)`
    - `date.addHours(hours)` -> `JulianDate.addHours(date, hours)`
    - `date.addDays(days)` -> `JulianDate.addDays(date, days)`
    - `date.lessThan(right)` -> `JulianDate.lessThan(left, right)`
    - `date.lessThanOrEquals(right)` -> `JulianDate.lessThanOrEquals(left, right)`
    - `date.greaterThan(right)` -> `JulianDate.greaterThan(left, right)`
    - `date.greaterThanOrEquals(right)` -> `JulianDate.greaterThanOrEquals(left, right)`
  - Refactored `TimeInterval` to be in line with other Core types.

    - The constructor no longer requires parameters and now takes a single options parameter. Code that looked like:

            new TimeInterval(startTime, stopTime, true, true, data);

    should now look like:

            new TimeInterval({
                start : startTime,
                stop : stopTime,
                isStartIncluded : true,
                isStopIncluded : true,
                data : data
            });

    - `TimeInterval.fromIso8601` now takes a single options parameter. Code that looked like:

            TimeInterval.fromIso8601(intervalString, true, true, data);

    should now look like:

            TimeInterval.fromIso8601({
                iso8601 : intervalString,
                isStartIncluded : true,
                isStopIncluded : true,
                data : data
            });

    - `interval.intersect(otherInterval)` -> `TimeInterval.intersect(interval, otherInterval)`
    - `interval.contains(date)` -> `TimeInterval.contains(interval, date)`

  - Removed `TimeIntervalCollection.intersectInterval`.
  - `TimeIntervalCollection.findInterval` now takes a single options parameter instead of individual parameters. Code that looked like:

            intervalCollection.findInterval(startTime, stopTime, false, true);

    should now look like:

            intervalCollection.findInterval({
                start : startTime,
                stop : stopTime,
                isStartIncluded : false,
                isStopIncluded : true
            });

  - `TimeIntervalCollection.empty` was renamed to `TimeIntervalCollection.isEmpty`
  - Removed `Scene.animations` and `AnimationCollection` from the public Cesium API.
  - Replaced `color`, `outlineColor`, and `outlineWidth` in `DynamicPath` with a `material` property.
  - `ModelAnimationCollection.add` and `ModelAnimationCollection.addAll` renamed `options.startOffset` to `options.delay`. Also renamed `ModelAnimation.startOffset` to `ModelAnimation.delay`.
  - Replaced `Scene.scene2D.projection` property with read-only `Scene.mapProjection`. Set this with the `mapProjection` option for the `Viewer`, `CesiumWidget`, or `Scene` constructors.
  - Moved Fresnel, Reflection, and Refraction materials to the [Materials Pack Plugin](https://github.com/CesiumGS/cesium-materials-pack).
  - Renamed `Simon1994PlanetaryPositions` functions `ComputeSunPositionInEarthInertialFrame` and `ComputeMoonPositionInEarthInertialFrame` to `computeSunPositionInEarthInertialFrame` and `computeMoonPositionInEarthInertialFrame`, respectively.
  - `Scene` constructor function now takes an `options` parameter instead of individual parameters.
  - `CesiumWidget.showErrorPanel` now takes a `message` parameter in between the previous `title` and `error` parameters.
  - Removed `Camera.createCorrectPositionAnimation`.
  - Moved `LeapSecond.leapSeconds` to `JulianDate.leapSeconds`.
  - `Event.removeEventListener` no longer throws `DeveloperError` if the `listener` does not exist; it now returns `false`.
  - Enumeration values of `SceneMode` have better correspondence with mode names to help with debugging.
  - The build process now requires [Node.js](http://nodejs.org/) to be installed on the system.

- Cesium now supports Internet Explorer 11.0.9 on desktops. For the best results, use the new [IE Developer Channel](http://devchannel.modern.ie/) for development.
- `ReferenceProperty` can now handle sub-properties, for example, `myObject#billboard.scale`.
- `DynamicObject.id` can now include period characters.
- Added `PolylineGlowMaterialProperty` which enables data sources to use the PolylineGlow material.
- Fixed support for embedded resources in glTF models.
- Added `HermitePolynomialApproximation.interpolate` for performing interpolation when derivative information is available.
- `SampledProperty` and `SampledPositionProperty` can now store derivative information for each sample value. This allows for more accurate interpolation when using `HermitePolynomialApproximation`.
- Added `FrameRateMonitor` to monitor the frame rate achieved by a `Scene` and to raise a `lowFrameRate` event when it falls below a configurable threshold.
- Added `PerformanceWatchdog` widget and `viewerPerformanceWatchdogMixin`.
- `Viewer` and `CesiumWidget` now provide more user-friendly error messages when an initialization or rendering error occurs.
- `Viewer` and `CesiumWidget` now take a new optional parameter, `creditContainer`.
- `Viewer` can now optionally be constructed with a `DataSourceCollection`. Previously, it always created one itself internally.
- Fixed a problem that could rarely lead to the camera's `tilt` property being `NaN`.
- `GeoJsonDataSource` no longer uses the `name` or `title` property of the feature as the dynamic object's name if the value of the property is null.
- Added `TimeIntervalCollection.isStartIncluded` and `TimeIntervalCollection.isStopIncluded`.
- Added `Cesium.VERSION` to the combined `Cesium.js` file.
- Made general improvements to the [reference documentation](http://cesiumjs.org/refdoc.html).
- Updated third-party [Tween.js](https://github.com/sole/tween.js/) from r7 to r13.
- Updated third-party JSDoc 3.3.0-alpha5 to 3.3.0-alpha9.
- The development web server has been rewritten in Node.js, and is now included as part of each release.

### b29 - 2014-06-02

- Breaking changes ([why so many?](https://community.cesium.com/t/moving-towards-cesium-1-0/1209))

  - Replaced `Scene.createTextureAtlas` with `new TextureAtlas`.
  - Removed `CameraFlightPath.createAnimationCartographic`. Code that looked like:

           var flight = CameraFlightPath.createAnimationCartographic(scene, {
               destination : cartographic
           });
           scene.animations.add(flight);

    should now look like:

           var flight = CameraFlightPath.createAnimation(scene, {
               destination : ellipsoid.cartographicToCartesian(cartographic)
           });
           scene.animations.add(flight);

  - Removed `CesiumWidget.onRenderLoopError` and `Viewer.renderLoopError`. They have been replaced by `Scene.renderError`.
  - Renamed `CompositePrimitive` to `PrimitiveCollection` and added an `options` parameter to the constructor function.
  - Removed `Shapes.compute2DCircle`, `Shapes.computeCircleBoundary` and `Shapes.computeEllipseBoundary`. Instead, use `CircleOutlineGeometry` and `EllipseOutlineGeometry`. See the [tutorial](http://cesiumjs.org/2013/11/04/Geometry-and-Appearances/).
  - Removed `PolylinePipeline`, `PolygonPipeline`, `Tipsify`, `FrustumCommands`, and all `Renderer` types (except noted below) from the public Cesium API. These are still available but are not part of the official API and may change in future versions. `Renderer` types in particular are likely to change.
  - For AMD users only:
    - Moved `PixelFormat` from `Renderer` to `Core`.
    - Moved the following from `Renderer` to `Scene`: `TextureAtlas`, `TextureAtlasBuilder`, `BlendEquation`, `BlendFunction`, `BlendingState`, `CullFace`, `DepthFunction`, `StencilFunction`, and `StencilOperation`.
    - Moved the following from `Scene` to `Core`: `TerrainProvider`, `ArcGisImageServerTerrainProvider`, `CesiumTerrainProvider`, `EllipsoidTerrainProvider`, `VRTheWorldTerrainProvider`, `TerrainData`, `HeightmapTerrainData`, `QuantizedMeshTerrainData`, `TerrainMesh`, `TilingScheme`, `GeographicTilingScheme`, `WebMercatorTilingScheme`, `sampleTerrain`, `TileProviderError`, `Credit`.
  - Removed `TilingScheme.createRectangleOfLevelZeroTiles`, `GeographicTilingScheme.createLevelZeroTiles` and `WebMercatorTilingScheme.createLevelZeroTiles`.
  - Removed `CameraColumbusViewMode`.
  - Removed `Enumeration`.

- Added new functions to `Cartesian3`: `fromDegrees`, `fromRadians`, `fromDegreesArray`, `fromRadiansArray`, `fromDegreesArray3D` and `fromRadiansArray3D`. Added `fromRadians` to `Cartographic`.
- Fixed dark lighting in 3D and Columbus View when viewing a primitive edge on. ([#592](https://github.com/CesiumGS/cesium/issues/592))
- Improved Internet Explorer 11.0.8 support including workarounds for rendering labels, billboards, and the sun.
- Improved terrain and imagery rendering performance when very close to the surface.
- Added `preRender` and `postRender` events to `Scene`.
- Added `Viewer.targetFrameRate` and `CesiumWidget.targetFrameRate` to allow for throttling of the requestAnimationFrame rate.
- Added `Viewer.resolutionScale` and `CesiumWidget.resolutionScale` to allow the scene to be rendered at a resolution other than the canvas size.
- `Camera.transform` now works consistently across scene modes.
- Fixed a bug that prevented `sampleTerrain` from working with STK World Terrain in Firefox.
- `sampleTerrain` no longer fails when used with a `TerrainProvider` that is not yet ready.
- Fixed problems that could occur when using `ArcGisMapServerImageryProvider` to access a tiled MapServer of non-global extent.
- Added `interleave` option to `Primitive` constructor.
- Upgraded JSDoc from 3.0 to 3.3.0-alpha5. The Cesium reference documentation now has a slightly different look and feel.
- Upgraded Dojo from 1.9.1 to 1.9.3. NOTE: Dojo is only used in Sandcastle and not required by Cesium.

### b28 - 2014-05-01

- Breaking changes ([why so many?](https://community.cesium.com/t/breaking-changes/1132)):
  - Renamed and moved `Scene.primitives.centralBody` moved to `Scene.globe`.
  - Removed `CesiumWidget.centralBody` and `Viewer.centralBody`. Use `CesiumWidget.scene.globe` and `Viewer.scene.globe`.
  - Renamed `CentralBody` to `Globe`.
  - Replaced `Model.computeWorldBoundingSphere` with `Model.boundingSphere`.
  - Refactored visualizers, removing `setDynamicObjectCollection`, `getDynamicObjectCollection`, `getScene`, and `removeAllPrimitives` which are all superfluous after the introduction of `DataSourceDisplay`. The affected classes are:
    - `DynamicBillboardVisualizer`
    - `DynamicConeVisualizerUsingCustomSensor`
    - `DynamicLabelVisualizer`
    - `DynamicModelVisualizer`
    - `DynamicPathVisualizer`
    - `DynamicPointVisualizer`
    - `DynamicPyramidVisualizer`
    - `DynamicVectorVisualizer`
    - `GeometryVisualizer`
  - Renamed Extent to Rectangle
    - `Extent` -> `Rectangle`
    - `ExtentGeometry` -> `RectangleGeomtry`
    - `ExtentGeometryOutline` -> `RectangleGeometryOutline`
    - `ExtentPrimitive` -> `RectanglePrimitive`
    - `BoundingRectangle.fromExtent` -> `BoundingRectangle.fromRectangle`
    - `BoundingSphere.fromExtent2D` -> `BoundingSphere.fromRectangle2D`
    - `BoundingSphere.fromExtentWithHeights2D` -> `BoundingSphere.fromRectangleWithHeights2D`
    - `BoundingSphere.fromExtent3D` -> `BoundingSphere.fromRectangle3D`
    - `EllipsoidalOccluder.computeHorizonCullingPointFromExtent` -> `EllipsoidalOccluder.computeHorizonCullingPointFromRectangle`
    - `Occluder.computeOccludeePointFromExtent` -> `Occluder.computeOccludeePointFromRectangle`
    - `Camera.getExtentCameraCoordinates` -> `Camera.getRectangleCameraCoordinates`
    - `Camera.viewExtent` -> `Camera.viewRectangle`
    - `CameraFlightPath.createAnimationExtent` -> `CameraFlightPath.createAnimationRectangle`
    - `TilingScheme.extentToNativeRectangle` -> `TilingScheme.rectangleToNativeRectangle`
    - `TilingScheme.tileXYToNativeExtent` -> `TilingScheme.tileXYToNativeRectangle`
    - `TilingScheme.tileXYToExtent` -> `TilingScheme.tileXYToRectangle`
  - Converted `DataSource` get methods into properties.
    - `getName` -> `name`
    - `getClock` -> `clock`
    - `getChangedEvent` -> `changedEvent`
    - `getDynamicObjectCollection` -> `dynamicObjects`
    - `getErrorEvent` -> `errorEvent`
  - `BaseLayerPicker` has been extended to support terrain selection ([#1607](https://github.com/CesiumGS/cesium/pull/1607)).
    - The `BaseLayerPicker` constructor function now takes the container element and an options object instead of a CentralBody and ImageryLayerCollection.
    - The `BaseLayerPickerViewModel` constructor function now takes an options object instead of a `CentralBody` and `ImageryLayerCollection`.
    - `ImageryProviderViewModel` -> `ProviderViewModel`
    - `BaseLayerPickerViewModel.selectedName` -> `BaseLayerPickerViewModel.buttonTooltip`
    - `BaseLayerPickerViewModel.selectedIconUrl` -> `BaseLayerPickerViewModel.buttonImageUrl`
    - `BaseLayerPickerViewModel.selectedItem` -> `BaseLayerPickerViewModel.selectedImagery`
    - `BaseLayerPickerViewModel.imageryLayers`has been removed and replaced with `BaseLayerPickerViewModel.centralBody`
  - Renamed `TimeIntervalCollection.clear` to `TimeIntervalColection.removeAll`
  - `Context` is now private.
    - Removed `Scene.context`. Instead, use `Scene.drawingBufferWidth`, `Scene.drawingBufferHeight`, `Scene.maximumAliasedLineWidth`, and `Scene.createTextureAtlas`.
    - `Billboard.computeScreenSpacePosition`, `Label.computeScreenSpacePosition`, `SceneTransforms.clipToWindowCoordinates` and `SceneTransforms.clipToDrawingBufferCoordinates` take a `Scene` parameter instead of a `Context`.
    - `Camera` constructor takes `Scene` as parameter instead of `Context`
  - Types implementing the `ImageryProvider` interface arenow require a `hasAlphaChannel` property.
  - Removed `checkForChromeFrame` since Chrome Frame is no longer supported by Google. See [Google's official announcement](http://blog.chromium.org/2013/06/retiring-chrome-frame.html).
  - Types implementing `DataSource` no longer need to implement `getIsTimeVarying`.
- Added a `NavigationHelpButton` widget that, when clicked, displays information about how to navigate around the globe with the mouse. The new button is enabled by default in the `Viewer` widget.
- Added `Model.minimumPixelSize` property so models remain visible when the viewer zooms out.
- Added `DynamicRectangle` to support DataSource provided `RectangleGeometry`.
- Added `DynamicWall` to support DataSource provided `WallGeometry`.
- Improved texture upload performance and reduced memory usage when using `BingMapsImageryProvider` and other imagery providers that return false from `hasAlphaChannel`.
- Added the ability to offset the grid in the `GridMaterial`.
- `GeometryVisualizer` now creates geometry asynchronously to prevent locking up the browser.
- Add `Clock.canAnimate` to prevent time from advancing, even while the clock is animating.
- `Viewer` now prevents time from advancing if asynchronous geometry is being processed in order to avoid showing an incomplete picture. This can be disabled via the `Viewer.allowDataSourcesToSuspendAnimation` settings.
- Added ability to modify glTF material parameters using `Model.getMaterial`, `ModelMaterial`, and `ModelMesh.material`.
- Added `asynchronous` and `ready` properties to `Model`.
- Added `Cartesian4.fromColor` and `Color.fromCartesian4`.
- Added `getScale` and `getMaximumScale` to `Matrix2`, `Matrix3`, and `Matrix4`.
- Upgraded Knockout from version 3.0.0 to 3.1.0.
- Upgraded TopoJSON from version 1.1.4 to 1.6.8.

### b27 - 2014-04-01

- Breaking changes:

  - All `CameraController` functions have been moved up to the `Camera`. Removed `CameraController`. For example, code that looked like:

           scene.camera.controller.viewExtent(extent);

    should now look like:

           scene.camera.viewExtent(extent);

  - Finished replacing getter/setter functions with properties:
    - `ImageryLayer`
      - `getImageryProvider` -> `imageryProvider`
      - `getExtent` -> `extent`
    - `Billboard`, `Label`
      - `getShow`, `setShow` -> `show`
      - `getPosition`, `setPosition` -> `position`
      - `getPixelOffset`, `setPixelOffset` -> `pixelOffset`
      - `getTranslucencyByDistance`, `setTranslucencyByDistance` -> `translucencyByDistance`
      - `getPixelOffsetScaleByDistance`, `setPixelOffsetScaleByDistance` -> `pixelOffsetScaleByDistance`
      - `getEyeOffset`, `setEyeOffset` -> `eyeOffset`
      - `getHorizontalOrigin`, `setHorizontalOrigin` -> `horizontalOrigin`
      - `getVerticalOrigin`, `setVerticalOrigin` -> `verticalOrigin`
      - `getScale`, `setScale` -> `scale`
      - `getId` -> `id`
    - `Billboard`
      - `getScaleByDistance`, `setScaleByDistance` -> `scaleByDistance`
      - `getImageIndex`, `setImageIndex` -> `imageIndex`
      - `getColor`, `setColor` -> `color`
      - `getRotation`, `setRotation` -> `rotation`
      - `getAlignedAxis`, `setAlignedAxis` -> `alignedAxis`
      - `getWidth`, `setWidth` -> `width`
      - `getHeight` `setHeight` -> `height`
    - `Label`
      - `getText`, `setText` -> `text`
      - `getFont`, `setFont` -> `font`
      - `getFillColor`, `setFillColor` -> `fillColor`
      - `getOutlineColor`, `setOutlineColor` -> `outlineColor`
      - `getOutlineWidth`, `setOutlineWidth` -> `outlineWidth`
      - `getStyle`, `setStyle` -> `style`
    - `Polygon`
      - `getPositions`, `setPositions` -> `positions`
    - `Polyline`
      - `getShow`, `setShow` -> `show`
      - `getPositions`, `setPositions` -> `positions`
      - `getMaterial`, `setMeterial` -> `material`
      - `getWidth`, `setWidth` -> `width`
      - `getLoop`, `setLoop` -> `loop`
      - `getId` -> `id`
    - `Occluder`
      - `getPosition` -> `position`
      - `getRadius` -> `radius`
      - `setCameraPosition` -> `cameraPosition`
    - `LeapSecond`
      - `getLeapSeconds`, `setLeapSeconds` -> `leapSeconds`
    - `Fullscreen`
      - `getFullscreenElement` -> `element`
      - `getFullscreenChangeEventName` -> `changeEventName`
      - `getFullscreenErrorEventName` -> `errorEventName`
      - `isFullscreenEnabled` -> `enabled`
      - `isFullscreen` -> `fullscreen`
    - `Event`
      - `getNumberOfListeners` -> `numberOfListeners`
    - `EllipsoidGeodesic`
      - `getSurfaceDistance` -> `surfaceDistance`
      - `getStart` -> `start`
      - `getEnd` -> `end`
      - `getStartHeading` -> `startHeading`
      - `getEndHeading` -> `endHeading`
    - `AnimationCollection`
      - `getAll` -> `all`
    - `CentralBodySurface`
      - `getTerrainProvider`, `setTerrainProvider` -> `terrainProvider`
    - `Credit`
      - `getText` -> `text`
      - `getImageUrl` -> `imageUrl`
      - `getLink` -> `link`
    - `TerrainData`, `HightmapTerrainData`, `QuanitzedMeshTerrainData`
      - `getWaterMask` -> `waterMask`
    - `Tile`
      - `getChildren` -> `children`
    - `Buffer`
      - `getSizeInBytes` -> `sizeInBytes`
      - `getUsage` -> `usage`
      - `getVertexArrayDestroyable`, `setVertexArrayDestroyable` -> `vertexArrayDestroyable`
    - `CubeMap`
      - `getPositiveX` -> `positiveX`
      - `getNegativeX` -> `negativeX`
      - `getPositiveY` -> `positiveY`
      - `getNegativeY` -> `negativeY`
      - `getPositiveZ` -> `positiveZ`
      - `getNegativeZ` -> `negativeZ`
    - `CubeMap`, `Texture`
      - `getSampler`, `setSampler` -> `sampler`
      - `getPixelFormat` -> `pixelFormat`
      - `getPixelDatatype` -> `pixelDatatype`
      - `getPreMultiplyAlpha` -> `preMultiplyAlpha`
      - `getFlipY` -> `flipY`
      - `getWidth` -> `width`
      - `getHeight` -> `height`
    - `CubeMapFace`
      - `getPixelFormat` -> `pixelFormat`
      - `getPixelDatatype` -> `pixelDatatype`
    - `Framebuffer`
      - `getNumberOfColorAttachments` -> `numberOfColorAttachments`
      - `getDepthTexture` -> `depthTexture`
      - `getDepthRenderbuffer` -> `depthRenderbuffer`
      - `getStencilRenderbuffer` -> `stencilRenderbuffer`
      - `getDepthStencilTexture` -> `depthStencilTexture`
      - `getDepthStencilRenderbuffer` -> `depthStencilRenderbuffer`
      - `hasDepthAttachment` -> `hasdepthAttachment`
    - `Renderbuffer`
      - `getFormat` -> `format`
      - `getWidth` -> `width`
      - `getHeight` -> `height`
    - `ShaderProgram`
      - `getVertexAttributes` -> `vertexAttributes`
      - `getNumberOfVertexAttributes` -> `numberOfVertexAttributes`
      - `getAllUniforms` -> `allUniforms`
      - `getManualUniforms` -> `manualUniforms`
    - `Texture`
      - `getDimensions` -> `dimensions`
    - `TextureAtlas`
      - `getBorderWidthInPixels` -> `borderWidthInPixels`
      - `getTextureCoordinates` -> `textureCoordinates`
      - `getTexture` -> `texture`
      - `getNumberOfImages` -> `numberOfImages`
      - `getGUID` -> `guid`
    - `VertexArray`
      - `getNumberOfAttributes` -> `numberOfAttributes`
      - `getIndexBuffer` -> `indexBuffer`
  - Finished removing prototype functions. (Use 'static' versions of these functions instead):
    - `BoundingRectangle`
      - `union`, `expand`
    - `BoundingSphere`
      - `union`, `expand`, `getPlaneDistances`, `projectTo2D`
    - `Plane`
      - `getPointDistance`
    - `Ray`
      - `getPoint`
    - `Spherical`
      - `normalize`
    - `Extent`
      - `validate`, `getSouthwest`, `getNorthwest`, `getNortheast`, `getSoutheast`, `getCenter`, `intersectWith`, `contains`, `isEmpty`, `subsample`
  - `DataSource` now has additional required properties, `isLoading` and `loadingEvent` as well as a new optional `update` method which will be called each frame.
  - Renamed `Stripe` material uniforms `lightColor` and `darkColor` to `evenColor` and `oddColor`.
  - Replaced `SceneTransitioner` with new functions and properties on the `Scene`: `morphTo2D`, `morphToColumbusView`, `morphTo3D`, `completeMorphOnUserInput`, `morphStart`, `morphComplete`, and `completeMorph`.
  - Removed `TexturePool`.

- Improved visual quality for translucent objects with [Weighted Blended Order-Independent Transparency](http://cesiumjs.org/2014/03/14/Weighted-Blended-Order-Independent-Transparency/).
- Fixed extruded polygons rendered in the southern hemisphere. [#1490](https://github.com/CesiumGS/cesium/issues/1490)
- Fixed Primitive picking that have a closed appearance drawn on the surface. [#1333](https://github.com/CesiumGS/cesium/issues/1333)
- Added `StripeMaterialProperty` for supporting the `Stripe` material in DynamicScene.
- `loadArrayBuffer`, `loadBlob`, `loadJson`, `loadText`, and `loadXML` now support loading data from data URIs.
- The `debugShowBoundingVolume` property on primitives now works across all scene modes.
- Eliminated the use of a texture pool for Earth surface imagery textures. The use of the pool was leading to mipmapping problems in current versions of Google Chrome where some tiles would show imagery from entirely unrelated parts of the globe.

### b26 - 2014-03-03

- Breaking changes:
  - Replaced getter/setter functions with properties:
    - `Scene`
      - `getCanvas` -> `canvas`
      - `getContext` -> `context`
      - `getPrimitives` -> `primitives`
      - `getCamera` -> `camera`
      - `getScreenSpaceCameraController` -> `screenSpaceCameraController`
      - `getFrameState` -> `frameState`
      - `getAnimations` -> `animations`
    - `CompositePrimitive`
      - `getCentralBody`, `setCentralBody` -> `centralBody`
      - `getLength` -> `length`
    - `Ellipsoid`
      - `getRadii` -> `radii`
      - `getRadiiSquared` -> `radiiSquared`
      - `getRadiiToTheFourth` -> `radiiToTheFourth`
      - `getOneOverRadii` -> `oneOverRadii`
      - `getOneOverRadiiSquared` -> `oneOverRadiiSquared`
      - `getMinimumRadius` -> `minimumRadius`
      - `getMaximumRadius` -> `maximumRadius`
    - `CentralBody`
      - `getEllipsoid` -> `ellipsoid`
      - `getImageryLayers` -> `imageryLayers`
    - `EllipsoidalOccluder`
      - `getEllipsoid` -> `ellipsoid`
      - `getCameraPosition`, `setCameraPosition` -> `cameraPosition`
    - `EllipsoidTangentPlane`
      - `getEllipsoid` -> `ellipsoid`
      - `getOrigin` -> `origin`
    - `GeographicProjection`
      - `getEllipsoid` -> `ellipsoid`
    - `WebMercatorProjection`
      - `getEllipsoid` -> `ellipsoid`
    - `SceneTransitioner`
      - `getScene` -> `scene`
      - `getEllipsoid` -> `ellipsoid`
    - `ScreenSpaceCameraController`
      - `getEllipsoid`, `setEllipsoid` -> `ellipsoid`
    - `SkyAtmosphere`
      - `getEllipsoid` -> `ellipsoid`
    - `TilingScheme`, `GeographicTilingScheme`, `WebMercatorTilingSheme`
      - `getEllipsoid` -> `ellipsoid`
      - `getExtent` -> `extent`
      - `getProjection` -> `projection`
    - `ArcGisMapServerImageryProvider`, `BingMapsImageryProvider`, `GoogleEarthImageryProvider`, `GridImageryProvider`, `OpenStreetMapImageryProvider`, `SingleTileImageryProvider`, `TileCoordinatesImageryProvider`, `TileMapServiceImageryProvider`, `WebMapServiceImageryProvider`
      - `getProxy` -> `proxy`
      - `getTileWidth` -> `tileWidth`
      - `getTileHeight` -> `tileHeight`
      - `getMaximumLevel` -> `maximumLevel`
      - `getMinimumLevel` -> `minimumLevel`
      - `getTilingScheme` -> `tilingScheme`
      - `getExtent` -> `extent`
      - `getTileDiscardPolicy` -> `tileDiscardPolicy`
      - `getErrorEvent` -> `errorEvent`
      - `isReady` -> `ready`
      - `getCredit` -> `credit`
    - `ArcGisMapServerImageryProvider`, `BingMapsImageryProvider`, `GoogleEarthImageryProvider`, `OpenStreetMapImageryProvider`, `SingleTileImageryProvider`, `TileMapServiceImageryProvider`, `WebMapServiceImageryProvider`
      - `getUrl` -> `url`
    - `ArcGisMapServerImageryProvider`
      - `isUsingPrecachedTiles` - > `usingPrecachedTiles`
    - `BingMapsImageryProvider`
      - `getKey` -> `key`
      - `getMapStyle` -> `mapStyle`
    - `GoogleEarthImageryProvider`
      - `getPath` -> `path`
      - `getChannel` -> `channel`
      - `getVersion` -> `version`
      - `getRequestType` -> `requestType`
    - `WebMapServiceImageryProvider`
      - `getLayers` -> `layers`
    - `CesiumTerrainProvider`, `EllipsoidTerrainProvider`, `ArcGisImageServerTerrainProvider`, `VRTheWorldTerrainProvider`
      - `getErrorEvent` -> `errorEvent`
      - `getCredit` -> `credit`
      - `getTilingScheme` -> `tilingScheme`
      - `isReady` -> `ready`
    - `TimeIntervalCollection`
      - `getChangedEvent` -> `changedEvent`
      - `getStart` -> `start`
      - `getStop` -> `stop`
      - `getLength` -> `length`
      - `isEmpty` -> `empty`
    - `DataSourceCollection`, `ImageryLayerCollection`, `LabelCollection`, `PolylineCollection`, `SensorVolumeCollection`
      - `getLength` -> `length`
    - `BillboardCollection`
      - `getLength` -> `length`
      - `getTextureAtlas`, `setTextureAtlas` -> `textureAtlas`
      - `getDestroyTextureAtlas`, `setDestroyTextureAtlas` -> `destroyTextureAtlas`
  - Removed `Scene.getUniformState()`. Use `scene.context.getUniformState()`.
  - Visualizers no longer create a `dynamicObject` property on the primitives they create. Instead, they set the `id` property that is standard for all primitives.
  - The `propertyChanged` on DynamicScene objects has been renamed to `definitionChanged`. Also, the event is now raised in the case of an existing property being modified as well as having a new property assigned (previously only property assignment would raise the event).
  - The `visualizerTypes` parameter to the `DataSouceDisplay` has been changed to a callback function that creates an array of visualizer instances.
  - `DynamicDirectionsProperty` and `DynamicVertexPositionsProperty` were both removed, they have been superseded by `PropertyArray` and `PropertyPositionArray`, which make it easy for DataSource implementations to create time-dynamic arrays.
  - `VisualizerCollection` has been removed. It is superseded by `DataSourceDisplay`.
  - `DynamicEllipsoidVisualizer`, `DynamicPolygonVisualizer`, and `DynamicPolylineVisualizer` have been removed. They are superseded by `GeometryVisualizer` and corresponding `GeometryUpdater` implementations; `EllipsoidGeometryUpdater`, `PolygonGeometryUpdater`, `PolylineGeometryUpdater`.
  - Modified `CameraFlightPath` functions to take place in the camera's current reference frame. The arguments to the function now need to be given in world coordinates and an optional reference frame can be given when the flight is completed.
  - `PixelDatatype` properties are now JavaScript numbers, not `Enumeration` instances.
  - `combine` now takes two objects instead of an array, and defaults to copying shallow references. The `allowDuplicates` parameter has been removed. In the event of duplicate properties, the first object's properties will be used.
  - Removed `FeatureDetection.supportsCrossOriginImagery`. This check was only useful for very old versions of WebKit.
- Added `Model` for drawing 3D models using glTF. See the [tutorial](http://cesiumjs.org/2014/03/03/Cesium-3D-Models-Tutorial/) and [Sandcastle example](http://cesiumjs.org/Cesium/Apps/Sandcastle/index.html?src=3D%20Models.html&label=Showcases).
- DynamicScene now makes use of [Geometry and Appearances](http://cesiumjs.org/2013/11/04/Geometry-and-Appearances/), which provides a tremendous improvements to DataSource visualization (CZML, GeoJSON, etc..). Extruded geometries are now supported and in many use cases performance is an order of magnitude faster.
- Added new `SelectionIndicator` and `InfoBox` widgets to `Viewer`, activated by `viewerDynamicObjectMixin`.
- `CesiumTerrainProvider` now supports mesh-based terrain like the tiles created by [STK Terrain Server](https://community.cesium.com/t/stk-terrain-server-beta/1017).
- Fixed rendering artifact on translucent objects when zooming in or out.
- Added `CesiumInspector` widget for graphics debugging. In Cesium Viewer, it is enabled by using the query parameter `inspector=true`. Also see the [Sandcastle example](http://cesiumjs.org/Cesium/Apps/Sandcastle/index.html?src=Cesium%20Inspector.html&label=Showcases).
- Improved compatibility with Internet Explorer 11.
- `DynamicEllipse`, `DynamicPolygon`, and `DynamicEllipsoid` now have properties matching their geometry counterpart, i.e. `EllipseGeometry`, `EllipseOutlineGeometry`, etc. These properties are also available in CZML.
- Added a `definitionChanged` event to the `Property` interface as well as most `DynamicScene` objects. This makes it easy for a client to observe when new data is loaded into a property or object.
- Added an `isConstant` property to the `Property` interface. Constant properties do not change in regards to simulation time, i.e. `Property.getValue` will always return the same result for all times.
- `ConstantProperty` is now mutable; it's value can be updated via `ConstantProperty.setValue`.
- Improved the quality of imagery near the poles when the imagery source uses a `GeographicTilingScheme`.
- `OpenStreetMapImageryProvider` now supports imagery with a minimum level.
- `BingMapsImageryProvider` now uses HTTPS by default for metadata and tiles when the document is loaded over HTTPS.
- Added the ability for imagery providers to specify view-dependent attribution to be display in the `CreditDisplay`.
- View-dependent imagery source attribution is now added to the `CreditDisplay` by the `BingMapsImageryProvider`.
- Fixed viewing an extent. [#1431](https://github.com/CesiumGS/cesium/issues/1431)
- Fixed camera tilt in ICRF. [#544](https://github.com/CesiumGS/cesium/issues/544)
- Fixed developer error when zooming in 2D. If the zoom would create an invalid frustum, nothing is done. [#1432](https://github.com/CesiumGS/cesium/issues/1432)
- Fixed `WallGeometry` bug that failed by removing positions that were less close together by less than 6 decimal places. [#1483](https://github.com/CesiumGS/cesium/pull/1483)
- Fixed `EllipsoidGeometry` texture coordinates. [#1454](https://github.com/CesiumGS/cesium/issues/1454)
- Added a loop property to `Polyline`s to join the first and last point. [#960](https://github.com/CesiumGS/cesium/issues/960)
- Use `performance.now()` instead of `Date.now()`, when available, to limit time spent loading terrain and imagery tiles. This results in more consistent frame rates while loading tiles on some systems.
- `RequestErrorEvent` now includes the headers that were returned with the error response.
- Added `AssociativeArray`, which is a helper class for maintaining a hash of objects that also needs to be iterated often.
- Added `TimeIntervalCollection.getChangedEvent` which returns an event that will be raised whenever intervals are updated.
- Added a second parameter to `Material.fromType` to override default uniforms. [#1522](https://github.com/CesiumGS/cesium/pull/1522)
- Added `Intersections2D` class containing operations on 2D triangles.
- Added `czm_inverseViewProjection` and `czm_inverseModelViewProjection` automatic GLSL uniform.

### b25 - 2014-02-03

- Breaking changes:
  - The `Viewer` constructor argument `options.fullscreenElement` now matches the `FullscreenButton` default of `document.body`, it was previously the `Viewer` container itself.
  - Removed `Viewer.objectTracked` event; `Viewer.trackedObject` is now an ES5 Knockout observable that can be subscribed to directly.
  - Replaced `PerformanceDisplay` with `Scene.debugShowFramesPerSecond`.
  - `Asphalt`, `Blob`, `Brick`, `Cement`, `Erosion`, `Facet`, `Grass`, `TieDye`, and `Wood` materials were moved to the [Materials Pack Plugin](https://github.com/CesiumGS/cesium-materials-pack).
  - Renamed `GeometryPipeline.createAttributeIndices` to `GeometryPipeline.createAttributeLocations`.
  - Renamed `attributeIndices` property to `attributeLocations` when calling `Context.createVertexArrayFromGeometry`.
  - `PerformanceDisplay` requires a DOM element as a parameter.
- Fixed globe rendering in the current Canary version of Google Chrome.
- `Viewer` now monitors the clock settings of the first added `DataSource` for changes, and also now has a constructor option `automaticallyTrackFirstDataSourceClock` which will turn off this behavior.
- The `DynamicObjectCollection` created by `CzmlDataSource` now sends a single `collectionChanged` event after CZML is loaded; previously it was sending an event every time an object was created or removed during the load process.
- Added `ScreenSpaceCameraController.enableInputs` to fix issue with inputs not being restored after overlapping camera flights.
- Fixed picking in 2D with rotated map. [#1337](https://github.com/CesiumGS/cesium/issues/1337)
- `TileMapServiceImageryProvider` can now handle casing differences in tilemapresource.xml.
- `OpenStreetMapImageryProvider` now supports imagery with a minimum level.
- Added `Quaternion.fastSlerp` and `Quaternion.fastSquad`.
- Upgraded Tween.js to version r12.

### b24 - 2014-01-06

- Breaking changes:

  - Added `allowTextureFilterAnisotropic` (default: `true`) and `failIfMajorPerformanceCaveat` (default: `true`) properties to the `contextOptions` property passed to `Viewer`, `CesiumWidget`, and `Scene` constructors and moved the existing properties to a new `webgl` sub-property. For example, code that looked like:

           var viewer = new Viewer('cesiumContainer', {
               contextOptions : {
                 alpha : true
               }
           });

    should now look like:

           var viewer = new Viewer('cesiumContainer', {
               contextOptions : {
                 webgl : {
                   alpha : true
                 }
               }
           });

  - The read-only `Cartesian3` objects must now be cloned to camera properties instead of assigned. For example, code that looked like:

          camera.up = Cartesian3.UNIT_Z;

    should now look like:

          Cartesian3.clone(Cartesian3.UNIT_Z, camera.up);

  - The CSS files for individual widgets, e.g. `BaseLayerPicker.css`, no longer import other CSS files. Most applications should import `widgets.css` (and optionally `lighter.css`).
  - `SvgPath` has been replaced by a Knockout binding: `cesiumSvgPath`.
  - `DynamicObject.availability` is now a `TimeIntervalCollection` instead of a `TimeInterval`.
  - Removed prototype version of `BoundingSphere.transform`.
  - `Matrix4.multiplyByPoint` now returns a `Cartesian3` instead of a `Cartesian4`.

- The minified, combined `Cesium.js` file now omits certain `DeveloperError` checks, to increase performance and reduce file size. When developing your application, we recommend using the unminified version locally for early error detection, then deploying the minified version to production.
- Fixed disabling `CentralBody.enableLighting`.
- Fixed `Geocoder` flights when following an object.
- The `Viewer` widget now clears `Geocoder` input when the user clicks the home button.
- The `Geocoder` input type has been changed to `search`, which improves usability (particularly on mobile devices). There were also some other minor styling improvements.
- Added `CentralBody.maximumScreenSpaceError`.
- Added `translateEventTypes`, `zoomEventTypes`, `rotateEventTypes`, `tiltEventTypes`, and `lookEventTypes` properties to `ScreenSpaceCameraController` to change the default mouse inputs.
- Added `Billboard.setPixelOffsetScaleByDistance`, `Label.setPixelOffsetScaleByDistance`, `DynamicBillboard.pixelOffsetScaleByDistance`, and `DynamicLabel.pixelOffsetScaleByDistance` to control minimum/maximum pixelOffset scaling based on camera distance.
- Added `BoundingSphere.transformsWithoutScale`.
- Added `fromArray` function to `Matrix2`, `Matrix3` and `Matrix4`.
- Added `Matrix4.multiplyTransformation`, `Matrix4.multiplyByPointAsVector`.

### b23 - 2013-12-02

- Breaking changes:

  - Changed the `CatmulRomSpline` and `HermiteSpline` constructors from taking an array of structures to a structure of arrays. For example, code that looked like:

           var controlPoints = [
               { point: new Cartesian3(1235398.0, -4810983.0, 4146266.0), time: 0.0},
               { point: new Cartesian3(1372574.0, -5345182.0, 4606657.0), time: 1.5},
               { point: new Cartesian3(-757983.0, -5542796.0, 4514323.0), time: 3.0},
               { point: new Cartesian3(-2821260.0, -5248423.0, 4021290.0), time: 4.5},
               { point: new Cartesian3(-2539788.0, -4724797.0, 3620093.0), time: 6.0}
           ];
           var spline = new HermiteSpline(controlPoints);

    should now look like:

           var spline = new HermiteSpline({
               times : [ 0.0, 1.5, 3.0, 4.5, 6.0 ],
               points : [
                   new Cartesian3(1235398.0, -4810983.0, 4146266.0),
                   new Cartesian3(1372574.0, -5345182.0, 4606657.0),
                   new Cartesian3(-757983.0, -5542796.0, 4514323.0),
                   new Cartesian3(-2821260.0, -5248423.0, 4021290.0),
                   new Cartesian3(-2539788.0, -4724797.0, 3620093.0)
               ]
           });

  - `loadWithXhr` now takes an options object, and allows specifying HTTP method and data to send with the request.
  - Renamed `SceneTransitioner.onTransitionStart` to `SceneTransitioner.transitionStart`.
  - Renamed `SceneTransitioner.onTransitionComplete` to `SceneTransitioner.transitionComplete`.
  - Renamed `CesiumWidget.onRenderLoopError` to `CesiumWidget.renderLoopError`.
  - Renamed `SceneModePickerViewModel.onTransitionStart` to `SceneModePickerViewModel.transitionStart`.
  - Renamed `Viewer.onRenderLoopError` to `Viewer.renderLoopError`.
  - Renamed `Viewer.onDropError` to `Viewer.dropError`.
  - Renamed `CesiumViewer.onDropError` to `CesiumViewer.dropError`.
  - Renamed `viewerDragDropMixin.onDropError` to `viewerDragDropMixin.dropError`.
  - Renamed `viewerDynamicObjectMixin.onObjectTracked` to `viewerDynamicObjectMixin.objectTracked`.
  - `PixelFormat`, `PrimitiveType`, `IndexDatatype`, `TextureWrap`, `TextureMinificationFilter`, and `TextureMagnificationFilter` properties are now JavaScript numbers, not `Enumeration` instances.
  - Replaced `sizeInBytes` properties on `IndexDatatype` with `IndexDatatype.getSizeInBytes`.

- Added `perPositionHeight` option to `PolygonGeometry` and `PolygonOutlineGeometry`.
- Added `QuaternionSpline` and `LinearSpline`.
- Added `Quaternion.log`, `Quaternion.exp`, `Quaternion.innerQuadrangle`, and `Quaternion.squad`.
- Added `Matrix3.inverse` and `Matrix3.determinant`.
- Added `ObjectOrientedBoundingBox`.
- Added `Ellipsoid.transformPositionFromScaledSpace`.
- Added `Math.nextPowerOfTwo`.
- Renamed our main website from [cesium.agi.com](http://cesium.agi.com/) to [cesiumjs.org](http://cesiumjs.org/).

### b22 - 2013-11-01

- Breaking changes:
  - Reversed the rotation direction of `Matrix3.fromQuaternion` to be consistent with graphics conventions. Mirrored change in `Quaternion.fromRotationMatrix`.
  - The following prototype functions were removed:
    - From `Matrix2`, `Matrix3`, and `Matrix4`: `toArray`, `getColumn`, `setColumn`, `getRow`, `setRow`, `multiply`, `multiplyByVector`, `multiplyByScalar`, `negate`, and `transpose`.
    - From `Matrix4`: `getTranslation`, `getRotation`, `inverse`, `inverseTransformation`, `multiplyByTranslation`, `multiplyByUniformScale`, `multiplyByPoint`. For example, code that previously looked like `matrix.toArray();` should now look like `Matrix3.toArray(matrix);`.
  - Replaced `DynamicPolyline` `color`, `outlineColor`, and `outlineWidth` properties with a single `material` property.
  - Renamed `DynamicBillboard.nearFarScalar` to `DynamicBillboard.scaleByDistance`.
  - All data sources must now implement `DataSource.getName`, which returns a user-readable name for the data source.
  - CZML `document` objects are no longer added to the `DynamicObjectCollection` created by `CzmlDataSource`. Use the `CzmlDataSource` interface to access the data instead.
  - `TimeInterval.equals`, and `TimeInterval.equalsEpsilon` now compare interval data as well.
  - All SVG files were deleted from `Widgets/Images` and replaced by a new `SvgPath` class.
  - The toolbar widgets (Home, SceneMode, BaseLayerPicker) and the fullscreen button now depend on `CesiumWidget.css` for global Cesium button styles.
  - The toolbar widgets expect their `container` to be the toolbar itself now, no need for separate containers for each widget on the bar.
  - `Property` implementations are now required to implement a prototype `equals` function.
  - `ConstantProperty` and `TimeIntervalCollectionProperty` no longer take a `clone` function and instead require objects to implement prototype `clone` and `equals` functions.
  - The `SkyBox` constructor now takes an `options` argument with a `sources` property, instead of directly taking `sources`.
  - Replaced `SkyBox.getSources` with `SkyBox.sources`.
  - The `bearing` property of `DynamicEllipse` is now called `rotation`.
  - CZML `ellipse.bearing` property is now `ellipse.rotation`.
- Added a `Geocoder` widget that allows users to enter an address or the name of a landmark and zoom to that location. It is enabled by default in applications that use the `Viewer` widget.
- Added `GoogleEarthImageryProvider`.
- Added `Moon` for drawing the moon, and `IauOrientationAxes` for computing the Moon's orientation.
- Added `Material.translucent` property. Set this property or `Appearance.translucent` for correct rendering order. Translucent geometries are rendered after opaque geometries.
- Added `enableLighting`, `lightingFadeOutDistance`, and `lightingFadeInDistance` properties to `CentralBody` to configure lighting.
- Added `Billboard.setTranslucencyByDistance`, `Label.setTranslucencyByDistance`, `DynamicBillboard.translucencyByDistance`, and `DynamicLabel.translucencyByDistance` to control minimum/maximum translucency based on camera distance.
- Added `PolylineVolumeGeometry` and `PolylineVolumeGeometryOutline`.
- Added `Shapes.compute2DCircle`.
- Added `Appearances` tab to Sandcastle with an example for each geometry appearance.
- Added `Scene.drillPick` to return list of objects each containing 1 primitive at a screen space position.
- Added `PolylineOutlineMaterialProperty` for use with `DynamicPolyline.material`.
- Added the ability to use `Array` and `JulianDate` objects as custom CZML properties.
- Added `DynamicObject.name` and corresponding CZML support. This is a non-unique, user-readable name for the object.
- Added `DynamicObject.parent` and corresponding CZML support. This allows for `DataSource` objects to present data hierarchically.
- Added `DynamicPoint.scaleByDistance` to control minimum/maximum point size based on distance from the camera.
- The toolbar widgets (Home, SceneMode, BaseLayerPicker) and the fullscreen button can now be styled directly with user-supplied CSS.
- Added `skyBox` to the `CesiumWidget` and `Viewer` constructors for changing the default stars.
- Added `Matrix4.fromTranslationQuaternionRotationScale` and `Matrix4.multiplyByScale`.
- Added `Matrix3.getEigenDecomposition`.
- Added utility function `getFilenameFromUri`, which given a URI with or without query parameters, returns the last segment of the URL.
- Added prototype versions of `equals` and `equalsEpsilon` method back to `Cartesian2`, `Cartesian3`, `Cartesian4`, and `Quaternion`.
- Added prototype equals function to `NearFarScalar`, and `TimeIntervalCollection`.
- Added `FrameState.events`.
- Added `Primitive.allowPicking` to save memory when picking is not needed.
- Added `debugShowBoundingVolume`, for debugging primitive rendering, to `Primitive`, `Polygon`, `ExtentPrimitive`, `EllipsoidPrimitive`, `BillboardCollection`, `LabelCollection`, and `PolylineCollection`.
- Added `DebugModelMatrixPrimitive` for debugging primitive's `modelMatrix`.
- Added `options` argument to the `EllipsoidPrimitive` constructor.
- Upgraded Knockout from version 2.3.0 to 3.0.0.
- Upgraded RequireJS to version 2.1.9, and Almond to 0.2.6.
- Added a user-defined `id` to all primitives for use with picking. For example:

            primitives.add(new Polygon({
                id : {
                    // User-defined object returned by Scene.pick
                },
                // ...
            }));
            // ...
            var p = scene.pick(/* ... */);
            if (defined(p) && defined(p.id)) {
               // Use properties and functions in p.id
            }

### b21 - 2013-10-01

- Breaking changes:

  - Cesium now prints a reminder to the console if your application uses Bing Maps imagery and you do not supply a Bing Maps key for your application. This is a reminder that you should create a Bing Maps key for your application as soon as possible and prior to deployment. You can generate a Bing Maps key by visiting [https://www.bingmapsportal.com/](https://www.bingmapsportal.com/). Set the `BingMapsApi.defaultKey` property to the value of your application's key before constructing the `CesiumWidget` or any other types that use the Bing Maps API.

           BingMapsApi.defaultKey = 'my-key-generated-with-bingmapsportal.com';

  - `Scene.pick` now returns an object with a `primitive` property, not the primitive itself. For example, code that looked like:

           var primitive = scene.pick(/* ... */);
           if (defined(primitive)) {
              // Use primitive
           }

    should now look like:

           var p = scene.pick(/* ... */);
           if (defined(p) && defined(p.primitive)) {
              // Use p.primitive
           }

  - Removed `getViewMatrix`, `getInverseViewMatrix`, `getInverseTransform`, `getPositionWC`, `getDirectionWC`, `getUpWC` and `getRightWC` from `Camera`. Instead, use the `viewMatrix`, `inverseViewMatrix`, `inverseTransform`, `positionWC`, `directionWC`, `upWC`, and `rightWC` properties.
  - Removed `getProjectionMatrix` and `getInfiniteProjectionMatrix` from `PerspectiveFrustum`, `PerspectiveOffCenterFrustum` and `OrthographicFrustum`. Instead, use the `projectionMatrix` and `infiniteProjectionMatrix` properties.
  - The following prototype functions were removed:

    - From `Quaternion`: `conjugate`, `magnitudeSquared`, `magnitude`, `normalize`, `inverse`, `add`, `subtract`, `negate`, `dot`, `multiply`, `multiplyByScalar`, `divideByScalar`, `getAxis`, `getAngle`, `lerp`, `slerp`, `equals`, `equalsEpsilon`
    - From `Cartesian2`, `Cartesian3`, and `Cartesian4`: `getMaximumComponent`, `getMinimumComponent`, `magnitudeSquared`, `magnitude`, `normalize`, `dot`, `multiplyComponents`, `add`, `subtract`, `multiplyByScalar`, `divideByScalar`, `negate`, `abs`, `lerp`, `angleBetween`, `mostOrthogonalAxis`, `equals`, and `equalsEpsilon`.
    - From `Cartesian3`: `cross`

    Code that previously looked like `quaternion.magnitude();` should now look like `Quaternion.magnitude(quaternion);`.

  - `DynamicObjectCollection` and `CompositeDynamicObjectCollection` have been largely re-written, see the documentation for complete details. Highlights include:
    - `getObject` has been renamed `getById`.
    - `removeObject` has been renamed `removeById`.
    - `collectionChanged` event added for notification of objects being added or removed.
  - `DynamicScene` graphics object (`DynamicBillboard`, etc...) have had their static `mergeProperties` and `clean` functions removed.
  - `UniformState.update` now takes a context as its first parameter.
  - `Camera` constructor now takes a context instead of a canvas.
  - `SceneTransforms.clipToWindowCoordinates` now takes a context instead of a canvas.
  - Removed `canvasDimensions` from `FrameState`.
  - Removed `context` option from `Material` constructor and parameter from `Material.fromType`.
  - Renamed `TextureWrap.CLAMP` to `TextureWrap.CLAMP_TO_EDGE`.

- Added `Geometries` tab to Sandcastle with an example for each geometry type.
- Added `CorridorOutlineGeometry`.
- Added `PolylineGeometry`, `PolylineColorAppearance`, and `PolylineMaterialAppearance`.
- Added `colors` option to `SimplePolylineGeometry` for per vertex or per segment colors.
- Added proper support for browser zoom.
- Added `propertyChanged` event to `DynamicScene` graphics objects for receiving change notifications.
- Added prototype `clone` and `merge` functions to `DynamicScene` graphics objects.
- Added `width`, `height`, and `nearFarScalar` properties to `DynamicBillboard` for controlling the image size.
- Added `heading` and `tilt` properties to `CameraController`.
- Added `Scene.sunBloom` to enable/disable the bloom filter on the sun. The bloom filter should be disabled for better frame rates on mobile devices.
- Added `getDrawingBufferWidth` and `getDrawingBufferHeight` to `Context`.
- Added new built-in GLSL functions `czm_getLambertDiffuse` and `czm_getSpecular`.
- Added support for [EXT_frag_depth](http://www.khronos.org/registry/webgl/extensions/EXT_frag_depth/).
- Improved graphics performance.
  - An Everest terrain view went from 135-140 to over 150 frames per second.
  - Rendering over a thousand polylines in the same collection with different materials went from 20 to 40 frames per second.
- Improved runtime generation of GLSL shaders.
- Made sun size accurate.
- Fixed bug in triangulation that fails on complex polygons. Instead, it makes a best effort to render what it can. [#1121](https://github.com/CesiumGS/cesium/issues/1121)
- Fixed geometries not closing completely. [#1093](https://github.com/CesiumGS/cesium/issues/1093)
- Fixed `EllipsoidTangentPlane.projectPointOntoPlane` for tangent planes on an ellipsoid other than the unit sphere.
- `CompositePrimitive.add` now returns the added primitive. This allows us to write more concise code.

        var p = new Primitive(/* ... */);
        primitives.add(p);
        return p;

  becomes

        return primitives.add(new Primitive(/* ... */));

### b20 - 2013-09-03

_This releases fixes 2D and other issues with Chrome 29.0.1547.57 ([#1002](https://github.com/CesiumGS/cesium/issues/1002) and [#1047](https://github.com/CesiumGS/cesium/issues/1047))._

- Breaking changes:

  - The `CameraFlightPath` functions `createAnimation`, `createAnimationCartographic`, and `createAnimationExtent` now take `scene` as their first parameter instead of `frameState`.
  - Completely refactored the `DynamicScene` property system to vastly improve the API. See [#1080](https://github.com/CesiumGS/cesium/pull/1080) for complete details.
    - Removed `CzmlBoolean`, `CzmlCartesian2`, `CzmlCartesian3`, `CzmlColor`, `CzmlDefaults`, `CzmlDirection`, `CzmlHorizontalOrigin`, `CzmlImage`, `CzmlLabelStyle`, `CzmlNumber`, `CzmlPosition`, `CzmlString`, `CzmlUnitCartesian3`, `CzmlUnitQuaternion`, `CzmlUnitSpherical`, and `CzmlVerticalOrigin` since they are no longer needed.
    - Removed `DynamicProperty`, `DynamicMaterialProperty`, `DynamicDirectionsProperty`, and `DynamicVertexPositionsProperty`; replacing them with an all new system of properties.
      - `Property` - base interface for all properties.
      - `CompositeProperty` - a property composed of other properties.
      - `ConstantProperty` - a property whose value never changes.
      - `SampledProperty` - a property whose value is interpolated from a set of samples.
      - `TimeIntervalCollectionProperty` - a property whose value changes based on time interval.
      - `MaterialProperty` - base interface for all material properties.
      - `CompositeMaterialProperty` - a `CompositeProperty` for materials.
      - `ColorMaterialProperty` - a property that maps to a color material. (replaces `DynamicColorMaterial`)
      - `GridMaterialProperty` - a property that maps to a grid material. (replaces `DynamicGridMaterial`)
      - `ImageMaterialProperty` - a property that maps to an image material. (replaces `DynamicImageMaterial`)
      - `PositionProperty`- base interface for all position properties.
      - `CompositePositionProperty` - a `CompositeProperty` for positions.
      - `ConstantPositionProperty` - a `PositionProperty` whose value does not change in respect to the `ReferenceFrame` in which is it defined.
      - `SampledPositionProperty` - a `SampledProperty` for positions.
      - `TimeIntervalCollectionPositionProperty` - A `TimeIntervalCollectionProperty` for positions.
  - Removed `processCzml`, use `CzmlDataSource` instead.
  - `Source/Widgets/Viewer/lighter.css` was deleted, use `Source/Widgets/lighter.css` instead.
  - Replaced `ExtentGeometry` parameters for extruded extent to make them consistent with other geometries.
    - `options.extrudedOptions.height` -> `options.extrudedHeight`
    - `options.extrudedOptions.closeTop` -> `options.closeBottom`
    - `options.extrudedOptions.closeBottom` -> `options.closeTop`
  - Geometry constructors no longer compute vertices or indices. Use the type's `createGeometry` method. For example, code that looked like:

          var boxGeometry = new BoxGeometry({
            minimumCorner : min,
            maximumCorner : max,
            vertexFormat : VertexFormat.POSITION_ONLY
          });

    should now look like:

          var box = new BoxGeometry({
              minimumCorner : min,
              maximumCorner : max,
              vertexFormat : VertexFormat.POSITION_ONLY
          });
          var geometry = BoxGeometry.createGeometry(box);

  - Removed `createTypedArray` and `createArrayBufferView` from each of the `ComponentDatatype` enumerations. Instead, use `ComponentDatatype.createTypedArray` and `ComponentDatatype.createArrayBufferView`.
  - `DataSourceDisplay` now requires a `DataSourceCollection` to be passed into its constructor.
  - `DeveloperError` and `RuntimeError` no longer contain an `error` property. Call `toString`, or check the `stack` property directly instead.
  - Replaced `createPickFragmentShaderSource` with `createShaderSource`.
  - Renamed `PolygonPipeline.earClip2D` to `PolygonPipeline.triangulate`.

- Added outline geometries. [#1021](https://github.com/CesiumGS/cesium/pull/1021).
- Added `CorridorGeometry`.
- Added `Billboard.scaleByDistance` and `NearFarScalar` to control billboard minimum/maximum scale based on camera distance.
- Added `EllipsoidGeodesic`.
- Added `PolylinePipeline.scaleToSurface`.
- Added `PolylinePipeline.scaleToGeodeticHeight`.
- Added the ability to specify a `minimumTerrainLevel` and `maximumTerrainLevel` when constructing an `ImageryLayer`. The layer will only be shown for terrain tiles within the specified range.
- Added `Math.setRandomNumberSeed` and `Math.nextRandomNumber` for generating repeatable random numbers.
- Added `Color.fromRandom` to generate random and partially random colors.
- Added an `onCancel` callback to `CameraFlightPath` functions that will be executed if the flight is canceled.
- Added `Scene.debugShowFrustums` and `Scene.debugFrustumStatistics` for rendering debugging.
- Added `Packable` and `PackableForInterpolation` interfaces to aid interpolation and in-memory data storage. Also made most core Cesium types implement them.
- Added `InterpolationAlgorithm` interface to codify the base interface already being used by `LagrangePolynomialApproximation`, `LinearApproximation`, and `HermitePolynomialApproximation`.
- Improved the performance of polygon triangulation using an O(n log n) algorithm.
- Improved geometry batching performance by moving work to a web worker.
- Improved `WallGeometry` to follow the curvature of the earth.
- Improved visual quality of closed translucent geometries.
- Optimized polyline bounding spheres.
- `Viewer` now automatically sets its clock to that of the first added `DataSource`, regardless of how it was added to the `DataSourceCollection`. Previously, this was only done for dropped files by `viewerDragDropMixin`.
- `CesiumWidget` and `Viewer` now display an HTML error panel if an error occurs while rendering, which can be disabled with a constructor option.
- `CameraFlightPath` now automatically disables and restores mouse input for the flights it generates.
- Fixed broken surface rendering in Columbus View when using the `EllipsoidTerrainProvider`.
- Fixed triangulation for polygons that cross the international date line.
- Fixed `EllipsoidPrimitive` rendering for some oblate ellipsoids. [#1067](https://github.com/CesiumGS/cesium/pull/1067).
- Fixed Cesium on Nexus 4 with Android 4.3.
- Upgraded Knockout from version 2.2.1 to 2.3.0.

### b19 - 2013-08-01

- Breaking changes:
  - Replaced tessellators and meshes with geometry. In particular:
    - Replaced `CubeMapEllipsoidTessellator` with `EllipsoidGeometry`.
    - Replaced `BoxTessellator` with `BoxGeometry`.
    - Replaced `ExtentTessletaor` with `ExtentGeometry`.
    - Removed `PlaneTessellator`. It was incomplete and not used.
    - Renamed `MeshFilters` to `GeometryPipeline`.
    - Renamed `MeshFilters.toWireframeInPlace` to `GeometryPipeline.toWireframe`.
    - Removed `MeshFilters.mapAttributeIndices`. It was not used.
    - Renamed `Context.createVertexArrayFromMesh` to `Context.createVertexArrayFromGeometry`. Likewise, renamed `mesh` constructor property to `geometry`.
  - Renamed `ComponentDatatype.*.toTypedArray` to `ComponentDatatype.*.createTypedArray`.
  - Removed `Polygon.configureExtent`. Use `ExtentPrimitive` instead.
  - Removed `Polygon.bufferUsage`. It is no longer needed.
  - Removed `height` and `textureRotationAngle` arguments from `Polygon` `setPositions` and `configureFromPolygonHierarchy` functions. Use `Polygon` `height` and `textureRotationAngle` properties.
  - Renamed `PolygonPipeline.cleanUp` to `PolygonPipeline.removeDuplicates`.
  - Removed `PolygonPipeline.wrapLongitude`. Use `GeometryPipeline.wrapLongitude` instead.
  - Added `surfaceHeight` parameter to `BoundingSphere.fromExtent3D`.
  - Added `surfaceHeight` parameter to `Extent.subsample`.
  - Renamed `pointInsideTriangle2D` to `pointInsideTriangle`.
  - Renamed `getLogo` to `getCredit` for `ImageryProvider` and `TerrainProvider`.
- Added Geometry and Appearances [#911](https://github.com/CesiumGS/cesium/pull/911).
- Added property `intersectionWidth` to `DynamicCone`, `DynamicPyramid`, `CustomSensorVolume`, and `RectangularPyramidSensorVolume`.
- Added `ExtentPrimitive`.
- Added `PolylinePipeline.removeDuplicates`.
- Added `barycentricCoordinates` to compute the barycentric coordinates of a point in a triangle.
- Added `BoundingSphere.fromEllipsoid`.
- Added `BoundingSphere.projectTo2D`.
- Added `Extent.fromDegrees`.
- Added `czm_tangentToEyeSpaceMatrix` built-in GLSL function.
- Added debugging aids for low-level rendering: `DrawCommand.debugShowBoundingVolume` and `Scene.debugCommandFilter`.
- Added extrusion to `ExtentGeometry`.
- Added `Credit` and `CreditDisplay` for displaying credits on the screen.
- Improved performance and visual quality of `CustomSensorVolume` and `RectangularPyramidSensorVolume`.
- Improved the performance of drawing polygons created with `configureFromPolygonHierarchy`.

### b18 - 2013-07-01

- Breaking changes:
  - Removed `CesiumViewerWidget` and replaced it with a new `Viewer` widget with mixin architecture. This new widget does not depend on Dojo and is part of the combined Cesium.js file. It is intended to be a flexible base widget for easily building robust applications. ([#838](https://github.com/CesiumGS/cesium/pull/838))
  - Changed all widgets to use ECMAScript 5 properties. All public observable properties now must be accessed and assigned as if they were normal properties, instead of being called as functions. For example:
    - `clockViewModel.shouldAnimate()` -> `clockViewModel.shouldAnimate`
    - `clockViewModel.shouldAnimate(true);` -> `clockViewModel.shouldAnimate = true;`
  - `ImageryProviderViewModel.fromConstants` has been removed. Use the `ImageryProviderViewModel` constructor directly.
  - Renamed the `transitioner` property on `CesiumWidget`, `HomeButton`, and `ScreenModePicker` to `sceneTrasitioner` to be consistent with property naming convention.
  - `ImageryProvider.loadImage` now requires that the calling imagery provider instance be passed as its first parameter.
  - Removed the Dojo-based `checkForChromeFrame` function, and replaced it with a new standalone version that returns a promise to signal when the asynchronous check has completed.
  - Removed `Assets/Textures/NE2_LR_LC_SR_W_DR_2048.jpg`. If you were previously using this image with `SingleTileImageryProvider`, consider instead using `TileMapServiceImageryProvider` with a URL of `Assets/Textures/NaturalEarthII`.
  - The `Client CZML` SandCastle demo has been removed, largely because it is redundant with the Simple CZML demo.
  - The `Two Viewer Widgets` SandCastle demo has been removed. We will add back a multi-scene example when we have a good architecture for it in place.
  - Changed static `clone` functions in all objects such that if the object being cloned is undefined, the function will return undefined instead of throwing an exception.
- Fix resizing issues in `CesiumWidget` ([#608](https://github.com/CesiumGS/cesium/issues/608), [#834](https://github.com/CesiumGS/cesium/issues/834)).
- Added initial support for [GeoJSON](http://www.geojson.org/) and [TopoJSON](https://github.com/mbostock/topojson). ([#890](https://github.com/CesiumGS/cesium/pull/890), [#906](https://github.com/CesiumGS/cesium/pull/906))
- Added rotation, aligned axis, width, and height properties to `Billboard`s.
- Improved the performance of "missing tile" checking, especially for Bing imagery.
- Improved the performance of terrain and imagery refinement, especially when using a mixture of slow and fast imagery sources.
- `TileMapServiceImageryProvider` now supports imagery with a minimum level. This improves compatibility with tile sets generated by MapTiler or gdal2tiles.py using their default settings.
- Added `Context.getAntialias`.
- Improved test robustness on Mac.
- Upgraded RequireJS to version 2.1.6, and Almond to 0.2.5.
- Fixed artifacts that showed up on the edges of imagery tiles on a number of GPUs.
- Fixed an issue in `BaseLayerPicker` where destroy wasn't properly cleaning everything up.
- Added the ability to unsubscribe to `Timeline` update event.
- Added a `screenSpaceEventHandler` property to `CesiumWidget`. Also added a `sceneMode` option to the constructor to set the initial scene mode.
- Added `useDefaultRenderLoop` property to `CesiumWidget` that allows the default render loop to be disabled so that a custom render loop can be used.
- Added `CesiumWidget.onRenderLoopError` which is an `Event` that is raised if an exception is generated inside of the default render loop.
- `ImageryProviderViewModel.creationCommand` can now return an array of ImageryProvider instances, which allows adding multiple layers when a single item is selected in the `BaseLayerPicker` widget.

### b17 - 2013-06-03

- Breaking changes:
  - Replaced `Uniform.getFrameNumber` and `Uniform.getTime` with `Uniform.getFrameState`, which returns the full frame state.
  - Renamed `Widgets/Fullscreen` folder to `Widgets/FullscreenButton` along with associated objects/files.
    - `FullscreenWidget` -> `FullscreenButton`
    - `FullscreenViewModel` -> `FullscreenButtonViewModel`
  - Removed `addAttribute`, `removeAttribute`, and `setIndexBuffer` from `VertexArray`. They were not used.
- Added support for approximating local vertical, local horizontal (LVLH) reference frames when using `DynamicObjectView` in 3D. The object automatically selects LVLH or EastNorthUp based on the object's velocity.
- Added support for CZML defined vectors via new `CzmlDirection`, `DynamicVector`, and `DynamicVectorVisualizer` objects.
- Added `SceneTransforms.wgs84ToWindowCoordinates`. [#746](https://github.com/CesiumGS/cesium/issues/746).
- Added `fromElements` to `Cartesian2`, `Cartesian3`, and `Cartesian4`.
- Added `DrawCommand.cull` to avoid redundant visibility checks.
- Added `czm_morphTime` automatic GLSL uniform.
- Added support for [OES_vertex_array_object](http://www.khronos.org/registry/webgl/extensions/OES_vertex_array_object/), which improves rendering performance.
- Added support for floating-point textures.
- Added `IntersectionTests.trianglePlaneIntersection`.
- Added `computeHorizonCullingPoint`, `computeHorizonCullingPointFromVertices`, and `computeHorizonCullingPointFromExtent` methods to `EllipsoidalOccluder` and used them to build a more accurate horizon occlusion test for terrain rendering.
- Added sun visualization. See `Sun` and `Scene.sun`.
- Added a new `HomeButton` widget for returning to the default view of the current scene mode.
- Added `Command.beforeExecute` and `Command.afterExecute` events to enable additional processing when a command is executed.
- Added rotation parameter to `Polygon.configureExtent`.
- Added camera flight to extents. See new methods `CameraController.getExtentCameraCoordinates` and `CameraFlightPath.createAnimationExtent`.
- Improved the load ordering of terrain and imagery tiles, so that relevant detail is now more likely to be loaded first.
- Improved appearance of the Polyline arrow material.
- Fixed polyline clipping artifact. [#728](https://github.com/CesiumGS/cesium/issues/728).
- Fixed polygon crossing International Date Line for 2D and Columbus view. [#99](https://github.com/CesiumGS/cesium/issues/99).
- Fixed issue for camera flights when `frameState.mode === SceneMode.MORPHING`.
- Fixed ISO8601 date parsing when UTC offset is specified in the extended format, such as `2008-11-10T14:00:00+02:30`.

### b16 - 2013-05-01

- Breaking changes:

  - Removed the color, outline color, and outline width properties of polylines. Instead, use materials for polyline color and outline properties. Code that looked like:

           var polyline = polylineCollection.add({
               positions : positions,
               color : new Color(1.0, 1.0, 1.0, 1.0),
               outlineColor : new Color(1.0, 0.0, 0.0, 1.0),
               width : 1.0,
               outlineWidth : 3.0
           });

    should now look like:

           var outlineMaterial = Material.fromType(context, Material.PolylineOutlineType);
           outlineMaterial.uniforms.color = new Color(1.0, 1.0, 1.0, 1.0);
           outlineMaterial.uniforms.outlineColor = new Color(1.0, 0.0, 0.0, 1.0);
           outlineMaterial.uniforms.outlinewidth = 2.0;

           var polyline = polylineCollection.add({
               positions : positions,
               width : 3.0,
               material : outlineMaterial
           });

  - `CzmlCartographic` has been removed and all cartographic values are converted to Cartesian internally during CZML processing. This improves performance and fixes interpolation of cartographic source data. The Cartographic representation can still be retrieved if needed.
  - Removed `ComplexConicSensorVolume`, which was not documented and did not work on most platforms. It will be brought back in a future release. This does not affect CZML, which uses a custom sensor to approximate a complex conic.
  - Replaced `computeSunPosition` with `Simon1994PlanetaryPosition`, which has functions to calculate the position of the sun and the moon more accurately.
  - Removed `Context.createClearState`. These properties are now part of `ClearCommand`.
  - `RenderState` objects returned from `Context.createRenderState` are now immutable.
  - Removed `positionMC` from `czm_materialInput`. It is no longer used by any materials.

- Added wide polylines that work with and without ANGLE.
- Polylines now use materials to describe their surface appearance. See the [Fabric](https://github.com/CesiumGS/cesium/wiki/Fabric) wiki page for more details on how to create materials.
- Added new `PolylineOutline`, `PolylineGlow`, `PolylineArrow`, and `Fade` materials.
- Added `czm_pixelSizeInMeters` automatic GLSL uniform.
- Added `AnimationViewModel.snapToTicks`, which when set to true, causes the shuttle ring on the Animation widget to snap to the defined tick values, rather than interpolate between them.
- Added `Color.toRgba` and `Color.fromRgba` to convert to/from numeric unsigned 32-bit RGBA values.
- Added `GridImageryProvider` for custom rendering effects and debugging.
- Added new `Grid` material.
- Made `EllipsoidPrimitive` double-sided.
- Improved rendering performance by minimizing WebGL state calls.
- Fixed an error in Web Worker creation when loading Cesium.js from a different origin.
- Fixed `EllipsoidPrimitive` picking and picking objects with materials that have transparent parts.
- Fixed imagery smearing artifacts on mobile devices and other devices without high-precision fragment shaders.

### b15 - 2013-04-01

- Breaking changes:
  - `Billboard.computeScreenSpacePosition` now takes `Context` and `FrameState` arguments instead of a `UniformState` argument.
  - Removed `clampToPixel` property from `BillboardCollection` and `LabelCollection`. This option is no longer needed due to overall LabelCollection visualization improvements.
  - Removed `Widgets/Dojo/CesiumWidget` and replaced it with `Widgets/CesiumWidget`, which has no Dojo dependancies.
  - `destroyObject` no longer deletes properties from the object being destroyed.
  - `darker.css` files have been deleted and the `darker` theme is now the default style for widgets. The original theme is now known as `lighter` and is in corresponding `lighter.css` files.
  - CSS class names have been standardized to avoid potential collisions. All widgets now follow the same pattern, `cesium-<widget>-<className>`.
  - Removed `view2D`, `view3D`, and `viewColumbus` properties from `CesiumViewerWidget`. Use the `sceneTransitioner` property instead.
- Added `BoundingSphere.fromCornerPoints`.
- Added `fromArray` and `distance` functions to `Cartesian2`, `Cartesian3`, and `Cartesian4`.
- Added `DynamicPath.resolution` property for setting the maximum step size, in seconds, to take when sampling a position for path visualization.
- Added `TileCoordinatesImageryProvider` that renders imagery with tile X, Y, Level coordinates on the surface of the globe. This is mostly useful for debugging.
- Added `DynamicEllipse` and `DynamicObject.ellipse` property to render CZML ellipses on the globe.
- Added `sampleTerrain` function to sample the terrain height of a list of `Cartographic` positions.
- Added `DynamicObjectCollection.removeObject` and handling of the new CZML `delete` property.
- Imagery layers with an `alpha` of exactly 0.0 are no longer rendered. Previously these invisible layers were rendered normally, which was a waste of resources. Unlike the `show` property, imagery tiles in a layer with an `alpha` of 0.0 are still downloaded, so the layer will become visible more quickly when its `alpha` is increased.
- Added `onTransitionStart` and `onTransitionComplete` events to `SceneModeTransitioner`.
- Added `SceneModePicker`; a new widget for morphing between scene modes.
- Added `BaseLayerPicker`; a new widget for switching among pre-configured base layer imagery providers.

### b14 - 2013-03-01

- Breaking changes:
  - Major refactoring of both animation and widgets systems as we move to an MVVM-like architecture for user interfaces.
    - New `Animation` widget for controlling playback.
    - AnimationController.js has been deleted.
    - `ClockStep.SYSTEM_CLOCK_DEPENDENT` was renamed to `ClockStep.SYSTEM_CLOCK_MULTIPLIER`.
    - `ClockStep.SYSTEM_CLOCK` was added to have the clock always match the system time.
    - `ClockRange.LOOP` was renamed to `ClockRange.LOOP_STOP` and now only loops in the forward direction.
    - `Clock.reverseTick` was removed, simply negate `Clock.multiplier` and pass it to `Clock.tick`.
    - `Clock.shouldAnimate` was added to indicate if `Clock.tick` should actually advance time.
    - The Timeline widget was moved into the Widgets/Timeline subdirectory.
    - `Dojo/TimelineWidget` was removed. You should use the non-toolkit specific Timeline widget directly.
  - Removed `CesiumViewerWidget.fullScreenElement`, instead use the `CesiumViewerWidget.fullscreen.viewModel.fullScreenElement` observable property.
  - `IntersectionTests.rayPlane` now takes the new `Plane` type instead of separate `planeNormal` and `planeD` arguments.
  - Renamed `ImageryProviderError` to `TileProviderError`.
- Added support for global terrain visualization via `CesiumTerrainProvider`, `ArcGisImageServerTerrainProvider`, and `VRTheWorldTerrainProvider`. See the [Terrain Tutorial](http://cesiumjs.org/2013/02/15/Cesium-Terrain-Tutorial/) for more information.
- Added `FullscreenWidget` which is a simple, single-button widget that toggles fullscreen mode of the specified element.
- Added interactive extent drawing to the `Picking` Sandcastle example.
- Added `HeightmapTessellator` to create a mesh from a heightmap.
- Added `JulianDate.equals`.
- Added `Plane` for representing the equation of a plane.
- Added a line segment-plane intersection test to `IntersectionTests`.
- Improved the lighting used in 2D and Columbus View modes. In general, the surface lighting in these modes should look just like it does in 3D.
- Fixed an issue where a `PolylineCollection` with a model matrix other than the identity would be incorrectly rendered in 2D and Columbus view.
- Fixed an issue in the `ScreenSpaceCameraController` where disabled mouse events can cause the camera to be moved after being re-enabled.

### b13 - 2013-02-01

- Breaking changes:
  - The combined `Cesium.js` file and other required files are now created in `Build/Cesium` and `Build/CesiumUnminified` folders.
  - The Web Worker files needed when using the combined `Cesium.js` file are now in a `Workers` subdirectory.
  - Removed `erosion` property from `Polygon`, `ComplexConicSensorVolume`, `RectangularPyramidSensorVolume`, and `ComplexConicSensorVolume`. Use the new `Erosion` material. See the Sandbox Animation example.
  - Removed `setRectangle` and `getRectangle` methods from `ViewportQuad`. Use the new `rectangle` property.
  - Removed `time` parameter from `Scene.initializeFrame`. Instead, pass the time to `Scene.render`.
- Added new `RimLighting` and `Erosion` materials. See the [Fabric](https://github.com/CesiumGS/cesium/wiki/Fabric) wiki page.
- Added `hue` and `saturation` properties to `ImageryLayer`.
- Added `czm_hue` and `czm_saturation` to adjust the hue and saturation of RGB colors.
- Added `JulianDate.getDaysDifference` method.
- Added `Transforms.computeIcrfToFixedMatrix` and `computeFixedToIcrfMatrix`.
- Added `EarthOrientationParameters`, `EarthOrientationParametersSample`, `Iau2006XysData`, and `Iau2006XysDataSample` classes to `Core`.
- CZML now supports the ability to specify positions in the International Celestial Reference Frame (ICRF), and inertial reference frame.
- Fixed globe rendering on the Nexus 4 running Google Chrome Beta.
- `ViewportQuad` now supports the material system. See the [Fabric](https://github.com/CesiumGS/cesium/wiki/Fabric) wiki page.
- Fixed rendering artifacts in `EllipsoidPrimitive`.
- Fixed an issue where streaming CZML would fail when changing material types.
- Updated Dojo from 1.7.2 to 1.8.4. Reminder: Cesium does not depend on Dojo but uses it for reference applications.

### b12a - 2013-01-18

- Breaking changes:

  - Renamed the `server` property to `url` when constructing a `BingMapsImageryProvider`. Likewise, renamed `BingMapsImageryProvider.getServer` to `BingMapsImageryProvider.getUrl`. Code that looked like

           var bing = new BingMapsImageryProvider({
               server : 'dev.virtualearth.net'
           });

    should now look like:

           var bing = new BingMapsImageryProvider({
               url : 'http://dev.virtualearth.net'
           });

  - Renamed `toCSSColor` to `toCssColorString`.
  - Moved `minimumZoomDistance` and `maximumZoomDistance` from the `CameraController` to the `ScreenSpaceCameraController`.

- Added `fromCssColorString` to `Color` to create a `Color` instance from any CSS value.
- Added `fromHsl` to `Color` to create a `Color` instance from H, S, L values.
- Added `Scene.backgroundColor`.
- Added `textureRotationAngle` parameter to `Polygon.setPositions` and `Polygon.configureFromPolygonHierarchy` to rotate textures on polygons.
- Added `Matrix3.fromRotationX`, `Matrix3.fromRotationY`, `Matrix3.fromRotationZ`, and `Matrix2.fromRotation`.
- Added `fromUniformScale` to `Matrix2`, `Matrix3`, and `Matrix4`.
- Added `fromScale` to `Matrix2`.
- Added `multiplyByUniformScale` to `Matrix4`.
- Added `flipY` property when calling `Context.createTexture2D` and `Context.createCubeMap`.
- Added `MeshFilters.encodePosition` and `EncodedCartesian3.encode`.
- Fixed jitter artifacts with polygons.
- Fixed camera tilt close to the `minimumZoomDistance`.
- Fixed a bug that could lead to blue tiles when zoomed in close to the North and South poles.
- Fixed a bug where removing labels would remove the wrong label and ultimately cause a crash.
- Worked around a bug in Firefox 18 preventing typed arrays from being transferred to or from Web Workers.
- Upgraded RequireJS to version 2.1.2, and Almond to 0.2.3.
- Updated the default Bing Maps API key.

### b12 - 2013-01-03

- Breaking changes:
  - Renamed `EventHandler` to `ScreenSpaceEventHandler`.
  - Renamed `MouseEventType` to `ScreenSpaceEventType`.
  - Renamed `MouseEventType.MOVE` to `ScreenSpaceEventType.MOUSE_MOVE`.
  - Renamed `CameraEventHandler` to `CameraEventAggregator`.
  - Renamed all `*MouseAction` to `*InputAction` (including get, set, remove, etc).
  - Removed `Camera2DController`, `CameraCentralBodyController`, `CameraColumbusViewController`, `CameraFlightController`, `CameraFreeLookController`, `CameraSpindleController`, and `CameraControllerCollection`. Common ways to modify the camera are through the `CameraController` object of the `Camera` and will work in all scene modes. The default camera handler is the `ScreenSpaceCameraController` object on the `Scene`.
  - Changed default Natural Earth imagery to a 2K version of [Natural Earth II with Shaded Relief, Water, and Drainages](http://www.naturalearthdata.com/downloads/10m-raster-data/10m-natural-earth-2/). The previously used version did not include lakes and rivers. This replaced `Source/Assets/Textures/NE2_50M_SR_W_2048.jpg` with `Source/Assets/Textures/NE2_LR_LC_SR_W_DR_2048.jpg`.
- Added pinch-zoom, pinch-twist, and pinch-tilt for touch-enabled browsers (particularly mobile browsers).
- Improved rendering support on Nexus 4 and Nexus 7 using Firefox.
- Improved camera flights.
- Added Sandbox example using NASA's new [Black Marble](http://www.nasa.gov/mission_pages/NPP/news/earth-at-night.html) night imagery.
- Added constrained z-axis by default to the Cesium widgets.
- Upgraded Jasmine from version 1.1.0 to 1.3.0.
- Added `JulianDate.toIso8601`, which creates an ISO8601 compliant representation of a JulianDate.
- The `Timeline` widget now properly displays leap seconds.

### b11 - 2012-12-03

- Breaking changes:
  - Widget render loop now started by default. Startup code changed, see Sandcastle examples.
  - Changed `Timeline.makeLabel` to take a `JulianDate` instead of a JavaScript date parameter.
  - Default Earth imagery has been moved to a new package `Assets`. Images used by `Sandcastle` examples have been moved to the Sandcastle folder, and images used by the Dojo widgets are now self-contained in the `Widgets` package.
  - `positionToEyeEC` in `czm_materialInput` is no longer normalized by default.
  - `FullScreen` and related functions have been renamed to `Fullscreen` to match the W3C standard name.
  - `Fullscreen.isFullscreenEnabled` was incorrectly implemented in certain browsers. `isFullscreenEnabled` now correctly determines whether the browser will allow an element to go fullscreen. A new `isFullscreen` function is available to determine if the browser is currently in fullscreen mode.
  - `Fullscreen.getFullScreenChangeEventName` and `Fullscreen.getFullScreenChangeEventName` now return the proper event name, suitable for use with the `addEventListener` API, instead prefixing them with "on".
  - Removed `Scene.setSunPosition` and `Scene.getSunPosition`. The sun position used for lighting is automatically computed based on the scene's time.
  - Removed a number of rendering options from `CentralBody`, including the ground atmosphere, night texture, specular map, cloud map, cloud shadows, and bump map. These features weren't really production ready and had a disproportionate cost in terms of shader complexity and compilation time. They may return in a more polished form in a future release.
  - Removed `affectedByLighting` property from `Polygon`, `EllipsoidPrimitive`, `RectangularPyramidSensorVolume`, `CustomSensorVolume`, and `ComplexConicSensorVolume`.
  - Removed `DistanceIntervalMaterial`. This was not documented.
  - `Matrix2.getElementIndex`, `Matrix3.getElementIndex`, and `Matrix4.getElementIndex` functions have had their parameters swapped and now take row first and column second. This is consistent with other class constants, such as Matrix2.COLUMN1ROW2.
  - Replaced `CentralBody.showSkyAtmosphere` with `Scene.skyAtmosphere` and `SkyAtmosphere`. This has no impact for those using the Cesium widget.
- Improved lighting in Columbus view and on polygons, ellipsoids, and sensors.
- Fixed atmosphere rendering artifacts and improved Columbus view transition.
- Fixed jitter artifacts with billboards and polylines.
- Added `TileMapServiceImageryProvider`. See the Imagery Layers `Sandcastle` example.
- Added `Water` material. See the Materials `Sandcastle` example.
- Added `SkyBox` to draw stars. Added `CesiumWidget.showSkyBox` and `CesiumViewerWidget.showSkyBox`.
- Added new `Matrix4` functions: `Matrix4.multiplyByTranslation`, `multiplyByPoint`, and `Matrix4.fromScale`. Added `Matrix3.fromScale`.
- Added `EncodedCartesian3`, which is used to eliminate jitter when drawing primitives.
- Added new automatic GLSL uniforms: `czm_frameNumber`, `czm_temeToPseudoFixed`, `czm_entireFrustum`, `czm_inverseModel`, `czm_modelViewRelativeToEye`, `czm_modelViewProjectionRelativeToEye`, `czm_encodedCameraPositionMCHigh`, and `czm_encodedCameraPositionMCLow`.
- Added `czm_translateRelativeToEye` and `czm_luminance` GLSL functions.
- Added `shininess` to `czm_materialInput`.
- Added `QuadraticRealPolynomial`, `CubicRealPolynomial`, and `QuarticRealPolynomial` for finding the roots of quadratic, cubic, and quartic polynomials.
- Added `IntersectionTests.grazingAltitudeLocation` for finding a point on a ray nearest to an ellipsoid.
- Added `mostOrthogonalAxis` function to `Cartesian2`, `Cartesian3`, and `Cartesian4`.
- Changed CesiumViewerWidget default behavior so that zooming to an object now requires a single left-click, rather than a double-click.
- Updated third-party [Tween.js](https://github.com/sole/tween.js/).

### b10 - 2012-11-02

- Breaking changes:
  - Renamed `Texture2DPool` to `TexturePool`.
  - Renamed `BingMapsTileProvider` to `BingMapsImageryProvider`.
  - Renamed `SingleTileProvider` to `SingleTileImageryProvider`.
  - Renamed `ArcGISTileProvider` to `ArcGisMapServerImageryProvider`.
  - Renamed `EquidistantCylindrdicalProjection` to `GeographicProjection`.
  - Renamed `MercatorProjection` to `WebMercatorProjection`.
  - `CentralBody.dayTileProvider` has been removed. Instead, add one or more imagery providers to the collection returned by `CentralBody.getImageryLayers()`.
  - The `description.generateTextureCoords` parameter passed to `ExtentTessellator.compute` is now called `description.generateTextureCoordinates`.
  - Renamed `bringForward`, `sendBackward`, `bringToFront`, and `sendToBack` methods on `CompositePrimitive` to `raise`, `lower`, `raiseToTop`, and `lowerToBottom`, respectively.
  - `Cache` and `CachePolicy` are no longer used and have been removed.
  - Fixed problem with Dojo widget startup, and removed "postSetup" callback in the process. See Sandcastle examples and update your startup code.
- `CentralBody` now allows imagery from multiple sources to be layered and alpha blended on the globe. See the new `Imagery Layers` and `Map Projections` Sandcastle examples.
- Added `WebMapServiceImageryProvider`.
- Improved middle mouse click behavior to always tilt in the same direction.
- Added `getElementIndex` to `Matrix2`, `Matrix3`, and `Matrix4`.

### b9 - 2012-10-01

- Breaking changes:
  - Removed the `render` and `renderForPick` functions of primitives. The primitive `update` function updates a list of commands for the renderer. For more details, see the [Data Driven Renderer](https://github.com/CesiumGS/cesium/wiki/Data-Driven-Renderer-Details).
  - Removed `Context.getViewport` and `Context.setViewport`. The viewport defaults to the size of the canvas if a primitive does not override the viewport property in the render state.
  - `shallowEquals` has been removed.
  - Passing `undefined` to any of the set functions on `Billboard` now throws an exception.
  - Passing `undefined` to any of the set functions on `Polyline` now throws an exception.
  - `PolygonPipeline.scaleToGeodeticHeight` now takes ellipsoid as the last parameter, instead of the first. It also now defaults to `Ellipsoid.WGS84` if no parameter is provided.
- The new Sandcastle live editor and demo gallery replace the Sandbox and Skeleton examples.
- Improved picking performance and accuracy.
- Added EllipsoidPrimitive for visualizing ellipsoids and spheres. Currently, this is only supported in 3D, not 2D or Columbus view.
- Added `DynamicEllipsoid` and `DynamicEllipsoidVisualizer` which use the new `EllipsoidPrimitive` to implement ellipsoids in CZML.
- `Extent` functions now take optional result parameters. Also added `getCenter`, `intersectWith`, and `contains` functions.
- Add new utility class, `DynamicObjectView` for tracking a DynamicObject with the camera across scene modes; also hooked up CesiumViewerWidget to use it.
- Added `enableTranslate`, `enableZoom`, and `enableRotate` properties to `Camera2DController` to selectively toggle camera behavior. All values default to `true`.
- Added `Camera2DController.setPositionCartographic` to simplify moving the camera programmatically when in 2D mode.
- Improved near/far plane distances and eliminated z-fighting.
- Added `Matrix4.multiplyByTranslation`, `Matrix4.fromScale`, and `Matrix3.fromScale`.

### b8 - 2012-09-05

- Breaking changes:

  - Materials are now created through a centralized Material class using a JSON schema called [Fabric](https://github.com/CesiumGS/cesium/wiki/Fabric). For example, change:

          polygon.material = new BlobMaterial({repeat : 10.0});

    to:

          polygon.material = Material.fromType(context, 'Blob');
          polygon.material.repeat = 10.0;

    or:

          polygon.material = new Material({
              context : context,
              fabric : {
                  type : 'Blob',
                  uniforms : {
                      repeat : 10.0
                  }
              }
          });

  - `Label.computeScreenSpacePosition` now requires the current scene state as a parameter.
  - Passing `undefined` to any of the set functions on `Label` now throws an exception.
  - Renamed `agi_` prefix on GLSL identifiers to `czm_`.
  - Replaced `ViewportQuad` properties `vertexShader` and `fragmentShader` with optional constructor arguments.
  - Changed the GLSL automatic uniform `czm_viewport` from an `ivec4` to a `vec4` to reduce casting.
  - `Billboard` now defaults to an image index of `-1` indicating no texture, previously billboards defaulted to `0` indicating the first texture in the atlas. For example, change:

          billboards.add({
              position : { x : 1.0, y : 2.0, z : 3.0 },
          });

    to:

          billboards.add({
              position : { x : 1.0, y : 2.0, z : 3.0 },
              imageIndex : 0
          });

  - Renamed `SceneState` to `FrameState`.
  - `SunPosition` was changed from a static object to a function `computeSunPosition`; which now returns a `Cartesian3` with the computed position. It was also optimized for performance and memory pressure. For example, change:

          var result = SunPosition.compute(date);
          var position = result.position;

        to:

          var position = computeSunPosition(date);

- All `Quaternion` operations now have static versions that work with any objects exposing `x`, `y`, `z` and `w` properties.
- Added support for nested polygons with holes. See `Polygon.configureFromPolygonHierarchy`.
- Added support to the renderer for view frustum and central body occlusion culling. All built-in primitives, such as `BillboardCollection`, `Polygon`, `PolylineCollection`, etc., can be culled. See the advanced examples in the Sandbox for details.
- Added `writeTextToCanvas` function which handles sizing the resulting canvas to fit the desired text.
- Added support for CZML path visualization via the `DynamicPath` and `DynamicPathVisualizer` objects. See the [CZML wiki](https://github.com/CesiumGS/cesium/wiki/CZML-Guide) for more details.
- Added support for [WEBGL_depth_texture](http://www.khronos.org/registry/webgl/extensions/WEBGL_depth_texture/). See `Framebuffer.setDepthTexture`.
- Added `CesiumMath.isPowerOfTwo`.
- Added `affectedByLighting` to `ComplexConicSensorVolume`, `CustomSensorVolume`, and `RectangularPyramidSensorVolume` to turn lighting on/off for these objects.
- CZML `Polygon`, `Cone`, and `Pyramid` objects are no longer affected by lighting.
- Added `czm_viewRotation` and `czm_viewInverseRotation` automatic GLSL uniforms.
- Added a `clampToPixel` property to `BillboardCollection` and `LabelCollection`. When true, it aligns all billboards and text to a pixel in screen space, providing a crisper image at the cost of jumpier motion.
- `Ellipsoid` functions now take optional result parameters.

### b7 - 2012-08-01

- Breaking changes:

  - Removed keyboard input handling from `EventHandler`.
  - `TextureAtlas` takes an object literal in its constructor instead of separate parameters. Code that previously looked like:

          context.createTextureAtlas(images, pixelFormat, borderWidthInPixels);

    should now look like:

          context.createTextureAtlas({images : images, pixelFormat : pixelFormat, borderWidthInPixels : borderWidthInPixels});

  - `Camera.pickEllipsoid` returns the picked position in world coordinates and the ellipsoid parameter is optional. Prefer the new `Scene.pickEllipsoid` method. For example, change

          var position = camera.pickEllipsoid(ellipsoid, windowPosition);

    to:

          var position = scene.pickEllipsoid(windowPosition, ellipsoid);

  - `Camera.getPickRay` now returns the new `Ray` type instead of an object with position and direction properties.
  - `Camera.viewExtent` now takes an `Extent` argument instead of west, south, east and north arguments. Prefer `Scene.viewExtent` over `Camera.viewExtent`. `Scene.viewExtent` will work in any `SceneMode`. For example, change

          camera.viewExtent(ellipsoid, west, south, east, north);

    to:

          scene.viewExtent(extent, ellipsoid);

  - `CameraSpindleController.mouseConstrainedZAxis` has been removed. Instead, use `CameraSpindleController.constrainedAxis`. Code that previously looked like:

          spindleController.mouseConstrainedZAxis = true;

    should now look like:

          spindleController.constrainedAxis = Cartesian3.UNIT_Z;

  - The `Camera2DController` constructor and `CameraControllerCollection.add2D` now require a projection instead of an ellipsoid.
  - `Chain` has been removed. `when` is now included as a more complete CommonJS Promises/A implementation.
  - `Jobs.downloadImage` was replaced with `loadImage` to provide a promise that will asynchronously load an image.
  - `jsonp` now returns a promise for the requested data, removing the need for a callback parameter.
  - JulianDate.getTimeStandard() has been removed, dates are now always stored internally as TAI.
  - LeapSeconds.setLeapSeconds now takes an array of LeapSecond instances instead of JSON.
  - TimeStandard.convertUtcToTai and TimeStandard.convertTaiToUtc have been removed as they are no longer needed.
  - `Cartesian3.prototype.getXY()` was replaced with `Cartesian2.fromCartesian3`. Code that previously looked like `cartesian3.getXY();` should now look like `Cartesian2.fromCartesian3(cartesian3);`.
  - `Cartesian4.prototype.getXY()` was replaced with `Cartesian2.fromCartesian4`. Code that previously looked like `cartesian4.getXY();` should now look like `Cartesian2.fromCartesian4(cartesian4);`.
  - `Cartesian4.prototype.getXYZ()` was replaced with `Cartesian3.fromCartesian4`. Code that previously looked like `cartesian4.getXYZ();` should now look like `Cartesian3.fromCartesian4(cartesian4);`.
  - `Math.angleBetween` was removed because it was a duplicate of `Cartesian3.angleBetween`. Simply replace calls of the former to the later.
  - `Cartographic3` was renamed to `Cartographic`.
  - `Cartographic2` was removed; use `Cartographic` instead.
  - `Ellipsoid.toCartesian` was renamed to `Ellipsoid.cartographicToCartesian`.
  - `Ellipsoid.toCartesians` was renamed to `Ellipsoid.cartographicArrayToCartesianArray`.
  - `Ellipsoid.toCartographic2` was renamed to `Ellipsoid.cartesianToCartographic`.
  - `Ellipsoid.toCartographic2s` was renamed to `Ellipsoid.cartesianArrayToCartographicArray`.
  - `Ellipsoid.toCartographic3` was renamed to `Ellipsoid.cartesianToCartographic`.
  - `Ellipsoid.toCartographic3s` was renamed to `Ellipsoid.cartesianArrayToCartographicArray`.
  - `Ellipsoid.cartographicDegreesToCartesian` was removed. Code that previously looked like `ellipsoid.cartographicDegreesToCartesian(new Cartographic(45, 50, 10))` should now look like `ellipsoid.cartographicToCartesian(Cartographic.fromDegrees(45, 50, 10))`.
  - `Math.cartographic3ToRadians`, `Math.cartographic2ToRadians`, `Math.cartographic2ToDegrees`, and `Math.cartographic3ToDegrees` were removed. These functions are no longer needed because Cartographic instances are always represented in radians.
  - All functions starting with `multiplyWith` now start with `multiplyBy` to be consistent with functions starting with `divideBy`.
  - The `multiplyWithMatrix` function on each `Matrix` type was renamed to `multiply`.
  - All three Matrix classes have been largely re-written for consistency and performance. The `values` property has been eliminated and Matrices are no longer immutable. Code that previously looked like `matrix = matrix.setColumn0Row0(12);` now looks like `matrix[Matrix2.COLUMN0ROW0] = 12;`. Code that previously looked like `matrix.setColumn3(cartesian3);` now looked like `matrix.setColumn(3, cartesian3, matrix)`.
  - 'Polyline' is no longer externally creatable. To create a 'Polyline' use the 'PolylineCollection.add' method.

          Polyline polyline = new Polyline();

    to

          PolylineCollection polylineCollection = new PolylineCollection();
          Polyline polyline = polylineCollection.add();

- All `Cartesian2` operations now have static versions that work with any objects exposing `x` and `y` properties.
- All `Cartesian3` operations now have static versions that work with any objects exposing `x`, `y`, and `z` properties.
- All `Cartesian4` operations now have static versions that work with any objects exposing `x`, `y`, `z` and `w` properties.
- All `Cartographic` operations now have static versions that work with any objects exposing `longitude`, `latitude`, and `height` properties.
- All `Matrix` classes are now indexable like arrays.
- All `Matrix` operations now have static versions of all prototype functions and anywhere we take a Matrix instance as input can now also take an Array or TypedArray.
- All `Matrix`, `Cartesian`, and `Cartographic` operations now take an optional result parameter for object re-use to reduce memory pressure.
- Added `Cartographic.fromDegrees` to make creating Cartographic instances from values in degrees easier.
- Added `addImage` to `TextureAtlas` so images can be added to a texture atlas after it is constructed.
- Added `Scene.pickEllipsoid`, which picks either the ellipsoid or the map depending on the current `SceneMode`.
- Added `Event`, a new utility class which makes it easy for objects to expose event properties.
- Added `TextureAtlasBuilder`, a new utility class which makes it easy to build a TextureAtlas asynchronously.
- Added `Clock`, a simple clock for keeping track of simulated time.
- Added `LagrangePolynomialApproximation`, `HermitePolynomialApproximation`, and `LinearApproximation` interpolation algorithms.
- Added `CoordinateConversions`, a new static class where most coordinate conversion methods will be stored.
- Added `Spherical` coordinate type
- Added a new DynamicScene layer for time-dynamic, data-driven visualization. This include CZML processing. For more details see https://github.com/CesiumGS/cesium/wiki/Architecture and https://github.com/CesiumGS/cesium/wiki/CZML-in-Cesium.
- Added a new application, Cesium Viewer, for viewing CZML files and otherwise exploring the globe.
- Added a new Widgets directory, to contain common re-usable Cesium related controls.
- Added a new Timeline widget to the Widgets directory.
- Added a new Widgets/Dojo directory, to contain dojo-specific widgets.
- Added new Timeline and Cesium dojo widgets.
- Added `CameraCentralBodyController` as the new default controller to handle mouse input.
  - The left mouse button rotates around the central body.
  - The right mouse button and mouse wheel zoom in and out.
  - The middle mouse button rotates around the point clicked on the central body.
- Added `computeTemeToPseudoFixedMatrix` function to `Transforms`.
- Added 'PolylineCollection' to manage numerous polylines. 'PolylineCollection' dramatically improves rendering speed when using polylines.

### b6a - 2012-06-20

- Breaking changes:
  - Changed `Tipsify.tipsify` and `Tipsify.calculateACMR` to accept an object literal instead of three separate arguments. Supplying a maximum index and cache size is now optional.
  - `CentralBody` no longer requires a camera as the first parameter.
- Added `CentralBody.northPoleColor` and `CentralBody.southPoleColor` to fill in the poles if they are not covered by a texture.
- Added `Polygon.configureExtent` to create a polygon defined by west, south, east, and north values.
- Added functions to `Camera` to provide position and directions in world coordinates.
- Added `showThroughEllipsoid` to `CustomSensorVolume` and `RectangularPyramidSensorVolume` to allow sensors to draw through Earth.
- Added `affectedByLighting` to `CentralBody` and `Polygon` to turn lighting on/off for these objects.

### b5 - 2012-05-15

- Breaking changes:

  - Renamed Geoscope to Cesium. To update your code, change all `Geoscope.*` references to `Cesium.*`, and reference Cesium.js instead of Geoscope.js.
  - `CompositePrimitive.addGround` was removed; use `CompositePrimitive.add` instead. For example, change

          primitives.addGround(polygon);

    to:

          primitives.add(polygon);

  - Moved `eastNorthUpToFixedFrame` and `northEastDownToFixedFrame` functions from `Ellipsoid` to a new `Transforms` object. For example, change

          var m = ellipsoid.eastNorthUpToFixedFrame(p);

    to:

          var m = Cesium.Transforms.eastNorthUpToFixedFrame(p, ellipsoid);

  - Label properties `fillStyle` and `strokeStyle` were renamed to `fillColor` and `outlineColor`; they are also now color objects instead of strings. The label `Color` property has been removed.

    For example, change

          label.setFillStyle("red");
          label.setStrokeStyle("#FFFFFFFF");

    to:

          label.setFillColor({ red : 1.0, blue : 0.0, green : 0.0, alpha : 1.0 });
          label.setOutlineColor({ red : 1.0, blue : 1.0, green : 1.0, alpha : 1.0 });

  - Renamed `Tipsify.Tipsify` to `Tipsify.tipsify`.
  - Renamed `Tipsify.CalculateACMR` to `Tipsify.calculateACMR`.
  - Renamed `LeapSecond.CompareLeapSecondDate` to `LeapSecond.compareLeapSecondDate`.
  - `Geoscope.JSONP.get` is now `Cesium.jsonp`. `Cesium.jsonp` now takes a url, a callback function, and an options object. The previous 2nd and 4th parameters are now specified using the options object.
  - `TWEEN` is no longer globally defined, and is instead available as `Cesium.Tween`.
  - Chain.js functions such as `run` are now moved to `Cesium.Chain.run`, etc.
  - `Geoscope.CollectionAlgorithms.binarySearch` is now `Cesium.binarySearch`.
  - `Geoscope.ContainmentTests.pointInsideTriangle2D` is now `Cesium.pointInsideTriangle2D`.
  - Static constructor methods prefixed with "createFrom", now start with "from":

          Matrix2.createfromColumnMajorArray

    becomes

          Matrix2.fromColumnMajorArray

  - The `JulianDate` constructor no longer takes a `Date` object, use the new from methods instead:

          new JulianDate(new Date());

    becomes

          JulianDate.fromDate(new Date("January 1, 2011 12:00:00 EST"));
          JulianDate.fromIso8601("2012-04-24T18:08Z");
          JulianDate.fromTotalDays(23452.23);

  - `JulianDate.getDate` is now `JulianDate.toDate()` and returns a new instance each time.
  - `CentralBody.logoOffsetX` and `logoOffsetY` have been replaced with `CentralBody.logoOffset`, a `Cartesian2`.
  - TileProviders now take a proxy object instead of a string, to allow more control over how proxy URLs are built. Construct a DefaultProxy, passing the previous proxy URL, to get the previous behavior.
  - `Ellipsoid.getScaledWgs84()` has been removed since it is not needed.
  - `getXXX()` methods which returned a new instance of what should really be a constant are now exposed as frozen properties instead. This should improve performance and memory pressure.

    - `Cartsian2/3/4.getUnitX()` -> `Cartsian2/3/4.UNIT_X`
    - `Cartsian2/3/4.getUnitY()` -> `Cartsian2/3/4.UNIT_Y`
    - `Cartsian2/3/4.getUnitZ()` -> `Cartsian3/4.UNIT_Z`
    - `Cartsian2/3/4.getUnitW()` -> `Cartsian4.UNIT_W`
    - `Matrix/2/3/4.getIdentity()` -> `Matrix/2/3/4.IDENTITY`
    - `Quaternion.getIdentity()` -> `Quaternion.IDENTITY`
    - `Ellipsoid.getWgs84()` -> `Ellipsoid.WGS84`
    - `Ellipsoid.getUnitSphere()` -> `Ellipsoid.UNIT_SPHERE`
    - `Cartesian2/3/4/Cartographic.getZero()` -> `Cartesian2/3/4/Cartographic.ZERO`

- Added `PerformanceDisplay` which can be added to a scene to display frames per second (FPS).
- Labels now correctly allow specifying fonts by non-pixel CSS units such as points, ems, etc.
- Added `Shapes.computeEllipseBoundary` and updated `Shapes.computeCircleBoundary` to compute boundaries using arc-distance.
- Added `fileExtension` and `credit` properties to `OpenStreetMapTileProvider` construction.
- Night lights no longer disappear when `CentralBody.showGroundAtmosphere` is `true`.

### b4 - 2012-03-01

- Breaking changes:

  - Replaced `Geoscope.SkyFromSpace` object with `CentralBody.showSkyAtmosphere` property.
  - For mouse click and double click events, replaced `event.x` and `event.y` with `event.position`.
  - For mouse move events, replaced `movement.startX` and `startY` with `movement.startPosition`. Replaced `movement.endX` and `movement.endY` with `movement.endPosition`.
  - `Scene.Pick` now takes a `Cartesian2` with the origin at the upper-left corner of the canvas. For example, code that looked like:

          scene.pick(movement.endX, scene.getCanvas().clientHeight - movement.endY);

    becomes:

          scene.pick(movement.endPosition);

- Added `SceneTransitioner` to switch between 2D and 3D views. See the new Skeleton 2D example.
- Added `CentralBody.showGroundAtmosphere` to show an atmosphere on the ground.
- Added `Camera.pickEllipsoid` to get the point on the globe under the mouse cursor.
- Added `Polygon.height` to draw polygons at a constant altitude above the ellipsoid.

### b3 - 2012-02-06

- Breaking changes:
  - Replaced `Geoscope.Constants` and `Geoscope.Trig` with `Geoscope.Math`.
  - `Polygon`
    - Replaced `setColor` and `getColor` with a `material.color` property.
    - Replaced `setEllipsoid` and `getEllipsoid` with an `ellipsoid` property.
    - Replaced `setGranularity` and `getGranularity` with a `granularity` property.
  - `Polyline`
    - Replaced `setColor`/`getColor` and `setOutlineColor`/`getOutlineColor` with `color` and `outline` properties.
    - Replaced `setWidth`/`getWidth` and `setOutlineWidth`/`getOutlineWidth` with `width` and `outlineWidth` properties.
  - Removed `Geoscope.BillboardCollection.bufferUsage`. It is now automatically determined.
  - Removed `Geoscope.Label` set/get functions for `shadowOffset`, `shadowBlur`, `shadowColor`. These are no longer supported.
  - Renamed `Scene.getTransitions` to `Scene.getAnimations`.
  - Renamed `SensorCollection` to `SensorVolumeCollection`.
  - Replaced `ComplexConicSensorVolume.material` with separate materials for each surface: `outerMaterial`, `innerMaterial`, and `capMaterial`.
  - Material renames
    - `TranslucentSensorVolumeMaterial` to `ColorMaterial`.
    - `DistanceIntervalSensorVolumeMaterial` to `DistanceIntervalMaterial`.
    - `TieDyeSensorVolumeMaterial` to `TieDyeMaterial`.
    - `CheckerboardSensorVolumeMaterial` to `CheckerboardMaterial`.
    - `PolkaDotSensorVolumeMaterial` to `DotMaterial`.
    - `FacetSensorVolumeMaterial` to `FacetMaterial`.
    - `BlobSensorVolumeMaterial` to `BlobMaterial`.
  - Added new materials:
    - `VerticalStripeMaterial`
    - `HorizontalStripeMaterial`
    - `DistanceIntervalMaterial`
  - Added polygon material support via the new `Polygon.material` property.
  - Added clock angle support to `ConicSensorVolume` via the new `maximumClockAngle` and `minimumClockAngle` properties.
  - Added a rectangular sensor, `RectangularPyramidSensorVolume`.
  - Changed custom sensor to connect direction points using the sensor's radius; previously, points were connected with a line.
  - Improved performance and memory usage of `BillboardCollection` and `LabelCollection`.
  - Added more mouse events.
  - Added Sandbox examples for new features.

### b2 - 2011-12-01

- Added complex conic and custom sensor volumes, and various materials to change their appearance. See the new Sensor folder in the Sandbox.
- Added modelMatrix property to primitives to render them in a local reference frame. See the polyline example in the Sandbox.
- Added eastNorthUpToFixedFrame() and northEastDownToFixedFrame() to Ellipsoid to create local reference frames.
- Added CameraFlightController to zoom smoothly from one point to another. See the new camera examples in the Sandbox.
- Added row and column assessors to Matrix2, Matrix3, and Matrix4.
- Added Scene, which reduces the amount of code required to use Geoscope. See the Skeleton. We recommend using this instead of explicitly calling update() and render() for individual or composite primitives. Existing code will need minor changes:

  - Calls to Context.pick() should be replaced with Scene.pick().
  - Primitive constructors no longer require a context argument.
  - Primitive update() and render() functions now require a context argument. However, when using the new Scene object, these functions do not need to be called directly.
  - TextureAtlas should no longer be created directly; instead, call Scene.getContext().createTextureAtlas().
  - Other breaking changes:

    - Camera get/set functions, e.g., getPosition/setPosition were replaced with properties, e.g., position.
    - Replaced CompositePrimitive, Polygon, and Polyline getShow/setShow functions with a show property.
    - Replaced Polyline, Polygon, BillboardCollection, and LabelCollection getBufferUsage/setBufferUsage functions with a bufferUsage property.
    - Changed colors used by billboards, labels, polylines, and polygons. Previously, components were named r, g, b, and a. They are now red, green, blue, and alpha. Previously, each component's range was [0, 255]. The range is now [0, 1] floating point. For example,

            color : { r : 0, g : 255, b : 0, a : 255 }

      becomes:

            color : { red : 0.0, green : 1.0, blue : 0.0, alpha : 1.0 }

### b1 - 2011-09-19

- Added `Shapes.computeCircleBoundary` to compute circles. See the Sandbox.
- Changed the `EventHandler` constructor function to take the Geoscope canvas, which ensures the mouse position is correct regardless of the canvas' position on the page. Code that previously looked like:

        var handler = new Geoscope.EventHandler();

  should now look like:

        var handler = new Geoscope.EventHandler(canvas);

- Context.Pick no longer requires clamping the x and y arguments. Code that previously looked like:

        var pickedObject = context.pick(primitives, us, Math.max(x, 0.0),
            Math.max(context.getCanvas().clientHeight - y, 0.0));

  can now look like:

        var pickedObject = context.pick(primitives, us, x, context.getCanvas().clientHeight - y);

- Changed Polyline.setWidth and Polyline.setOutlineWidth to clamp the width to the WebGL implementation limit instead of throwing an exception. Code that previously looked like:

        var maxWidth = context.getMaximumAliasedLineWidth();
        polyline.setWidth(Math.min(5, maxWidth));
        polyline.setOutlineWidth(Math.min(10, maxWidth));

  can now look like:

        polyline.setWidth(5);
        polyline.setOutlineWidth(10);

- Improved the Sandbox:
  - Code in the editor is now evaluated as you type for quick prototyping.
  - Highlighting a Geoscope type in the editor and clicking the doc button in the toolbar now brings up the reference help for that type.
- BREAKING CHANGE: The `Context` constructor-function now takes an element instead of an ID. Code that previously looked like:

        var context = new Geoscope.Context("glCanvas");
        var canvas = context.getCanvas();

  should now look like:

        var canvas = document.getElementById("glCanvas");
        var context = new Geoscope.Context(canvas);

### b0 - 2011-08-31

- Added new Sandbox and Skeleton examples. The sandbox contains example code for common tasks. The skeleton is a bare-bones application for building upon. Most sandbox code examples can be copy and pasted directly into the skeleton.
- Added `Geoscope.Polygon` for drawing polygons on the globe.
- Added `Context.pick` to pick objects in one line of code.
- Added `bringForward`, `bringToFront`, `sendBackward`, and `sendToBack` functions to `CompositePrimitive` to control the render-order for ground primitives.
- Added `getShow`/`setShow` functions to `Polyline` and `CompositePrimitive`.
- Added new camera control and event types including `CameraFreeLookEventHandler`, `CameraSpindleEventHandler`, and `EventHandler`.
- Replaced `Ellipsoid.toCartesian3` with `Ellipsoid.toCartesian`.
- update and `updateForPick` functions no longer require a `UniformState` argument.

## Alpha Releases

### a6 - 2011-08-05

- Added support for lines using `Geoscope.Polyline`. See the Sandbox example.
- Made `CompositePrimitive`, `LabelCollection`, and `BillboardCollection` have consistent function names, including a new `contains()` function.
- Improved reference documentation layout.

### a5 - 2011-07-22

- Flushed out `CompositePrimitive`, `TimeStandard`, and `LeapSecond` types.
- Improved support for browsers using ANGLE (Windows Only).

### a4 - 2011-07-15

- Added `Geoscope.TimeStandard` for handling TAI and UTC time standards.
- Added `Geoscope.Quaternion`, which is a foundation for future camera control.
- Added initial version of `Geoscope.PrimitiveCollection` to simplify rendering.
- Prevented billboards/labels near the surface from getting cut off by the globe.
- See the Sandbox for example code.
- Added more reference documentation for labels.

### a3 - 2011-07-08

- Added `Geoscope.LabelCollection` for drawing text.
- Added `Geoscope.JulianDate` and `Geoscope.TimeConstants` for proper time handling.
- See the Sandbox example for how to use the new labels and Julian date.

### a2 - 2011-07-01

- Added `Geoscope.ViewportQuad` and `Geoscope.Rectangle` (foundations for 2D map).
- Improved the visual quality of cloud shadows.

### a1 - 2011-06-24

- Added `SunPosition` type to compute the sun position for a julian date.
- Simplified picking. See the mouse move event in the Sandbox example.
- `Cartographic2` and `Cartographic3` are now mutable types.
- Added reference documentation for billboards.

### a0 - 2011-06-17

- Initial Release.<|MERGE_RESOLUTION|>--- conflicted
+++ resolved
@@ -10,11 +10,8 @@
 
 - Fixed a crash in the 3D Tiles Feature Styling sandcastle that occurred when using `ModelExperimental`. [#10514](https://github.com/CesiumGS/cesium/pull/10514)
 - Fixed improper handling of double-sided materials in `ModelExperimental`. [#10507](https://github.com/CesiumGS/cesium/pull/10507)
-<<<<<<< HEAD
+- Fixed a bug where the alpha component of `model.color` would not update in the 3D Models Coloring sandcastle when using `ModelExperimental`. [#10519](https://github.com/CesiumGS/cesium/pull/10519)
 - Fixed a bug where .cmpt files were not cached correctly in `ModelExperimental`. [#10524](https://github.com/CesiumGS/cesium/pull/10524)
-=======
-- Fixed a bug where the alpha component of `model.color` would not update in the 3D Models Coloring sandcastle when using `ModelExperimental`. [#10519](https://github.com/CesiumGS/cesium/pull/10519)
->>>>>>> 6575f1cb
 
 ### 1.95 - 2022-07-01
 
