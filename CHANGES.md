# Change Log

### 1.87 - 2021-11-1

##### Additions :tada:

- Added `ScreenOverlay` support to `KMLDataSource`. [#9864](https://github.com/CesiumGS/cesium/pull/9864)
<<<<<<< HEAD
- Added `lambertDiffuseMultiplier` property to Globe object to enhance terrain lighting. [#9878](https://github.com/CesiumGS/cesium/pull/9878)
=======
- Added back some support for Draco attribute quantization as a workaround until a full fix in the next Draco version. [#9904](https://github.com/CesiumGS/cesium/pull/9904)

##### Fixes :wrench:

- Point cloud styles that reference a missing property now treat the missing property as `undefined` rather than throwing an error. [#9882](https://github.com/CesiumGS/cesium/pull/9882)
- Fixed Draco attribute quantization in point clouds. [#9908](https://github.com/CesiumGS/cesium/pull/9908)
- Fixed crashes caused by the cloud noise texture exceeding WebGL's maximum supported texture size. [#9885](https://github.com/CesiumGS/cesium/pull/9885)
- Updated third-party zip.js library to 2.3.12 to fix compatibility with Webpack 4. [#9897](https://github.com/cesiumgs/cesium/pull/9897)
>>>>>>> aa6c5f01

### 1.86.1 - 2021-10-15

##### Fixes :wrench:

- Fixed zip.js configurations causing CesiumJS to not work with Node 16. [#9861](https://github.com/CesiumGS/cesium/pull/9861)
- Fixed a bug in `Rectangle.union` with rectangles that span the entire globe. [#9866](https://github.com/CesiumGS/cesium/pull/9866)

### 1.86 - 2021-10-01

##### Breaking Changes :mega:

- Updated to Draco 1.4.1 and temporarily disabled attribute quantization. [#9847](https://github.com/CesiumGS/cesium/issues/9847)

##### Fixes :wrench:

- Fixed incorrect behavior in `CameraFlightPath` when using Columbus View. [#9192](https://github.com/CesiumGS/cesium/pull/9192)

### 1.85 - 2021-09-01

##### Breaking Changes :mega:

- Removed `Scene.terrainExaggeration` and `options.terrainExaggeration` for `CesiumWidget`, `Viewer`, and `Scene`, which were deprecated in CesiumJS 1.83. Use `Globe.terrainExaggeration` instead.

##### Additions :tada:

- Added `CloudCollection` and `CumulusCloud` for adding procedurally generated clouds to a scene. [#9737](https://github.com/CesiumGS/cesium/pull/9737)
- `BingMapsGeocoderService` now takes an optional [Culture Code](https://docs.microsoft.com/en-us/bingmaps/rest-services/common-parameters-and-types/supported-culture-codes) for localizing results. [#9729](https://github.com/CesiumGS/cesium/pull/9729)

##### Fixes :wrench:

- Fixed several crashes related to point cloud eye dome lighting. [#9719](https://github.com/CesiumGS/cesium/pull/9719)

### 1.84 - 2021-08-02

##### Breaking Changes :mega:

- Dropped support for Internet Explorer, which was deprecated in CesiumJS 1.83.

##### Additions :tada:

- Added a `polylinePositions` getter to `Cesium3DTileFeature` that gets the decoded positions of a polyline vector feature. [#9684](https://github.com/CesiumGS/cesium/pull/9684)
- Added `ImageryLayerCollection.pickImageryLayers`, which determines the imagery layers that are intersected by a pick ray. [#9651](https://github.com/CesiumGS/cesium/pull/9651)

##### Fixes :wrench:

- Fixed an issue where styling vector points based on their batch table properties would crash. [#9692](https://github.com/CesiumGS/cesium/pull/9692)
- Fixed an issue in `TileBoundingRegion.distanceToCamera` that caused incorrect results when the camera was on the opposite site of the globe. [#9678](https://github.com/CesiumGS/cesium/pull/9678)
- Fixed an error with removing a CZML datasource when the clock interval has a duration of zero. [#9637](https://github.com/CesiumGS/cesium/pull/9637)
- Fixed the ability to set a material's image to `undefined` and `Material.DefaultImageId`. [#9644](https://github.com/CesiumGS/cesium/pull/9644)
- Fixed the calculation of `OrientedBoundingBox.distancedSquaredTo` such that they handle `halfAxes` with magnitudes near zero. [#9670](https://github.com/CesiumGS/cesium/pull/9670)
- Fixed render crash when creating a `polylineVolume` with very close points. [#9669](https://github.com/CesiumGS/cesium/pull/9669)
- Fixed a bug in `PolylineGeometry` that incorrectly shifted colors when duplicate positions were removed. [#9676](https://github.com/CesiumGS/cesium/pull/9676)
- Fixed a crash that would hang the browser if a `Label` was created with a soft hyphen in its text. [#9682](https://github.com/CesiumGS/cesium/pull/9682)
- Fixed the incorrect calculation of `distanceSquaredTo` in `BoundingSphere`. [#9686](https://github.com/CesiumGS/cesium/pull/9686)

### 1.83 - 2021-07-01

##### Breaking Changes :mega:

- Dropped support for KTX1 and Crunch textures; use the [`ktx2ktx2`](https://github.com/KhronosGroup/KTX-Software) converter tool to update existing KTX1 files.

##### Additions :tada:

- Added support for KTX2 and Basis Universal compressed textures. [#9513](https://github.com/CesiumGS/cesium/issues/9513)
  - Added support for glTF models with the [`KHR_texture_basisu`](https://github.com/KhronosGroup/glTF/blob/master/extensions/2.0/Khronos/KHR_texture_basisu/README.md) extension.
  - Added support for 8-bit, 16-bit float, and 32-bit float KTX2 specular environment maps.
  - Added support for KTX2 images in `Material`.
  - Added new `PixelFormat` and `WebGLConstants` enums from WebGL extensions `WEBGL_compressed_texture_etc`, `WEBGL_compressed_texture_astc`, and `EXT_texture_compression_bptc`.
- Added dynamic terrain exaggeration with `Globe.terrainExaggeration` and `Globe.terrainExaggerationRelativeHeight`. [#9603](https://github.com/CesiumGS/cesium/pull/9603)
- Added `CustomHeightmapTerrainProvider`, a simple `TerrainProvider` that gets height values from a callback function. [#9604](https://github.com/CesiumGS/cesium/pull/9604)
- Added the ability to hide outlines on OSM Buildings and other tilesets and glTF models using the `CESIUM_primitive_outline` extension. [#8959](https://github.com/CesiumGS/cesium/issues/8959)
- Added checks for supported 3D Tiles extensions. [#9552](https://github.com/CesiumGS/cesium/issues/9552)
- Added option to ignore extraneous colorspace information in glTF textures and `ImageBitmap`. [#9624](https://github.com/CesiumGS/cesium/pull/9624)
- Added `options.fadingEnabled` parameter to `ShadowMap` to control whether shadows fade out when the light source is close to the horizon. [#9565](https://github.com/CesiumGS/cesium/pull/9565)
- Added documentation clarifying that the `outlineWidth` property will be ignored on all major browsers on Windows platforms. [#9600](https://github.com/CesiumGS/cesium/pull/9600)
- Added documentation for `KmlTour`, `KmlTourFlyTo`, and `KmlTourWait`. Added documentation and a `kmlTours` getter to `KmlDataSource`. Removed references to `KmlTourSoundCues`. [#8073](https://github.com/CesiumGS/cesium/issues/8073)

##### Fixes :wrench:

- Fixed a regression where older tilesets without a top-level `geometricError` would fail to load. [#9618](https://github.com/CesiumGS/cesium/pull/9618)
- Fixed an issue in `WebMapTileServiceImageryProvider` where using URL subdomains caused query parameters to be dropped from requests. [#9606](https://github.com/CesiumGS/cesium/pull/9606)
- Fixed an issue in `ScreenSpaceCameraController.tilt3DOnTerrain` that caused unexpected camera behavior when tilting terrain diagonally along the screen. [#9562](https://github.com/CesiumGS/cesium/pull/9562)
- Fixed error handling in `GlobeSurfaceTile` to print terrain tile request errors to console. [#9570](https://github.com/CesiumGS/cesium/pull/9570)
- Fixed broken image URL in the KML Sandcastle. [#9579](https://github.com/CesiumGS/cesium/pull/9579)
- Fixed an error where the `positionToEyeEC` and `tangentToEyeMatrix` properties for custom materials were not set in `GlobeFS`. [#9597](https://github.com/CesiumGS/cesium/pull/9597)
- Fixed misleading documentation in `Matrix4.inverse` and `Matrix4.inverseTransformation` that used "affine transformation" instead of "rotation and translation" specifically. [#9608](https://github.com/CesiumGS/cesium/pull/9608)
- Fixed a regression where external images in glTF models were not being loaded with `preferImageBitmap`, which caused them to decode on the main thread and cause frame rate stuttering. [#9627](https://github.com/CesiumGS/cesium/pull/9627)
- Fixed misleading "else" case condition for `color` and `show` in `Cesium3DTileStyle`. A default `color` value is used if no `color` conditions are given. The default value for `show`, `true`, is used if no `show` conditions are given. [#9633](https://github.com/CesiumGS/cesium/pull/9633)
- Fixed a crash that occurred after disabling and re-enabling a post-processing stage. This also prevents the screen from randomly flashing when enabling stages for the first time. [#9649](https://github.com/CesiumGS/cesium/pull/9649)

##### Deprecated :hourglass_flowing_sand:

- `Scene.terrainExaggeration` and `options.terrainExaggeration` for `CesiumWidget`, `Viewer`, and `Scene` have been deprecated and will be removed in CesiumJS 1.85. They will be replaced with `Globe.terrainExaggeration`.
- Support for Internet Explorer has been deprecated and will end in CesiumJS 1.84.

### 1.82.1 - 2021-06-01

- This is an npm only release to fix the improperly published 1.82.0.

### 1.82 - 2021-06-01

##### Additions :tada:

- Added `FeatureDetection.supportsBigInt64Array`, `FeatureDetection.supportsBigUint64Array` and `FeatureDetection.supportsBigInt`.

##### Fixes :wrench:

- Fixed `processTerrain` in `decodeGoogleEarthEnterprisePacket` to handle a newer terrain packet format that includes water surface meshes after terrain meshes. [#9519](https://github.com/CesiumGS/cesium/pull/9519)

### 1.81 - 2021-05-01

##### Fixes :wrench:

- Fixed an issue where `Camera.flyTo` would not work properly with a non-WGS84 Ellipsoid. [#9498](https://github.com/CesiumGS/cesium/pull/9498)
- Fixed an issue where setting the `ViewportQuad` rectangle after creating the viewport had no effect.[#9511](https://github.com/CesiumGS/cesium/pull/9511)
- Fixed an issue where TypeScript was not picking up type defintions for `ArcGISTiledElevationTerrainProvider`. [#9522](https://github.com/CesiumGS/cesium/pull/9522)

##### Deprecated :hourglass_flowing_sand:

- `loadCRN` and `loadKTX` have been deprecated and will be removed in CesiumJS 1.83. They will be replaced with support for KTX2. [#9478](https://github.com/CesiumGS/cesium/pull/9478)

### 1.80 - 2021-04-01

##### Additions :tada:

- Added support for drawing ground primitives on translucent 3D Tiles. [#9399](https://github.com/CesiumGS/cesium/pull/9399)

### 1.79.1 - 2021-03-01

##### Fixes :wrench:

- Fixed a regression in 1.79 that broke terrain exaggeration. [#9397](https://github.com/CesiumGS/cesium/pull/9397)
- Fixed an issue where interpolating certain small rhumblines with surface distance 0.0 would not return the expected result. [#9430](https://github.com/CesiumGS/cesium/pull/9430)

### 1.79 - 2021-03-01

##### Breaking Changes :mega:

- Removed `Cesium3DTileset.url`, which was deprecated in CesiumJS 1.78. Use `Cesium3DTileset.resource.url` to retrieve the url value.
- Removed `EasingFunction.QUADRACTIC_IN`, which was deprecated in CesiumJS 1.77. Use `EasingFunction.QUADRATIC_IN`.
- Removed `EasingFunction.QUADRACTIC_OUT`, which was deprecated in CesiumJS 1.77. Use `EasingFunction.QUADRATIC_OUT`.
- Removed `EasingFunction.QUADRACTIC_IN_OUT`, which was deprecated in CesiumJS 1.77. Use `EasingFunction.QUADRATIC_IN_OUT`.
- Changed `TaskProcessor.maximumActiveTasks` constructor option to be infinity by default. [#9313](https://github.com/CesiumGS/cesium/pull/9313)

##### Fixes :wrench:

- Fixed an issue that prevented use of the full CesiumJS zip release package in a Node.js application.
- Fixed an issue where certain inputs to EllipsoidGeodesic would result in a surfaceDistance of NaN. [#9316](https://github.com/CesiumGS/cesium/pull/9316)
- Fixed `sampleTerrain` and `sampleTerrainMostDetailed` not working for `ArcGISTiledElevationTerrainProvider`. [#9286](https://github.com/CesiumGS/cesium/pull/9286)
- Consistent with the spec, CZML `polylineVolume` now expects its shape positions to specified using the `cartesian2` property. Use of the `cartesian` is also supported for backward-compatibility. [#9384](https://github.com/CesiumGS/cesium/pull/9384)
- Removed an unnecessary matrix copy each time a `Cesium3DTileset` is updated. [#9366](https://github.com/CesiumGS/cesium/pull/9366)

### 1.78 - 2021-02-01

##### Additions :tada:

- Added `BillboardCollection.show`, `EntityCluster.show`, `LabelCollection.show`, `PointPrimitiveCollection.show`, and `PolylineCollection.show` for a convenient way to control show of the entire collection [#9307](https://github.com/CesiumGS/cesium/pull/9307)
- `TaskProcessor` now accepts an absolute URL in addition to a worker name as it's first parameter. This makes it possible to use custom web workers with Cesium's task processing system without copying them to Cesium's Workers directory. [#9338](https://github.com/CesiumGS/cesium/pull/9338)
- Added `Cartesian2.cross` which computes the magnitude of the cross product of two vectors whose Z values are implicitly 0. [#9305](https://github.com/CesiumGS/cesium/pull/9305)
- Added `Math.previousPowerOfTwo`. [#9310](https://github.com/CesiumGS/cesium/pull/9310)

##### Fixes :wrench:

- Fixed an issue with `Math.mod` introducing a small amount of floating point error even when the input did not need to be altered. [#9354](https://github.com/CesiumGS/cesium/pull/9354)

##### Deprecated :hourglass_flowing_sand:

- `Cesium3DTileset.url` has been deprecated and will be removed in Cesium 1.79. Instead, use `Cesium3DTileset.resource.url` to retrieve the url value.

### 1.77 - 2021-01-04

##### Additions :tada:

- Added `ElevationBand` material, which maps colors and gradients to exact elevations. [#9132](https://github.com/CesiumGS/cesium/pull/9132)

##### Fixes :wrench:

- Fixed an issue where changing a model or tileset's `color`, `backFaceCulling`, or `silhouetteSize` would trigger an error. [#9271](https://github.com/CesiumGS/cesium/pull/9271)

##### Deprecated :hourglass_flowing_sand:

- `EasingFunction.QUADRACTIC_IN` was deprecated and will be removed in Cesium 1.79. It has been replaced with `EasingFunction.QUADRATIC_IN`. [#9220](https://github.com/CesiumGS/cesium/issues/9220)
- `EasingFunction.QUADRACTIC_OUT` was deprecated and will be removed in Cesium 1.79. It has been replaced with `EasingFunction.QUADRATIC_OUT`. [#9220](https://github.com/CesiumGS/cesium/issues/9220)
- `EasingFunction.QUADRACTIC_IN_OUT` was deprecated and will be removed in Cesium 1.79. It has been replaced with `EasingFunction.QUADRATIC_IN_OUT`. [#9220](https://github.com/CesiumGS/cesium/issues/9220)

### 1.76 - 2020-12-01

##### Fixes :wrench:

- Fixed an issue where tileset styles would be reapplied every frame when a tileset has a style and `tileset.preloadWhenHidden` is true and `tileset.show` is false. Also fixed a related issue where styles would be reapplied if the style being set is the same as the active style. [#9223](https://github.com/CesiumGS/cesium/pull/9223)
- Fixed JSDoc and TypeScript type definitions for `EllipsoidTangentPlane.fromPoints` which didn't list a return type. [#9227](https://github.com/CesiumGS/cesium/pull/9227)
- Updated DOMPurify from 1.0.8 to 2.2.2. [#9240](https://github.com/CesiumGS/cesium/issues/9240)

### 1.75 - 2020-11-02

##### Fixes :wrench:

- Fixed an issue in the PBR material where models with the `KHR_materials_unlit` extension had the normal attribute disabled. [#9173](https://github.com/CesiumGS/cesium/pull/9173).
- Fixed JSDoc and TypeScript type definitions for `writeTextToCanvas` which listed incorrect return type. [#9196](https://github.com/CesiumGS/cesium/pull/9196)
- Fixed JSDoc and TypeScript type definitions for `Viewer.globe` constructor option to allow disabling the globe on startup. [#9063](https://github.com/CesiumGS/cesium/pull/9063)

### 1.74 - 2020-10-01

##### Additions :tada:

- Added `Matrix3.inverseTranspose` and `Matrix4.inverseTranspose`. [#9135](https://github.com/CesiumGS/cesium/pull/9135)

##### Fixes :wrench:

- Fixed an issue where the camera zooming is stuck when looking up. [#9126](https://github.com/CesiumGS/cesium/pull/9126)
- Fixed an issue where Plane doesn't rotate correctly around the main local axis. [#8268](https://github.com/CesiumGS/cesium/issues/8268)
- Fixed clipping planes with non-uniform scale. [#9135](https://github.com/CesiumGS/cesium/pull/9135)
- Fixed an issue where ground primitives would get clipped at certain camera angles. [#9114](https://github.com/CesiumGS/cesium/issues/9114)
- Fixed a bug that could cause half of the globe to disappear when setting the `terrainProvider. [#9161](https://github.com/CesiumGS/cesium/pull/9161)
- Fixed a crash when loading Cesium OSM buildings with shadows enabled. [#9172](https://github.com/CesiumGS/cesium/pull/9172)

### 1.73 - 2020-09-01

##### Breaking Changes :mega:

- Removed `MapboxApi`, which was deprecated in CesiumJS 1.72. Pass your access token directly to the `MapboxImageryProvider` or `MapboxStyleImageryProvider` constructors.
- Removed `BingMapsApi`, which was deprecated in CesiumJS 1.72. Pass your access key directly to the `BingMapsImageryProvider` or `BingMapsGeocoderService` constructors.

##### Additions :tada:

- Added support for the CSS `line-height` specifier in the `font` property of a `Label`. [#8954](https://github.com/CesiumGS/cesium/pull/8954)
- `Viewer` now has default pick handling for `Cesium3DTileFeature` data and will display its properties in the default Viewer `InfoBox` as well as set `Viewer.selectedEntity` to a transient Entity instance representing the data. [#9121](https://github.com/CesiumGS/cesium/pull/9121).

##### Fixes :wrench:

- Fixed several artifacts on mobile devices caused by using insufficient precision. [#9064](https://github.com/CesiumGS/cesium/pull/9064)
- Fixed handling of `data:` scheme for the Cesium ion logo URL. [#9085](https://github.com/CesiumGS/cesium/pull/9085)
- Fixed an issue where the boundary rectangles in `TileAvailability` are not sorted correctly, causing terrain to sometimes fail to achieve its maximum detail. [#9098](https://github.com/CesiumGS/cesium/pull/9098)
- Fixed an issue where a request for an availability tile of the reference layer is delayed because the throttle option is on. [#9099](https://github.com/CesiumGS/cesium/pull/9099)
- Fixed an issue where Node.js tooling could not resolve package.json. [#9105](https://github.com/CesiumGS/cesium/pull/9105)
- Fixed classification artifacts on some mobile devices. [#9108](https://github.com/CesiumGS/cesium/pull/9108)
- Fixed an issue where Resource silently fails to load if being used multiple times. [#9093](https://github.com/CesiumGS/cesium/issues/9093)

### 1.72 - 2020-08-03

##### Breaking Changes :mega:

- CesiumJS no longer ships with a default Mapbox access token and Mapbox imagery layers have been removed from the `BaseLayerPicker` defaults. If you are using `MapboxImageryProvider` or `MapboxStyleImageryProvider`, use `options.accessToken` when initializing the imagery provider.

##### Additions :tada:

- Added support for glTF multi-texturing via `TEXCOORD_1`. [#9075](https://github.com/CesiumGS/cesium/pull/9075)

##### Deprecated :hourglass_flowing_sand:

- `MapboxApi.defaultAccessToken` was deprecated and will be removed in CesiumJS 1.73. Pass your access token directly to the MapboxImageryProvider or MapboxStyleImageryProvider constructors.
- `BingMapsApi` was deprecated and will be removed in CesiumJS 1.73. Pass your access key directly to the BingMapsImageryProvider or BingMapsGeocoderService constructors.

##### Fixes :wrench:

- Fixed `Color.fromCssColorString` when color string contains spaces. [#9015](https://github.com/CesiumGS/cesium/issues/9015)
- Fixed 3D Tileset replacement refinement when leaf is empty. [#8996](https://github.com/CesiumGS/cesium/pull/8996)
- Fixed a bug in the assessment of terrain tile visibility [#9033](https://github.com/CesiumGS/cesium/issues/9033)
- Fixed vertical polylines with `arcType: ArcType.RHUMB`, including lines drawn via GeoJSON. [#9028](https://github.com/CesiumGS/cesium/pull/9028)
- Fixed wall rendering when underground [#9041](https://github.com/CesiumGS/cesium/pull/9041)
- Fixed issue where a side of the wall was missing if the first position and the last position were equal [#9044](https://github.com/CesiumGS/cesium/pull/9044)
- Fixed `translucencyByDistance` for label outline color [#9003](https://github.com/CesiumGS/cesium/pull/9003)
- Fixed return value for `SampledPositionProperty.removeSample` [#9017](https://github.com/CesiumGS/cesium/pull/9017)
- Fixed issue where wall doesn't have correct texture coordinates when there are duplicate positions input [#9042](https://github.com/CesiumGS/cesium/issues/9042)
- Fixed an issue where clipping planes would not clip at the correct distances on some Android devices, most commonly reproducible on devices with `Mali` GPUs that do not support float textures via WebGL [#9023](https://github.com/CesiumGS/cesium/issues/9023)

### 1.71 - 2020-07-01

##### Breaking Changes :mega:

- Updated `WallGeometry` to respect the order of positions passed in, instead of making the positions respect a counter clockwise winding order. This will only affect the look of walls with an image material. If this changed the way your wall is drawing, reverse the order of the positions. [#8955](https://github.com/CesiumGS/cesium/pull/8955/)

##### Additions :tada:

- Added `backFaceCulling` property to `Cesium3DTileset` and `Model` to support viewing the underside or interior of a tileset or model. [#8981](https://github.com/CesiumGS/cesium/pull/8981)
- Added `Ellipsoid.surfaceArea` for computing the approximate surface area of a rectangle on the surface of an ellipsoid. [#8986](https://github.com/CesiumGS/cesium/pull/8986)
- Added support for PolylineVolume in CZML. [#8841](https://github.com/CesiumGS/cesium/pull/8841)
- Added `Color.toCssHexString` for getting the CSS hex string equivalent for a color. [#8987](https://github.com/CesiumGS/cesium/pull/8987)

##### Fixes :wrench:

- Fixed issue where tileset was not playing glTF animations. [#8962](https://github.com/CesiumGS/cesium/issues/8962)
- Fixed a divide-by-zero bug in `Ellipsoid.geodeticSurfaceNormal` when given the origin as input. `undefined` is returned instead. [#8986](https://github.com/CesiumGS/cesium/pull/8986)
- Fixed error with `WallGeometry` when there were adjacent positions with very close values. [#8952](https://github.com/CesiumGS/cesium/pull/8952)
- Fixed artifact for skinned model when log depth is enabled. [#6447](https://github.com/CesiumGS/cesium/issues/6447)
- Fixed a bug where certain rhumb arc polylines would lead to a crash. [#8787](https://github.com/CesiumGS/cesium/pull/8787)
- Fixed handling of Label's backgroundColor and backgroundPadding option [#8949](https://github.com/CesiumGS/cesium/pull/8949)
- Fixed several bugs when rendering CesiumJS in a WebGL 2 context. [#797](https://github.com/CesiumGS/cesium/issues/797)
- Fixed a bug where switching from perspective to orthographic caused triangles to overlap each other incorrectly. [#8346](https://github.com/CesiumGS/cesium/issues/8346)
- Fixed a bug where switching to orthographic camera on the first frame caused the zoom level to be incorrect. [#8853](https://github.com/CesiumGS/cesium/pull/8853)
- Fixed `scene.pickFromRay` intersection inaccuracies. [#8439](https://github.com/CesiumGS/cesium/issues/8439)
- Fixed a bug where a null or undefined name property passed to the `Entity` constructor would throw an exception.[#8832](https://github.com/CesiumGS/cesium/pull/8832)
- Fixed JSDoc and TypeScript type definitions for `ScreenSpaceEventHandler.getInputAction` which listed incorrect return type. [#9002](https://github.com/CesiumGS/cesium/pull/9002)
- Improved the style of the error panel. [#8739](https://github.com/CesiumGS/cesium/issues/8739)
- Fixed animation widget SVG icons not appearing in iOS 13.5.1. [#8993](https://github.com/CesiumGS/cesium/pull/8993)

### 1.70.1 - 2020-06-10

##### Additions :tada:

- Add a `toString` method to the `Resource` class in case an instance gets logged as a string. [#8722](https://github.com/CesiumGS/cesium/issues/8722)
- Exposed `Transforms.rotationMatrixFromPositionVelocity` method from Cesium's private API. [#8927](https://github.com/CesiumGS/cesium/issues/8927)

##### Fixes :wrench:

- Fixed JSDoc and TypeScript type definitions for all `ImageryProvider` types, which were missing `defaultNightAlpha` and `defaultDayAlpha` properties. [#8908](https://github.com/CesiumGS/cesium/pull/8908)
- Fixed JSDoc and TypeScript for `MaterialProperty`, which were missing the ability to take primitive types in their constructor. [#8904](https://github.com/CesiumGS/cesium/pull/8904)
- Fixed JSDoc and TypeScript type definitions to allow the creation of `GeometryInstance` instances using `XXXGeometry` classes. [#8941](https://github.com/CesiumGS/cesium/pull/8941).
- Fixed JSDoc and TypeScript for `buildModuleUrl`, which was accidentally excluded from the official CesiumJS API. [#8923](https://github.com/CesiumGS/cesium/pull/8923)
- Fixed JSDoc and TypeScript type definitions for `EllipsoidGeodesic` which incorrectly listed `result` as required. [#8904](https://github.com/CesiumGS/cesium/pull/8904)
- Fixed JSDoc and TypeScript type definitions for `EllipsoidTangentPlane.fromPoints`, which takes an array of `Cartesian3`, not a single instance. [#8928](https://github.com/CesiumGS/cesium/pull/8928)
- Fixed JSDoc and TypeScript type definitions for `EntityCollection.getById` and `CompositeEntityCollection.getById`, which can both return undefined. [#8928](https://github.com/CesiumGS/cesium/pull/8928)
- Fixed JSDoc and TypeScript type definitions for `Viewer` options parameters.
- Fixed a memory leak where some 3D Tiles requests were being unintentionally retained after the requests were cancelled. [#8843](https://github.com/CesiumGS/cesium/pull/8843)
- Fixed a bug with handling of PixelFormat's flipY. [#8893](https://github.com/CesiumGS/cesium/pull/8893)

### 1.70.0 - 2020-06-01

##### Major Announcements :loudspeaker:

- All Cesium ion users now have access to Cesium OSM Buildings - a 3D buildings layer covering the entire world built with OpenStreetMap building data, available as 3D Tiles. Read more about it [on our blog](https://cesium.com/blog/2020/06/01/cesium-osm-buildings/).
  - [Explore it on Sandcastle](https://sandcastle.cesium.com/index.html?src=Cesium%20OSM%20Buildings.html).
  - Add it to your CesiumJS app: `viewer.scene.primitives.add(Cesium.createOsmBuildings())`.
  - Contains per-feature data like building name, address, and much more. [Read more about the available properties](https://cesium.com/content/cesium-osm-buildings/).
- CesiumJS now ships with official TypeScript type definitions! [#8878](https://github.com/CesiumGS/cesium/pull/8878)
  - If you import CesiumJS as a module, the new definitions will automatically be used by TypeScript and related tooling.
  - If you import individual CesiumJS source files directly, you'll need to add `"types": ["cesium"]` in your tsconfig.json in order for the definitions to be used.
  - If you’re using your own custom definitions and you’re not yet ready to switch, you can delete `Source/Cesium.d.ts` after install.
  - See our [blog post](https://cesium.com/blog/2020/06/01/cesiumjs-tsd/) for more information and a technical overview of how it all works.
- CesiumJS now supports underground rendering with globe translucency! [#8726](https://github.com/CesiumGS/cesium/pull/8726)
  - Added options for controlling globe translucency through the new [`GlobeTranslucency`](https://cesium.com/learn/cesiumjs/ref-doc/GlobeTranslucency.html) object including front face alpha, back face alpha, and a translucency rectangle.
  - Added `Globe.undergroundColor` and `Globe.undergroundColorAlphaByDistance` for controlling how the back side of the globe is rendered when the camera is underground or the globe is translucent. [#8867](https://github.com/CesiumGS/cesium/pull/8867)
  - Improved camera controls when the camera is underground. [#8811](https://github.com/CesiumGS/cesium/pull/8811)
  - Sandcastle examples: [Globe Translucency](https://sandcastle.cesium.com/?src=Globe%20Translucency.html), [Globe Interior](https://sandcastle.cesium.com/?src=Globe%20Interior.html), and [Underground Color](https://sandcastle.cesium.com/?src=Underground%20Color.html&label=All)

##### Additions :tada:

- Our API reference documentation has received dozens of fixes and improvements, largely due to the TypeScript effort.
- Added `Cesium3DTileset.extensions` to get the extensions property from the tileset JSON. [#8829](https://github.com/CesiumGS/cesium/pull/8829)
- Added `Camera.completeFlight`, which causes the current camera flight to immediately jump to the final destination and call its complete callback. [#8788](https://github.com/CesiumGS/cesium/pull/8788)
- Added `nightAlpha` and `dayAlpha` properties to `ImageryLayer` to control alpha separately for the night and day sides of the globe. [#8868](https://github.com/CesiumGS/cesium/pull/8868)
- Added `SkyAtmosphere.perFragmentAtmosphere` to switch between per-vertex and per-fragment atmosphere shading. [#8866](https://github.com/CesiumGS/cesium/pull/8866)
- Added a new sandcastle example to show how to add fog using a `PostProcessStage` [#8798](https://github.com/CesiumGS/cesium/pull/8798)
- Added `frustumSplits` option to `DebugCameraPrimitive`. [8849](https://github.com/CesiumGS/cesium/pull/8849)
- Supported `#rgba` and `#rrggbbaa` formats in `Color.fromCssColorString`. [8873](https://github.com/CesiumGS/cesium/pull/8873)

##### Fixes :wrench:

- Fixed a bug that could cause rendering of a glTF model to become corrupt when switching from a Uint16 to a Uint32 index buffer to accomodate new vertices added for edge outlining. [#8820](https://github.com/CesiumGS/cesium/pull/8820)
- Fixed a bug where a removed billboard could prevent changing of the `TerrainProvider`. [#8766](https://github.com/CesiumGS/cesium/pull/8766)
- Fixed an issue with 3D Tiles point cloud styling where `${feature.propertyName}` and `${feature["propertyName"]}` syntax would cause a crash. Also fixed an issue where property names with non-alphanumeric characters would crash. [#8785](https://github.com/CesiumGS/cesium/pull/8785)
- Fixed a bug where `DebugCameraPrimitive` was ignoring the near and far planes of the `Camera`. [#8848](https://github.com/CesiumGS/cesium/issues/8848)
- Fixed sky atmosphere artifacts below the horizon. [#8866](https://github.com/CesiumGS/cesium/pull/8866)
- Fixed ground primitives in orthographic mode. [#5110](https://github.com/CesiumGS/cesium/issues/5110)
- Fixed the depth plane in orthographic mode. This improves the quality of polylines and other primitives that are rendered near the horizon. [8858](https://github.com/CesiumGS/cesium/pull/8858)

### 1.69.0 - 2020-05-01

##### Breaking Changes :mega:

- The property `Scene.sunColor` has been removed. Use `scene.light.color` and `scene.light.intensity` instead. [#8774](https://github.com/CesiumGS/cesium/pull/8774)
- Removed `isArray`. Use the native `Array.isArray` function instead. [#8779](https://github.com/CesiumGS/cesium/pull/8779)

##### Additions :tada:

- Added `RequestScheduler` to the public API; this allows users to have more control over the requests made by CesiumJS. [#8384](https://github.com/CesiumGS/cesium/issues/8384)
- Added support for high-quality edges on solid geometry in glTF models. [#8776](https://github.com/CesiumGS/cesium/pull/8776)
- Added `Scene.cameraUnderground` for checking whether the camera is underneath the globe. [#8765](https://github.com/CesiumGS/cesium/pull/8765)

##### Fixes :wrench:

- Fixed several problems with polylines when the logarithmic depth buffer is enabled, which is the default on most systems. [#8706](https://github.com/CesiumGS/cesium/pull/8706)
- Fixed a bug with very long view ranges requiring multiple frustums even with the logarithmic depth buffer enabled. Previously, such scenes could resolve depth incorrectly. [#8727](https://github.com/CesiumGS/cesium/pull/8727)
- Fixed an issue with glTF skinning support where an optional property `skeleton` was considered required by Cesium. [#8175](https://github.com/CesiumGS/cesium/issues/8175)
- Fixed an issue with clamping of non-looped glTF animations. Subscribers to animation `update` events should expect one additional event firing as an animation stops. [#7387](https://github.com/CesiumGS/cesium/issues/7387)
- Geometry instance floats now work for high precision floats on newer iOS devices. [#8805](https://github.com/CesiumGS/cesium/pull/8805)
- Fixed a bug where the elevation contour material's alpha was not being applied. [#8749](https://github.com/CesiumGS/cesium/pull/8749)
- Fix potential memory leak when destroying `CesiumWidget` instances. [#8591](https://github.com/CesiumGS/cesium/pull/8591)
- Fixed displaying the Cesium ion icon when running in an Android, iOS or UWP WebView. [#8758](https://github.com/CesiumGS/cesium/pull/8758)

### 1.68.0 - 2020-04-01

##### Additions :tada:

- Added basic underground rendering support. When the camera is underground the globe will be rendered as a solid surface and underground entities will not be culled. [#8572](https://github.com/AnalyticalGraphicsInc/cesium/pull/8572)
- The `CesiumUnminified` build now includes sourcemaps. [#8572](https://github.com/CesiumGS/cesium/pull/8659)
- Added glTF `STEP` animation interpolation. [#8786](https://github.com/CesiumGS/cesium/pull/8786)
- Added the ability to edit CesiumJS shaders on-the-fly using the [SpectorJS](https://spector.babylonjs.com/) Shader Editor. [#8608](https://github.com/CesiumGS/cesium/pull/8608)

##### Fixes :wrench:

- Cesium can now be used in Node.JS 12 and later, with or without `--experimental-modules`. It can still be used in earlier versions as well. [#8572](https://github.com/CesiumGS/cesium/pull/8659)
- Interacting with the Cesium canvas will now blur the previously focused element. This prevents unintended modification of input elements when interacting with the globe. [#8662](https://github.com/CesiumGS/cesium/pull/8662)
- `TileMapServiceImageryProvider` will now force `minimumLevel` to 0 if the `tilemapresource.xml` metadata request fails and the `rectangle` is too large for the given detail level [#8448](https://github.com/AnalyticalGraphicsInc/cesium/pull/8448)
- Fixed ground atmosphere rendering when using a smaller ellipsoid. [#8683](https://github.com/CesiumGS/cesium/issues/8683)
- Fixed globe incorrectly occluding objects when using a smaller ellipsoid. [#7124](https://github.com/CesiumGS/cesium/issues/7124)
- Fixed a regression introduced in 1.67 which caused overlapping colored ground geometry to have visual artifacts. [#8694](https://github.com/CesiumGS/cesium/pull/8694)
- Fixed a clipping problem when viewing a polyline up close with the logarithmic depth buffer enabled, which is the default on most systems. [#8703](https://github.com/CesiumGS/cesium/pull/8703)

### 1.67.0 - 2020-03-02

##### Breaking Changes :mega:

- `Cesium3DTileset.skipLevelOfDetail` is now `false` by default. [#8631](https://github.com/CesiumGS/cesium/pull/8631)
- glTF models are now rendered using the `LEQUALS` depth test function instead of `LESS`. This means that when geometry overlaps, the _later_ geometry will be visible above the earlier, where previously the opposite was true. We believe this is a more sensible default, and makes it easier to render e.g. outlined buildings with glTF. [#8646](https://github.com/CesiumGS/cesium/pull/8646)

##### Additions :tada:

- Massively improved performance of clamped Entity ground geometry with dynamic colors. [#8630](https://github.com/CesiumGS/cesium/pull/8630)
- Added `Entity.tileset` for loading a 3D Tiles tileset via the Entity API using the new `Cesium3DTilesetGraphics` class. [#8580](https://github.com/CesiumGS/cesium/pull/8580)
- Added `tileset.uri`, `tileset.show`, and `tileset.maximumScreenSpaceError` properties to CZML processing for loading 3D Tiles. [#8580](https://github.com/CesiumGS/cesium/pull/8580)
- Added `Color.lerp` for linearly interpolating between two RGB colors. [#8607](https://github.com/CesiumGS/cesium/pull/8607)
- `CesiumTerrainProvider` now supports terrain tiles using a `WebMercatorTilingScheme` by specifying `"projection": "EPSG:3857"` in `layer.json`. It also now supports numbering tiles from the North instead of the South by specifying `"scheme": "slippyMap"` in `layer.json`. [#8563](https://github.com/CesiumGS/cesium/pull/8563)
- Added basic support for `isNaN`, `isFinite`, `null`, and `undefined` in the 3D Tiles styling GLSL backend for point clouds. [#8621](https://github.com/CesiumGS/cesium/pull/8621)
- Added `sizeInMeters` to `ParticleSystem`. [#7746](https://github.com/CesiumGS/cesium/pull/7746)

##### Fixes :wrench:

- Fixed a bug that caused large, nearby geometry to be clipped when using a logarithmic depth buffer, which is the default on most systems. [#8600](https://github.com/CesiumGS/cesium/pull/8600)
- Fixed a bug where tiles would not load if the camera was tracking a moving tileset. [#8598](https://github.com/CesiumGS/cesium/pull/8598)
- Fixed a bug where applying a new 3D Tiles style during a flight would not update all existing tiles. [#8622](https://github.com/CesiumGS/cesium/pull/8622)
- Fixed a bug where Cartesian vectors could not be packed to typed arrays [#8568](https://github.com/CesiumGS/cesium/pull/8568)
- Updated knockout from 3.5.0 to 3.5.1. [#8424](https://github.com/CesiumGS/cesium/pull/8424)
- Cesium's local development server now works in Node 12 & 13 [#8648](https://github.com/CesiumGS/cesium/pull/8648)

##### Deprecated :hourglass_flowing_sand:

- The `isArray` function has been deprecated and will be removed in Cesium 1.69. Use the native `Array.isArray` function instead. [#8526](https://github.com/CesiumGS/cesium/pull/8526)

### 1.66.0 - 2020-02-03

##### Deprecated :hourglass_flowing_sand:

- The property `Scene.sunColor` has been deprecated and will be removed in Cesium 1.69. Use `scene.light.color` and `scene.light.intensity` instead. [#8493](https://github.com/CesiumGS/cesium/pull/8493)

##### Additions :tada:

- `useBrowserRecommendedResolution` flag in `Viewer` and `CesiumWidget` now defaults to `true`. This ensures Cesium rendering is fast and smooth by default across all devices. Set it to `false` to always render at native device resolution instead at the cost of performance on under-powered devices. [#8548](https://github.com/CesiumGS/cesium/pull/8548)
- Cesium now creates a WebGL context with a `powerPreference` value of `high-performance`. Some browsers use this setting to enable a second, more powerful, GPU. You can set it back to `default`, or opt-in to `low-power` mode, by passing the context option when creating a `Viewer` or `CesiumWidget` instance:

```js
var viewer = new Viewer("cesiumContainer", {
  contextOptions: {
    webgl: {
      powerPreference: "default",
    },
  },
});
```

- Added more customization to Cesium's lighting system. [#8493](https://github.com/CesiumGS/cesium/pull/8493)
  - Added `Light`, `DirectionalLight`, and `SunLight` classes for creating custom light sources.
  - Added `Scene.light` for setting the scene's light source, which defaults to a `SunLight`.
  - Added `Globe.dynamicAtmosphereLighting` for enabling lighting effects on atmosphere and fog, such as day/night transitions. It is true by default but may be set to false if the atmosphere should stay unchanged regardless of the scene's light direction.
  - Added `Globe.dynamicAtmosphereLightingFromSun` for using the sun direction instead of the scene's light direction when `Globe.dynamicAtmosphereLighting` is enabled. See the moonlight example in the [Lighting Sandcastle example](https://cesiumjs.org/Cesium/Apps/Sandcastle/?src=Lighting.html).
  - Primitives and the globe are now shaded with the scene light's color.
- Updated SampleData models to glTF 2.0. [#7802](https://github.com/CesiumGS/cesium/issues/7802)
- Added `Globe.showSkirts` to support the ability to hide terrain skirts when viewing terrain from below the surface. [#8489](https://github.com/CesiumGS/cesium/pull/8489)
- Added `minificationFilter` and `magnificationFilter` options to `Material` to control texture filtering. [#8473](https://github.com/CesiumGS/cesium/pull/8473)
- Updated [earcut](https://github.com/mapbox/earcut) to 2.2.1. [#8528](https://github.com/CesiumGS/cesium/pull/8528)
- Added a font cache to improve label performance. [#8537](https://github.com/CesiumGS/cesium/pull/8537)

##### Fixes :wrench:

- Fixed a bug where the camera could go underground during mouse navigation. [#8504](https://github.com/CesiumGS/cesium/pull/8504)
- Fixed a bug where rapidly updating a `PolylineCollection` could result in an `instanceIndex` is out of range error. [#8546](https://github.com/CesiumGS/cesium/pull/8546)
- Fixed issue where `RequestScheduler` double-counted image requests made via `createImageBitmap`. [#8162](https://github.com/CesiumGS/cesium/issues/8162)
- Reduced Cesium bundle size by avoiding unnecessarily importing `Cesium3DTileset` in `Picking.js`. [#8532](https://github.com/CesiumGS/cesium/pull/8532)
- Fixed a bug where files with backslashes were not loaded in KMZ files. [#8533](https://github.com/CesiumGS/cesium/pull/8533)
- Fixed WebGL warning message about `EXT_float_blend` being implicitly enabled. [#8534](https://github.com/CesiumGS/cesium/pull/8534)
- Fixed a bug where toggling point cloud classification visibility would result in a grey screen on Linux / Nvidia. [#8538](https://github.com/CesiumGS/cesium/pull/8538)
- Fixed a bug where a point in a `PointPrimitiveCollection` was rendered in the middle of the screen instead of being clipped. [#8542](https://github.com/CesiumGS/cesium/pull/8542)
- Fixed a crash when deleting and re-creating polylines from CZML. `ReferenceProperty` now returns undefined when the target entity or property does not exist, instead of throwing. [#8544](https://github.com/CesiumGS/cesium/pull/8544)
- Fixed terrain tile picking in the Cesium Inspector. [#8567](https://github.com/CesiumGS/cesium/pull/8567)
- Fixed a crash that could occur when an entity was deleted while the corresponding `Primitive` was being created asynchronously. [#8569](https://github.com/CesiumGS/cesium/pull/8569)
- Fixed a crash when calling `camera.lookAt` with the origin (0, 0, 0) as the target. This could happen when looking at a tileset with the origin as its center. [#8571](https://github.com/CesiumGS/cesium/pull/8571)
- Fixed a bug where `camera.viewBoundingSphere` was modifying the `offset` parameter. [#8438](https://github.com/CesiumGS/cesium/pull/8438)
- Fixed a crash when creating a plane with both position and normal on the Z-axis. [#8576](https://github.com/CesiumGS/cesium/pull/8576)
- Fixed `BoundingSphere.projectTo2D` when the bounding sphere’s center is at the origin. [#8482](https://github.com/CesiumGS/cesium/pull/8482)

### 1.65.0 - 2020-01-06

##### Breaking Changes :mega:

- `OrthographicFrustum.getPixelDimensions`, `OrthographicOffCenterFrustum.getPixelDimensions`, `PerspectiveFrustum.getPixelDimensions`, and `PerspectiveOffCenterFrustum.getPixelDimensions` now require a `pixelRatio` argument before the `result` argument. The previous function definition has been deprecated since 1.63. [#8320](https://github.com/CesiumGS/cesium/pull/8320)
- The function `Matrix4.getRotation` has been renamed to `Matrix4.getMatrix3`. `Matrix4.getRotation` has been deprecated since 1.62. [#8183](https://github.com/CesiumGS/cesium/pull/8183)
- `createTileMapServiceImageryProvider` and `createOpenStreetMapImageryProvider` have been removed. Instead, pass the same options to `new TileMapServiceImageryProvider` and `new OpenStreetMapImageryProvider` respectively. The old functions have been deprecated since 1.62. [#8174](https://github.com/CesiumGS/cesium/pull/8174)

##### Additions :tada:

- Added `Globe.backFaceCulling` to support viewing terrain from below the surface. [#8470](https://github.com/CesiumGS/cesium/pull/8470)

##### Fixes :wrench:

- Fixed Geocoder auto-complete suggestions when hosted inside Web Components. [#8425](https://github.com/CesiumGS/cesium/pull/8425)
- Fixed terrain tile culling problems when under ellipsoid. [#8397](https://github.com/CesiumGS/cesium/pull/8397)
- Fixed primitive culling when below the ellipsoid but above terrain. [#8398](https://github.com/CesiumGS/cesium/pull/8398)
- Improved the translucency calculation for the Water material type. [#8455](https://github.com/CesiumGS/cesium/pull/8455)
- Fixed bounding volume calculation for `GroundPrimitive`. [#4883](https://github.com/CesiumGS/cesium/issues/4483)
- Fixed `OrientedBoundingBox.fromRectangle` for rectangles with width greater than 180 degrees. [#8475](https://github.com/CesiumGS/cesium/pull/8475)
- Fixed globe picking so that it returns the closest intersecting triangle instead of the first intersecting triangle. [#8390](https://github.com/CesiumGS/cesium/pull/8390)
- Fixed horizon culling issues with large root tiles. [#8487](https://github.com/CesiumGS/cesium/pull/8487)
- Fixed a lighting bug affecting Macs with Intel integrated graphics where glTF 2.0 PBR models with double sided materials would have flipped normals. [#8494](https://github.com/CesiumGS/cesium/pull/8494)

### 1.64.0 - 2019-12-02

##### Fixes :wrench:

- Fixed an issue in image based lighting where an invalid environment map would silently fail. [#8303](https://github.com/CesiumGS/cesium/pull/8303)
- Various small internal improvements

### 1.63.1 - 2019-11-06

##### Fixes :wrench:

- Fixed regression in 1.63 where ground atmosphere and labels rendered incorrectly on displays with `window.devicePixelRatio` greater than 1.0. [#8351](https://github.com/CesiumGS/cesium/pull/8351)
- Fixed regression in 1.63 where some primitives would show through the globe when log depth is disabled. [#8368](https://github.com/CesiumGS/cesium/pull/8368)

### 1.63 - 2019-11-01

##### Major Announcements :loudspeaker:

- Cesium has migrated to ES6 modules. This may or may not be a breaking change for your application depending on how you use Cesium. See our [blog post](https://cesium.com/blog/2019/10/31/cesiumjs-es6/) for the full details.
- We’ve consolidated all of our website content from cesiumjs.org and cesium.com into one home on cesium.com. Here’s where you can now find:
  - [Sandcastle](https://sandcastle.cesium.com) - `https://sandcastle.cesium.com`
  - [API Docs](https://cesium.com/learn/cesiumjs/ref-doc/) - `https://cesium.com/learn/cesiumjs/ref-doc/`
  - [Downloads](https://cesium.com/downloads/) - `https://cesium.com/downloads/`
  - Hosted releases can be found at `https://cesium.com/downloads/cesiumjs/releases/<CesiumJS Version Number>/Build/Cesium/Cesium.js`
  - See our [blog post](https://cesium.com/blog/2019/10/15/cesiumjs-migration/) for more information.

##### Additions :tada:

- Decreased Web Workers bundle size by a factor of 10, from 8384KB (2624KB gzipped) to 863KB (225KB gzipped). This makes Cesium load faster, especially on low-end devices and slower network connections.
- Added full UTF-8 support to labels, greatly improving support for non-latin alphabets and emoji. [#7280](https://github.com/CesiumGS/cesium/pull/7280)
- Added `"type": "module"` to package.json to take advantage of native ES6 module support in newer versions of Node.js. This also enables module-based front-end development for tooling that relies on Node.js module resolution.
- The combined `Build/Cesium/Cesium.js` and `Build/CesiumUnminified/Cesium.js` have been upgraded from IIFE to UMD modules that support IIFE, AMD, and commonjs.
- Added `pixelRatio` parameter to `OrthographicFrustum.getPixelDimensions`, `OrthographicOffCenterFrustum.getPixelDimensions`, `PerspectiveFrustum.getPixelDimensions`, and `PerspectiveOffCenterFrustum.getPixelDimensions`. Pass in `scene.pixelRatio` for dimensions in CSS pixel units or `1.0` for dimensions in native device pixel units. [#8237](https://github.com/CesiumGS/cesium/pull/8237)

##### Fixes :wrench:

- Fixed css pixel usage for polylines, point clouds, models, primitives, and post-processing. [#8113](https://github.com/CesiumGS/cesium/issues/8113)
- Fixed a bug where `scene.sampleHeightMostDetailed` and `scene.clampToHeightMostDetailed` would not resolve in request render mode. [#8281](https://github.com/CesiumGS/cesium/issues/8281)
- Fixed seam artifacts when log depth is disabled, `scene.globe.depthTestAgainstTerrain` is false, and primitives are under the globe. [#8205](https://github.com/CesiumGS/cesium/pull/8205)
- Fix dynamic ellipsoids using `innerRadii`, `minimumClock`, `maximumClock`, `minimumCone` or `maximumCone`. [#8277](https://github.com/CesiumGS/cesium/pull/8277)
- Fixed rendering billboard collections containing more than 65536 billboards. [#8325](https://github.com/CesiumGS/cesium/pull/8325)

##### Deprecated :hourglass_flowing_sand:

- `OrthographicFrustum.getPixelDimensions`, `OrthographicOffCenterFrustum.getPixelDimensions`, `PerspectiveFrustum.getPixelDimensions`, and `PerspectiveOffCenterFrustum.getPixelDimensions` now take a `pixelRatio` argument before the `result` argument. The previous function definition will no longer work in 1.65. [#8237](https://github.com/CesiumGS/cesium/pull/8237)

### 1.62 - 2019-10-01

##### Deprecated :hourglass_flowing_sand:

- `createTileMapServiceImageryProvider` and `createOpenStreetMapImageryProvider` have been deprecated and will be removed in Cesium 1.65. Instead, pass the same options to `new TileMapServiceImageryProvider` and `new OpenStreetMapImageryProvider` respectively.
- The function `Matrix4.getRotation` has been deprecated and renamed to `Matrix4.getMatrix3`. `Matrix4.getRotation` will be removed in version 1.65.

##### Additions :tada:

- Added ability to create partial ellipsoids using both the Entity API and CZML. New ellipsoid geometry properties: `innerRadii`, `minimumClock`, `maximumClock`, `minimumCone`, and `maximumCone`. This affects both `EllipsoidGeometry` and `EllipsoidOutlineGeometry`. See the updated [Sandcastle example](https://cesiumjs.org/Cesium/Apps/Sandcastle/?src=Partial%20Ellipsoids.html&label=Geometries). [#5995](https://github.com/CesiumGS/cesium/pull/5995)
- Added `useBrowserRecommendedResolution` flag to `Viewer` and `CesiumWidget`. When true, Cesium renders at CSS pixel resolution instead of native device resolution. This replaces the workaround in the 1.61 change list. [8215](https://github.com/CesiumGS/cesium/issues/8215)
- Added `TileMapResourceImageryProvider` and `OpenStreetMapImageryProvider` classes to improve API consistency: [#4812](https://github.com/CesiumGS/cesium/issues/4812)
- Added `credit` parameter to `CzmlDataSource`, `GeoJsonDataSource`, `KmlDataSource` and `Model`. [#8173](https://github.com/CesiumGS/cesium/pull/8173)
- Added `Matrix3.getRotation` to get the rotational component of a matrix with scaling removed. [#8182](https://github.com/CesiumGS/cesium/pull/8182)

##### Fixes :wrench:

- Fixed labels not showing for individual entities in data sources when clustering is enabled. [#6087](https://github.com/CesiumGS/cesium/issues/6087)
- Fixed an issue where polygons, corridors, rectangles, and ellipses on terrain would not render on some mobile devices. [#6739](https://github.com/CesiumGS/cesium/issues/6739)
- Fixed a bug where GlobeSurfaceTile would not render the tile until all layers completed loading causing globe to appear to hang. [#7974](https://github.com/CesiumGS/cesium/issues/7974)
- Spread out KMl loading across multiple frames to prevent freezing. [#8195](https://github.com/CesiumGS/cesium/pull/8195)
- Fixed a bug where extruded polygons would sometimes be missing segments. [#8035](https://github.com/CesiumGS/cesium/pull/8035)
- Made pixel sizes consistent for polylines and point clouds when rendering at different pixel ratios. [#8113](https://github.com/CesiumGS/cesium/issues/8113)
- `Camera.flyTo` flies to the correct location in 2D when the destination crosses the international date line [#7909](https://github.com/CesiumGS/cesium/pull/7909)
- Fixed 3D tiles style coloring when multiple tilesets are in the scene [#8051](https://github.com/CesiumGS/cesium/pull/8051)
- 3D Tiles geometric error now correctly scales with transform. [#8182](https://github.com/CesiumGS/cesium/pull/8182)
- Fixed per-feature post processing from sometimes selecting the wrong feature. [#7929](https://github.com/CesiumGS/cesium/pull/7929)
- Fixed a bug where dynamic polylines did not use the given arcType. [#8191](https://github.com/CesiumGS/cesium/issues/8191)
- Fixed atmosphere brightness when High Dynamic Range is disabled. [#8149](https://github.com/CesiumGS/cesium/issues/8149)
- Fixed brightness levels for procedural Image Based Lighting. [#7803](https://github.com/CesiumGS/cesium/issues/7803)
- Fixed alpha equation for `BlendingState.ALPHA_BLEND` and `BlendingState.ADDITIVE_BLEND`. [#8202](https://github.com/CesiumGS/cesium/pull/8202)
- Improved display of tile coordinates for `TileCoordinatesImageryProvider` [#8131](https://github.com/CesiumGS/cesium/pull/8131)
- Reduced size of approximateTerrainHeights.json [#7959](https://github.com/CesiumGS/cesium/pull/7959)
- Fixed undefined `quadDetails` error from zooming into the map really close. [#8011](https://github.com/CesiumGS/cesium/pull/8011)
- Fixed a crash for 3D Tiles that have zero volume. [#7945](https://github.com/CesiumGS/cesium/pull/7945)
- Fixed relative-to-center check, `depthFailAppearance` resource freeing for `Primitive` [#8044](https://github.com/CesiumGS/cesium/pull/8044)

### 1.61 - 2019-09-03

##### Additions :tada:

- Added optional `index` parameter to `PrimitiveCollection.add`. [#8041](https://github.com/CesiumGS/cesium/pull/8041)
- Cesium now renders at native device resolution by default instead of CSS pixel resolution, to go back to the old behavior, set `viewer.resolutionScale = 1.0 / window.devicePixelRatio`. [#8082](https://github.com/CesiumGS/cesium/issues/8082)
- Added `getByName` method to `DataSourceCollection` allowing to retrieve `DataSource`s by their name property from the collection

##### Fixes :wrench:

- Disable FXAA by default. To re-enable, set `scene.postProcessStages.fxaa.enabled = true` [#7875](https://github.com/CesiumGS/cesium/issues/7875)
- Fixed a crash when a glTF model used `KHR_texture_transform` without a sampler defined. [#7916](https://github.com/CesiumGS/cesium/issues/7916)
- Fixed post-processing selection filtering to work for bloom. [#7984](https://github.com/CesiumGS/cesium/issues/7984)
- Disabled HDR by default to improve visual quality in most standard use cases. Set `viewer.scene.highDynamicRange = true` to re-enable. [#7966](https://github.com/CesiumGS/cesium/issues/7966)
- Fixed a bug that causes hidden point primitives to still appear on some operating systems. [#8043](https://github.com/CesiumGS/cesium/issues/8043)
- Fix negative altitude altitude handling in `GoogleEarthEnterpriseTerrainProvider`. [#8109](https://github.com/CesiumGS/cesium/pull/8109)
- Fixed issue where KTX or CRN files would not be properly identified. [#7979](https://github.com/CesiumGS/cesium/issues/7979)
- Fixed multiple globe materials making the globe darker. [#7726](https://github.com/CesiumGS/cesium/issues/7726)

### 1.60 - 2019-08-01

##### Additions :tada:

- Reworked label rendering to use signed distance fields (SDF) for crisper text. [#7730](https://github.com/CesiumGS/cesium/pull/7730)
- Added a [new Sandcastle example](https://cesiumjs.org/Cesium/Build/Apps/Sandcastle/?src=Labels%20SDF.html) to showcase the new SDF labels.
- Added support for polygon holes to CZML. [#7991](https://github.com/CesiumGS/cesium/pull/7991)
- Added `totalScale` property to `Label` which is the total scale of the label taking into account the label's scale and the relative size of the desired font compared to the generated glyph size.

##### Fixes :wrench:

- Fixed crash when using ArcGIS terrain with clipping planes. [#7998](https://github.com/CesiumGS/cesium/pull/7998)
- `PolygonGraphics.hierarchy` now converts constant array values to a `PolygonHierarchy` when set, so code that accesses the value of the property can rely on it always being a `PolygonHierarchy`.
- Fixed a bug with lengthwise texture coordinates in the first segment of ground polylines, as observed in some WebGL implementations such as Chrome on Linux. [#8017](https://github.com/CesiumGS/cesium/issues/8017)

### 1.59 - 2019-07-01

##### Additions :tada:

- Adds `ArcGISTiledElevationTerrainProvider` to support LERC encoded terrain from ArcGIS ImageServer. [#7940](https://github.com/CesiumGS/cesium/pull/7940)
- Added CZML support for `heightReference` to `box`, `cylinder`, and `ellipsoid`, and added CZML support for `classificationType` to `corridor`, `ellipse`, `polygon`, `polyline`, and `rectangle`. [#7899](https://github.com/CesiumGS/cesium/pull/7899)
- Adds `exportKML` function to export `Entity` instances with Point, Billboard, Model, Label, Polyline and Polygon graphics. [#7921](https://github.com/CesiumGS/cesium/pull/7921)
- Added support for new Mapbox Style API. [#7698](https://github.com/CesiumGS/cesium/pull/7698)
- Added support for the [AGI_articulations](https://github.com/KhronosGroup/glTF/tree/master/extensions/2.0/Vendor/AGI_articulations) vendor extension of glTF 2.0 to the Entity API and CZML. [#7907](https://github.com/CesiumGS/cesium/pull/7907)

##### Fixes :wrench:

- Fixed a bug that caused missing segments for ground polylines with coplanar points over large distances and problems with polylines containing duplicate points. [#7885](https://github.com/CesiumGS/cesium//pull/7885)
- Fixed a bug where billboards were not pickable when zoomed out completely in 2D View. [#7908](https://github.com/CesiumGS/cesium/pull/7908)
- Fixed a bug where image requests that returned HTTP code 204 would prevent any future request from succeeding on browsers that supported ImageBitmap. [#7914](https://github.com/CesiumGS/cesium/pull/7914/)
- Fixed polyline colors when `scene.highDynamicRange` is enabled. [#7924](https://github.com/CesiumGS/cesium/pull/7924)
- Fixed a bug in the inspector where the min/max height values of a picked tile were undefined. [#7904](https://github.com/CesiumGS/cesium/pull/7904)
- Fixed `Math.factorial` to return the correct values. (https://github.com/CesiumGS/cesium/pull/7969)
- Fixed a bug that caused 3D models to appear darker on Android devices. [#7944](https://github.com/CesiumGS/cesium/pull/7944)

### 1.58.1 - 2018-06-03

_This is an npm-only release to fix a publishing issue_.

### 1.58 - 2019-06-03

##### Additions :tada:

- Added support for new `BingMapsStyle` values `ROAD_ON_DEMAND` and `AERIAL_WITH_LABELS_ON_DEMAND`. The older versions of these, `ROAD` and `AERIAL_WITH_LABELS`, have been deprecated by Bing. [#7808](https://github.com/CesiumGS/cesium/pull/7808)
- Added syntax to delete data from existing properties via CZML. [#7818](https://github.com/CesiumGS/cesium/pull/7818)
- Added `checkerboard` material to CZML. [#7845](https://github.com/CesiumGS/cesium/pull/7845)
- `BingMapsImageryProvider` now uses `DiscardEmptyTileImagePolicy` by default to detect missing tiles as zero-length responses instead of inspecting pixel values. [#7810](https://github.com/CesiumGS/cesium/pull/7810)
- Added support for the [AGI_articulations](https://github.com/KhronosGroup/glTF/tree/master/extensions/2.0/Vendor/AGI_articulations) vendor extension of glTF 2.0 to the Model primitive graphics API. [#7835](https://github.com/CesiumGS/cesium/pull/7835)
- Reduce the number of Bing transactions and ion Bing sessions used when destroying and recreating the same imagery layer to 1. [#7848](https://github.com/CesiumGS/cesium/pull/7848)

##### Fixes :wrench:

- Fixed an edge case where Cesium would provide ion access token credentials to non-ion servers if the actual asset entrypoint was being hosted by ion. [#7839](https://github.com/CesiumGS/cesium/pull/7839)
- Fixed a bug that caused Cesium to request non-existent tiles for terrain tilesets lacking tile availability, i.e. a `layer.json` file.
- Fixed memory leak when removing entities that had a `HeightReference` of `CLAMP_TO_GROUND` or `RELATIVE_TO_GROUND`. This includes when removing a `DataSource`.
- Fixed 3D Tiles credits not being shown in the data attribution box. [#7877](https://github.com/CesiumGS/cesium/pull/7877)

### 1.57 - 2019-05-01

##### Additions :tada:

- Improved 3D Tiles streaming performance, resulting in ~67% camera tour load time reduction, ~44% camera tour load count reduction. And for general camera movement, ~20% load time reduction with ~27% tile load count reduction. Tile load priority changed to focus on loading tiles in the center of the screen first. Added the following tileset optimizations, which unless stated otherwise are enabled by default. [#7774](https://github.com/CesiumGS/cesium/pull/7774)
  - Added `Cesium3DTileset.cullRequestsWhileMoving` option to ignore requests for tiles that will likely be out-of-view due to the camera's movement when they come back from the server.
  - Added `Cesium3DTileset.cullRequestsWhileMovingMultiplier` option to act as a multiplier when used in culling requests while moving. Larger is more aggressive culling, smaller less aggressive culling.
  - Added `Cesium3DTileset.preloadFlightDestinations` option to preload tiles at the camera's flight destination while the camera is in flight.
  - Added `Cesium3DTileset.preferLeaves` option to prefer loading of leaves. Good for additive refinement point clouds. Set to `false` by default.
  - Added `Cesium3DTileset.progressiveResolutionHeightFraction` option to load tiles at a smaller resolution first. This can help get a quick layer of tiles down while full resolution tiles continue to load.
  - Added `Cesium3DTileset.foveatedScreenSpaceError` option to prioritize loading tiles in the center of the screen.
  - Added `Cesium3DTileset.foveatedConeSize` option to control the cone size that determines which tiles are deferred for loading. Tiles outside the cone are potentially deferred.
  - Added `Cesium3DTileset.foveatedMinimumScreenSpaceErrorRelaxation` option to control the starting screen space error relaxation for tiles outside the foveated cone.
  - Added `Cesium3DTileset.foveatedInterpolationCallback` option to control how screen space error threshold is interpolated for tiles outside the foveated cone.
  - Added `Cesium3DTileset.foveatedTimeDelay` option to control how long in seconds to wait after the camera stops moving before deferred tiles start loading in.
- Added new parameter to `PolylineGlowMaterial` called `taperPower`, that works similar to the existing `glowPower` parameter, to taper the back of the line away. [#7626](https://github.com/CesiumGS/cesium/pull/7626)
- Added `Cesium3DTileset.preloadWhenHidden` tileset option to preload tiles when `tileset.show` is false. Loads tiles as if the tileset is visible but does not render them. [#7774](https://github.com/CesiumGS/cesium/pull/7774)
- Added support for the `KHR_texture_transform` glTF extension. [#7549](https://github.com/CesiumGS/cesium/pull/7549)
- Added functions to remove samples from `SampledProperty` and `SampledPositionProperty`. [#7723](https://github.com/CesiumGS/cesium/pull/7723)
- Added support for color-to-alpha with a threshold on imagery layers. [#7727](https://github.com/CesiumGS/cesium/pull/7727)
- Add CZML processing for `heightReference` and `extrudedHeightReference` for geoemtry types that support it.
- `CesiumMath.toSNorm` documentation changed to reflect the function's implementation. [#7774](https://github.com/CesiumGS/cesium/pull/7774)
- Added `CesiumMath.normalize` to convert a scalar value in an arbitrary range to a scalar in the range [0.0, 1.0]. [#7774](https://github.com/CesiumGS/cesium/pull/7774)

##### Fixes :wrench:

- Fixed an error when loading the same glTF model in two separate viewers. [#7688](https://github.com/CesiumGS/cesium/issues/7688)
- Fixed an error where `clampToHeightMostDetailed` or `sampleHeightMostDetailed` would crash if entities were created when the promise resolved. [#7690](https://github.com/CesiumGS/cesium/pull/7690)
- Fixed an issue with compositing merged entity availability. [#7717](https://github.com/CesiumGS/cesium/issues/7717)
- Fixed an error where many imagery layers within a single tile would cause parts of the tile to render as black on some platforms. [#7649](https://github.com/CesiumGS/cesium/issues/7649)
- Fixed a bug that could cause terrain with a single, global root tile (e.g. that uses `WebMercatorTilingScheme`) to be culled unexpectedly in some views. [#7702](https://github.com/CesiumGS/cesium/issues/7702)
- Fixed a problem where instanced 3D models were incorrectly lit when using physically based materials. [#7775](https://github.com/CesiumGS/cesium/issues/7775)
- Fixed a bug where glTF models with certain blend modes were rendered incorrectly in browsers that support ImageBitmap. [#7795](https://github.com/CesiumGS/cesium/issues/7795)

### 1.56.1 - 2019-04-02

##### Additions :tada:

- `Resource.fetchImage` now takes a `preferImageBitmap` option to use `createImageBitmap` when supported to move image decode off the main thread. This option defaults to `false`.

##### Breaking Changes :mega:

- The following breaking changes are relative to 1.56. The `Resource.fetchImage` behavior is now identical to 1.55 and earlier.
  - Changed `Resource.fetchImage` back to return an `Image` by default, instead of an `ImageBitmap` when supported. Note that an `ImageBitmap` cannot be flipped during texture upload. Instead, set `flipY : true` during fetch to flip it.
  - Changed the default `flipY` option in `Resource.fetchImage` to false. This only has an effect when ImageBitmap is used.

### 1.56 - 2019-04-01

##### Breaking Changes :mega:

- `Resource.fetchImage` now returns an `ImageBitmap` instead of `Image` when supported. This allows for decoding images while fetching using `createImageBitmap` to greatly speed up texture upload and decrease frame drops when loading models with large textures. [#7579](https://github.com/CesiumGS/cesium/pull/7579)
- `Cesium3DTileStyle.style` now has an empty `Object` as its default value, instead of `undefined`. [#7567](https://github.com/CesiumGS/cesium/issues/7567)
- `Scene.clampToHeight` now takes an optional `width` argument before the `result` argument. [#7693](https://github.com/CesiumGS/cesium/pull/7693)
- In the `Resource` class, `addQueryParameters` and `addTemplateValues` have been removed. Please use `setQueryParameters` and `setTemplateValues` instead. [#7695](https://github.com/CesiumGS/cesium/issues/7695)

##### Deprecated :hourglass_flowing_sand:

- `Resource.fetchImage` now takes an options object. Use `resource.fetchImage({ preferBlob: true })` instead of `resource.fetchImage(true)`. The previous function definition will no longer work in 1.57. [#7579](https://github.com/CesiumGS/cesium/pull/7579)

##### Additions :tada:

- Added support for touch and hold gesture. The touch and hold delay can be customized by updating `ScreenSpaceEventHandler.touchHoldDelayMilliseconds`. [#7286](https://github.com/CesiumGS/cesium/pull/7286)
- `Resource.fetchImage` now has a `flipY` option to vertically flip an image during fetch & decode. It is only valid when `ImageBitmapOptions` is supported by the browser. [#7579](https://github.com/CesiumGS/cesium/pull/7579)
- Added `backFaceCulling` and `normalShading` options to `PointCloudShading`. Both options are only applicable for point clouds containing normals. [#7399](https://github.com/CesiumGS/cesium/pull/7399)
- `Cesium3DTileStyle.style` reacts to updates and represents the current state of the style. [#7567](https://github.com/CesiumGS/cesium/issues/7567)

##### Fixes :wrench:

- Fixed the value for `BlendFunction.ONE_MINUS_CONSTANT_COLOR`. [#7624](https://github.com/CesiumGS/cesium/pull/7624)
- Fixed `HeadingPitchRoll.pitch` being `NaN` when using `.fromQuaternion` due to a rounding error for pitches close to +/- 90°. [#7654](https://github.com/CesiumGS/cesium/pull/7654)
- Fixed a type of crash caused by the camera being rotated through terrain. [#6783](https://github.com/CesiumGS/cesium/issues/6783)
- Fixed an error in `Resource` when used with template replacements using numeric keys. [#7668](https://github.com/CesiumGS/cesium/pull/7668)
- Fixed an error in `Cesium3DTilePointFeature` where `anchorLineColor` used the same color instance instead of cloning the color [#7686](https://github.com/CesiumGS/cesium/pull/7686)

### 1.55 - 2019-03-01

##### Breaking Changes :mega:

- `czm_materialInput.slope` is now an angle in radians between 0 and pi/2 (flat to vertical), rather than a projected length 1 to 0 (flat to vertical).

##### Additions :tada:

- Updated terrain and imagery rendering, resulting in terrain/imagery loading ~33% faster and using ~33% less data [#7061](https://github.com/CesiumGS/cesium/pull/7061)
- `czm_materialInput.aspect` was added as an angle in radians between 0 and 2pi (east, north, west to south).
- Added CZML `arcType` support for `polyline` and `polygon`, which supersedes `followSurface`. `followSurface` is still supported for compatibility with existing documents. [#7582](https://github.com/CesiumGS/cesium/pull/7582)

##### Fixes :wrench:

- Fixed an issue where models would cause a crash on load if some primitives were Draco encoded and others were not. [#7383](https://github.com/CesiumGS/cesium/issues/7383)
- Fixed an issue where RTL labels not reversing correctly non alphabetic characters [#7501](https://github.com/CesiumGS/cesium/pull/7501)
- Fixed Node.js support for the `Resource` class and any functionality using it internally.
- Fixed an issue where some ground polygons crossing the Prime Meridian would have incorrect bounding rectangles. [#7533](https://github.com/CesiumGS/cesium/pull/7533)
- Fixed an issue where polygons on terrain using rhumb lines where being rendered incorrectly. [#7538](https://github.com/CesiumGS/cesium/pulls/7538)
- Fixed an issue with `EllipsoidRhumbLines.findIntersectionWithLongitude` when longitude was IDL. [#7551](https://github.com/CesiumGS/cesium/issues/7551)
- Fixed model silhouette colors when rendering with high dynamic range. [#7563](https://github.com/CesiumGS/cesium/pull/7563)
- Fixed an issue with ground polylines on globes that use ellipsoids other than WGS84. [#7552](https://github.com/CesiumGS/cesium/issues/7552)
- Fixed an issue where Draco compressed models with RGB per-vertex color would not load in Cesium. [#7576](https://github.com/CesiumGS/cesium/issues/7576)
- Fixed an issue where the outline geometry for extruded Polygons didn't calculate the correct indices. [#7599](https://github.com/CesiumGS/cesium/issues/7599)

### 1.54 - 2019-02-01

##### Highlights :sparkler:

- Added support for polylines and textured entities on 3D Tiles. [#7437](https://github.com/CesiumGS/cesium/pull/7437) and [#7434](https://github.com/CesiumGS/cesium/pull/7434)
- Added support for loading models and 3D tilesets with WebP images using the [`EXT_texture_webp`](https://github.com/KhronosGroup/glTF/blob/master/extensions/2.0/Vendor/EXT_texture_webp/README.md) glTF extension. [#7486](https://github.com/CesiumGS/cesium/pull/7486)
- Added support for rhumb lines to polygon and polyline geometries. [#7492](https://github.com/CesiumGS/cesium/pull/7492)

##### Breaking Changes :mega:

- Billboards with `HeightReference.CLAMP_TO_GROUND` are now clamped to both terrain and 3D Tiles. [#7434](https://github.com/CesiumGS/cesium/pull/7434)
- The default `classificationType` for `GroundPrimitive`, `CorridorGraphics`, `EllipseGraphics`, `PolygonGraphics` and `RectangleGraphics` is now `ClassificationType.BOTH`. [#7434](https://github.com/CesiumGS/cesium/pull/7434)
- The properties `ModelAnimation.speedup` and `ModelAnimationCollection.speedup` have been removed. Use `ModelAnimation.multiplier` and `ModelAnimationCollection.multiplier` respectively instead. [#7494](https://github.com/CesiumGS/cesium/issues/7394)

##### Deprecated :hourglass_flowing_sand:

- `Scene.clampToHeight` now takes an optional `width` argument before the `result` argument. The previous function definition will no longer work in 1.56. [#7287](https://github.com/CesiumGS/cesium/pull/7287)
- `PolylineGeometry.followSurface` has been superceded by `PolylineGeometry.arcType`. The previous definition will no longer work in 1.57. Replace `followSurface: false` with `arcType: Cesium.ArcType.NONE` and `followSurface: true` with `arcType: Cesium.ArcType.GEODESIC`. [#7492](https://github.com/CesiumGS/cesium/pull/7492)
- `SimplePolylineGeometry.followSurface` has been superceded by `SimplePolylineGeometry.arcType`. The previous definition will no longer work in 1.57. Replace `followSurface: false` with `arcType: Cesium.ArcType.NONE` and `followSurface: true` with `arcType: Cesium.ArcType.GEODESIC`. [#7492](https://github.com/CesiumGS/cesium/pull/7492)

##### Additions :tada:

- Added support for textured ground entities (entities with unspecified `height`) and `GroundPrimitives` on 3D Tiles. [#7434](https://github.com/CesiumGS/cesium/pull/7434)
- Added support for polylines on 3D Tiles. [#7437](https://github.com/CesiumGS/cesium/pull/7437)
- Added `classificationType` property to `PolylineGraphics` and `GroundPolylinePrimitive` which specifies whether a polyline clamped to ground should be clamped to terrain, 3D Tiles, or both. [#7437](https://github.com/CesiumGS/cesium/pull/7437)
- Added the ability to specify the width of the intersection volume for `Scene.sampleHeight`, `Scene.clampToHeight`, `Scene.sampleHeightMostDetailed`, and `Scene.clampToHeightMostDetailed`. [#7287](https://github.com/CesiumGS/cesium/pull/7287)
- Added a [new Sandcastle example](https://cesiumjs.org/Cesium/Build/Apps/Sandcastle/?src=Time%20Dynamic%20Wheels.html) on using `nodeTransformations` to rotate a model's wheels based on its velocity. [#7361](https://github.com/CesiumGS/cesium/pull/7361)
- Added a [new Sandcastle example](https://cesiumjs.org/Cesium/Build/Apps/Sandcastle/?src=Polylines%20on%203D%20Tiles.html) for drawing polylines on 3D Tiles [#7522](https://github.com/CesiumGS/cesium/pull/7522)
- Added `EllipsoidRhumbLine` class as a rhumb line counterpart to `EllipsoidGeodesic`. [#7484](https://github.com/CesiumGS/cesium/pull/7484)
- Added rhumb line support to `PolygonGeometry`, `PolygonOutlineGeometry`, `PolylineGeometry`, `GroundPolylineGeometry`, and `SimplePolylineGeometry`. [#7492](https://github.com/CesiumGS/cesium/pull/7492)
- When using Cesium in Node.js, we now use the combined and minified version for improved performance unless `NODE_ENV` is specifically set to `development`.
- Improved the performance of `QuantizedMeshTerrainData.interpolateHeight`. [#7508](https://github.com/CesiumGS/cesium/pull/7508)
- Added support for glTF models with WebP textures using the `EXT_texture_webp` extension. [#7486](https://github.com/CesiumGS/cesium/pull/7486)

##### Fixes :wrench:

- Fixed 3D Tiles performance regression. [#7482](https://github.com/CesiumGS/cesium/pull/7482)
- Fixed an issue where classification primitives with the `CESIUM_3D_TILE` classification type would render on terrain. [#7422](https://github.com/CesiumGS/cesium/pull/7422)
- Fixed an issue where 3D Tiles would show through the globe. [#7422](https://github.com/CesiumGS/cesium/pull/7422)
- Fixed crash when entity geometry show value is an interval that only covered part of the entity availability range [#7458](https://github.com/CesiumGS/cesium/pull/7458)
- Fix rectangle positions at the north and south poles. [#7451](https://github.com/CesiumGS/cesium/pull/7451)
- Fixed image size issue when using multiple particle systems. [#7412](https://github.com/CesiumGS/cesium/pull/7412)
- Fixed Sandcastle's "Open in New Window" button not displaying imagery due to blob URI limitations. [#7250](https://github.com/CesiumGS/cesium/pull/7250)
- Fixed an issue where setting `scene.globe.cartographicLimitRectangle` to `undefined` would cause a crash. [#7477](https://github.com/CesiumGS/cesium/issues/7477)
- Fixed `PrimitiveCollection.removeAll` to no longer `contain` removed primitives. [#7491](https://github.com/CesiumGS/cesium/pull/7491)
- Fixed `GeoJsonDataSource` to use polygons and polylines that use rhumb lines. [#7492](https://github.com/CesiumGS/cesium/pull/7492)
- Fixed an issue where some ground polygons would be cut off along circles of latitude. [#7507](https://github.com/CesiumGS/cesium/issues/7507)
- Fixed an issue that would cause IE 11 to crash when enabling image-based lighting. [#7485](https://github.com/CesiumGS/cesium/issues/7485)

### 1.53 - 2019-01-02

##### Additions :tada:

- Added image-based lighting for PBR models and 3D Tiles. [#7172](https://github.com/CesiumGS/cesium/pull/7172)
  - `Scene.specularEnvironmentMaps` is a url to a KTX file that contains the specular environment map and convoluted mipmaps for image-based lighting of all PBR models in the scene.
  - `Scene.sphericalHarmonicCoefficients` is an array of 9 `Cartesian3` spherical harmonics coefficients for the diffuse irradiance of all PBR models in the scene.
  - The `specularEnvironmentMaps` and `sphericalHarmonicCoefficients` properties of `Model` and `Cesium3DTileset` can be used to override the values from the scene for specific models and tilesets.
  - The `luminanceAtZenith` property of `Model` and `Cesium3DTileset` adjusts the luminance of the procedural image-based lighting.
- Double click away from an entity to un-track it [#7285](https://github.com/CesiumGS/cesium/pull/7285)

##### Fixes :wrench:

- Fixed 3D Tiles visibility checking when running multiple passes within the same frame. [#7289](https://github.com/CesiumGS/cesium/pull/7289)
- Fixed contrast on imagery layers. [#7382](https://github.com/CesiumGS/cesium/issues/7382)
- Fixed rendering transparent background color when `highDynamicRange` is enabled. [#7427](https://github.com/CesiumGS/cesium/issues/7427)
- Fixed translucent geometry when `highDynamicRange` is toggled. [#7451](https://github.com/CesiumGS/cesium/pull/7451)

### 1.52 - 2018-12-03

##### Breaking Changes :mega:

- `TerrainProviders` that implement `availability` must now also implement the `loadTileDataAvailability` method.

##### Deprecated :hourglass_flowing_sand:

- The property `ModelAnimation.speedup` has been deprecated and renamed to `ModelAnimation.multiplier`. `speedup` will be removed in version 1.54. [#7393](https://github.com/CesiumGS/cesium/pull/7393)

##### Additions :tada:

- Added functions to get the most detailed height of 3D Tiles on-screen or off-screen. [#7115](https://github.com/CesiumGS/cesium/pull/7115)
  - Added `Scene.sampleHeightMostDetailed`, an asynchronous version of `Scene.sampleHeight` that uses the maximum level of detail for 3D Tiles.
  - Added `Scene.clampToHeightMostDetailed`, an asynchronous version of `Scene.clampToHeight` that uses the maximum level of detail for 3D Tiles.
- Added support for high dynamic range rendering. It is enabled by default when supported, but can be disabled with `Scene.highDynamicRange`. [#7017](https://github.com/CesiumGS/cesium/pull/7017)
- Added `Scene.invertClassificationSupported` for checking if invert classification is supported.
- Added `computeLineSegmentLineSegmentIntersection` to `Intersections2D`. [#7228](https://github.com/CesiumGS/Cesium/pull/7228)
- Added ability to load availability progressively from a quantized mesh extension instead of upfront. This will speed up load time and reduce memory usage. [#7196](https://github.com/CesiumGS/cesium/pull/7196)
- Added the ability to apply styles to 3D Tilesets that don't contain features. [#7255](https://github.com/CesiumGS/Cesium/pull/7255)

##### Fixes :wrench:

- Fixed issue causing polyline to look wavy depending on the position of the camera [#7209](https://github.com/CesiumGS/cesium/pull/7209)
- Fixed translucency issues for dynamic geometry entities. [#7364](https://github.com/CesiumGS/cesium/issues/7364)

### 1.51 - 2018-11-01

##### Additions :tada:

- Added WMS-T (time) support in WebMapServiceImageryProvider [#2581](https://github.com/CesiumGS/cesium/issues/2581)
- Added `cutoutRectangle` to `ImageryLayer`, which allows cutting out rectangular areas in imagery layers to reveal underlying imagery. [#7056](https://github.com/CesiumGS/cesium/pull/7056)
- Added `atmosphereHueShift`, `atmosphereSaturationShift`, and `atmosphereBrightnessShift` properties to `Globe` which shift the color of the ground atmosphere to match the hue, saturation, and brightness shifts of the sky atmosphere. [#4195](https://github.com/CesiumGS/cesium/issues/4195)
- Shrink minified and gzipped Cesium.js by 27 KB (~3.7%) by delay loading seldom-used third-party dependencies. [#7140](https://github.com/CesiumGS/cesium/pull/7140)
- Added `lightColor` property to `Cesium3DTileset`, `Model`, and `ModelGraphics` to change the intensity of the light used when shading model. [#7025](https://github.com/CesiumGS/cesium/pull/7025)
- Added `imageBasedLightingFactor` property to `Cesium3DTileset`, `Model`, and `ModelGraphics` to scale the diffuse and specular image-based lighting contributions to the final color. [#7025](https://github.com/CesiumGS/cesium/pull/7025)
- Added per-feature selection to the 3D Tiles BIM Sandcastle example. [#7181](https://github.com/CesiumGS/cesium/pull/7181)
- Added `Transforms.fixedFrameToHeadingPitchRoll`, a helper function for extracting a `HeadingPitchRoll` from a fixed frame transform. [#7164](https://github.com/CesiumGS/cesium/pull/7164)
- Added `Ray.clone`. [#7174](https://github.com/CesiumGS/cesium/pull/7174)

##### Fixes :wrench:

- Fixed issue removing geometry entities with different materials. [#7163](https://github.com/CesiumGS/cesium/pull/7163)
- Fixed texture coordinate calculation for polygon entities with `perPositionHeight`. [#7188](https://github.com/CesiumGS/cesium/pull/7188)
- Fixed crash when updating polyline attributes twice in one frame. [#7155](https://github.com/CesiumGS/cesium/pull/7155)
- Fixed entity visibility issue related to setting an entity show property and altering or adding entity geometry. [#7156](https://github.com/CesiumGS/cesium/pull/7156)
- Fixed an issue where dynamic Entities on terrain would cause a crash in platforms that do not support depth textures such as Internet Explorer. [#7103](https://github.com/CesiumGS/cesium/issues/7103)
- Fixed an issue that would cause a crash when removing a post process stage. [#7210](https://github.com/CesiumGS/cesium/issues/7210)
- Fixed an issue where `pickPosition` would return incorrect results when called after `sampleHeight` or `clampToHeight`. [#7113](https://github.com/CesiumGS/cesium/pull/7113)
- Fixed an issue where `sampleHeight` and `clampToHeight` would crash if picking a primitive that doesn't write depth. [#7120](https://github.com/CesiumGS/cesium/issues/7120)
- Fixed a crash when using `BingMapsGeocoderService`. [#7143](https://github.com/CesiumGS/cesium/issues/7143)
- Fixed accuracy of rotation matrix generated by `VelocityOrientationProperty`. [#6641](https://github.com/CesiumGS/cesium/pull/6641)
- Fixed clipping plane crash when adding a plane to an empty collection. [#7168](https://github.com/CesiumGS/cesium/pull/7168)
- Fixed clipping planes on tilesets not taking into account the tileset model matrix. [#7182](https://github.com/CesiumGS/cesium/pull/7182)
- Fixed incorrect rendering of models using the `KHR_materials_common` lights extension. [#7206](https://github.com/CesiumGS/cesium/pull/7206)

### 1.50 - 2018-10-01

##### Breaking Changes :mega:

- Clipping planes on tilesets now use the root tile's transform, or the root tile's bounding sphere if a transform is not defined. [#7034](https://github.com/CesiumGS/cesium/pull/7034)
  - This is to make clipping planes' coordinates always relative to the object they're attached to. So if you were positioning the clipping planes as in the example below, this is no longer necessary:
  ```javascript
  clippingPlanes.modelMatrix = Cesium.Transforms.eastNorthUpToFixedFrame(
    tileset.boundingSphere.center
  );
  ```
  - This also fixes several issues with clipping planes not using the correct transform for tilesets with children.

##### Additions :tada:

- Initial support for clamping to 3D Tiles. [#6934](https://github.com/CesiumGS/cesium/pull/6934)
  - Added `Scene.sampleHeight` to get the height of geometry in the scene. May be used to clamp objects to the globe, 3D Tiles, or primitives in the scene.
  - Added `Scene.clampToHeight` to clamp a cartesian position to the scene geometry.
  - Requires depth texture support (`WEBGL_depth_texture` or `WEBKIT_WEBGL_depth_texture`). Added `Scene.sampleHeightSupported` and `Scene.clampToHeightSupported` functions for checking if height sampling is supported.
- Added `Cesium3DTileset.initialTilesLoaded` to indicate that all tiles in the initial view are loaded. [#6934](https://github.com/CesiumGS/cesium/pull/6934)
- Added support for glTF extension [KHR_materials_pbrSpecularGlossiness](https://github.com/KhronosGroup/glTF/tree/master/extensions/2.0/Khronos/KHR_materials_pbrSpecularGlossiness) [#7006](https://github.com/CesiumGS/cesium/pull/7006).
- Added support for glTF extension [KHR_materials_unlit](https://github.com/KhronosGroup/glTF/tree/master/extensions/2.0/Khronos/KHR_materials_unlit) [#6977](https://github.com/CesiumGS/cesium/pull/6977).
- Added support for glTF extensions [KHR_techniques_webgl](https://github.com/KhronosGroup/glTF/tree/master/extensions/2.0/Khronos/KHR_techniques_webgl) and [KHR_blend](https://github.com/KhronosGroup/glTF/pull/1302). [#6805](https://github.com/CesiumGS/cesium/pull/6805)
- Update [gltf-pipeline](https://github.com/CesiumGS/gltf-pipeline/) to 2.0. [#6805](https://github.com/CesiumGS/cesium/pull/6805)
- Added `cartographicLimitRectangle` to `Globe`. Use this to limit terrain and imagery to a specific `Rectangle` area. [#6987](https://github.com/CesiumGS/cesium/pull/6987)
- Added `OpenCageGeocoderService`, which provides geocoding via [OpenCage](https://opencagedata.com/). [#7015](https://github.com/CesiumGS/cesium/pull/7015)
- Added ground atmosphere lighting in 3D. This can be toggled with `Globe.showGroundAtmosphere`. [6877](https://github.com/CesiumGS/cesium/pull/6877)
  - Added `Globe.nightFadeOutDistance` and `Globe.nightFadeInDistance` to configure when ground atmosphere night lighting fades in and out. [6877](https://github.com/CesiumGS/cesium/pull/6877)
- Added `onStop` event to `Clock` that fires each time stopTime is reached. [#7066](https://github.com/CesiumGS/cesium/pull/7066)

##### Fixes :wrench:

- Fixed picking for overlapping translucent primitives. [#7039](https://github.com/CesiumGS/cesium/pull/7039)
- Fixed an issue in the 3D Tiles traversal where tilesets would render with mixed level of detail if an external tileset was visible but its root tile was not. [#7099](https://github.com/CesiumGS/cesium/pull/7099)
- Fixed an issue in the 3D Tiles traversal where external tilesets would not always traverse to their root tile. [#7035](https://github.com/CesiumGS/cesium/pull/7035)
- Fixed an issue in the 3D Tiles traversal where empty tiles would be selected instead of their nearest loaded ancestors. [#7011](https://github.com/CesiumGS/cesium/pull/7011)
- Fixed an issue where scaling near zero with an model animation could cause rendering to stop. [#6954](https://github.com/CesiumGS/cesium/pull/6954)
- Fixed bug where credits weren't displaying correctly if more than one viewer was initialized [#6965](expect(https://github.com/CesiumGS/cesium/issues/6965)
- Fixed entity show issues. [#7048](https://github.com/CesiumGS/cesium/issues/7048)
- Fixed a bug where polylines on terrain covering very large portions of the globe would cull incorrectly in 3d-only scenes. [#7043](https://github.com/CesiumGS/cesium/issues/7043)
- Fixed bug causing crash on entity geometry material change. [#7047](https://github.com/CesiumGS/cesium/pull/7047)
- Fixed MIME type behavior for `Resource` requests in recent versions of Edge [#7085](https://github.com/CesiumGS/cesium/issues/7085).

### 1.49 - 2018-09-04

##### Breaking Changes :mega:

- Removed `ClippingPlaneCollection.clone`. [#6872](https://github.com/CesiumGS/cesium/pull/6872)
- Changed `Globe.pick` to return a position in ECEF coordinates regardless of the current scene mode. This will only effect you if you were working around a bug to make `Globe.pick` work in 2D and Columbus View. Use `Globe.pickWorldCoordinates` to get the position in world coordinates that correlate to the current scene mode. [#6859](https://github.com/CesiumGS/cesium/pull/6859)
- Removed the unused `frameState` parameter in `evaluate` and `evaluateColor` functions in `Expression`, `StyleExpression`, `ConditionsExpression` and all other places that call the functions. [#6890](https://github.com/CesiumGS/cesium/pull/6890)
- Removed `PostProcessStageLibrary.createLensFlarStage`. Use `PostProcessStageLibrary.createLensFlareStage` instead. [#6972](https://github.com/CesiumGS/cesium/pull/6972)
- Removed `Scene.fxaa`. Use `Scene.postProcessStages.fxaa.enabled` instead. [#6980](https://github.com/CesiumGS/cesium/pull/6980)

##### Additions :tada:

- Added `heightReference` to `BoxGraphics`, `CylinderGraphics` and `EllipsoidGraphics`, which can be used to clamp these entity types to terrain. [#6932](https://github.com/CesiumGS/cesium/pull/6932)
- Added `GeocoderViewModel.destinationFound` for specifying a function that is called upon a successful geocode. The default behavior is to fly to the destination found by the geocoder. [#6915](https://github.com/CesiumGS/cesium/pull/6915)
- Added `ClippingPlaneCollection.planeAdded` and `ClippingPlaneCollection.planeRemoved` events. `planeAdded` is raised when a new plane is added to the collection and `planeRemoved` is raised when a plane is removed. [#6875](https://github.com/CesiumGS/cesium/pull/6875)
- Added `Matrix4.setScale` for setting the scale on an affine transformation matrix [#6888](https://github.com/CesiumGS/cesium/pull/6888)
- Added optional `width` and `height` to `Scene.drillPick` for specifying a search area. [#6922](https://github.com/CesiumGS/cesium/pull/6922)
- Added `Cesium3DTileset.root` for getting the root tile of a tileset. [#6944](https://github.com/CesiumGS/cesium/pull/6944)
- Added `Cesium3DTileset.extras` and `Cesium3DTile.extras` for getting application specific metadata from 3D Tiles. [#6974](https://github.com/CesiumGS/cesium/pull/6974)

##### Fixes :wrench:

- Several performance improvements and fixes to the 3D Tiles traversal code. [#6390](https://github.com/CesiumGS/cesium/pull/6390)
  - Improved load performance when `skipLevelOfDetail` is false.
  - Fixed a bug that caused some skipped tiles to load when `skipLevelOfDetail` is true.
  - Fixed pick statistics in the 3D Tiles Inspector.
  - Fixed drawing of debug labels for external tilesets.
  - Fixed drawing of debug outlines for empty tiles.
- The Geocoder widget now takes terrain altitude into account when calculating its final destination. [#6876](https://github.com/CesiumGS/cesium/pull/6876)
- The Viewer widget now takes terrain altitude into account when zooming or flying to imagery layers. [#6895](https://github.com/CesiumGS/cesium/pull/6895)
- Fixed Firefox camera control issues with mouse and touch events. [#6372](https://github.com/CesiumGS/cesium/issues/6372)
- Fixed `getPickRay` in 2D. [#2480](https://github.com/CesiumGS/cesium/issues/2480)
- Fixed `Globe.pick` for 2D and Columbus View. [#6859](https://github.com/CesiumGS/cesium/pull/6859)
- Fixed imagery layer feature picking in 2D and Columbus view. [#6859](https://github.com/CesiumGS/cesium/pull/6859)
- Fixed intermittent ground clamping issues for all entity types that use a height reference. [#6930](https://github.com/CesiumGS/cesium/pull/6930)
- Fixed bug that caused a new `ClippingPlaneCollection` to be created every frame when used with a model entity. [#6872](https://github.com/CesiumGS/cesium/pull/6872)
- Improved `Plane` entities so they are better aligned with the globe surface. [#6887](https://github.com/CesiumGS/cesium/pull/6887)
- Fixed crash when rendering translucent objects when all shadow maps in the scene set `fromLightSource` to false. [#6883](https://github.com/CesiumGS/cesium/pull/6883)
- Fixed night shading in 2D and Columbus view. [#4122](https://github.com/CesiumGS/cesium/issues/4122)
- Fixed model loading failure when a glTF 2.0 primitive does not have a material. [6906](https://github.com/CesiumGS/cesium/pull/6906)
- Fixed a crash when setting show to `false` on a polyline clamped to the ground. [#6912](https://github.com/CesiumGS/cesium/issues/6912)
- Fixed a bug where `Cesium3DTileset` wasn't using the correct `tilesetVersion`. [#6933](https://github.com/CesiumGS/cesium/pull/6933)
- Fixed crash that happened when calling `scene.pick` after setting a new terrain provider. [#6918](https://github.com/CesiumGS/cesium/pull/6918)
- Fixed an issue that caused the browser to hang when using `drillPick` on a polyline clamped to the ground. [6907](https://github.com/CesiumGS/cesium/issues/6907)
- Fixed an issue where color wasn't updated properly for polylines clamped to ground. [#6927](https://github.com/CesiumGS/cesium/pull/6927)
- Fixed an excessive memory use bug that occurred when a data URI was used to specify a glTF model. [#6928](https://github.com/CesiumGS/cesium/issues/6928)
- Fixed an issue where switching from 2D to 3D could cause a crash. [#6929](https://github.com/CesiumGS/cesium/issues/6929)
- Fixed an issue where point primitives behind the camera would appear in view. [#6904](https://github.com/CesiumGS/cesium/issues/6904)
- The `createGroundPolylineGeometry` web worker no longer depends on `GroundPolylinePrimitive`, making the worker smaller and potentially avoiding a hanging build in some webpack configurations. [#6946](https://github.com/CesiumGS/cesium/pull/6946)
- Fixed an issue that cause terrain entities (entities with unspecified `height`) and `GroundPrimitives` to fail when crossing the international date line. [#6951](https://github.com/CesiumGS/cesium/issues/6951)
- Fixed normal calculation for `CylinderGeometry` when the top radius is not equal to the bottom radius [#6863](https://github.com/CesiumGS/cesium/pull/6863)

### 1.48 - 2018-08-01

##### Additions :tada:

- Added support for loading Draco compressed Point Cloud tiles for 2-3x better compression. [#6559](https://github.com/CesiumGS/cesium/pull/6559)
- Added `TimeDynamicPointCloud` for playback of time-dynamic point cloud data, where each frame is a 3D Tiles Point Cloud tile. [#6721](https://github.com/CesiumGS/cesium/pull/6721)
- Added `CoplanarPolygonGeometry` and `CoplanarPolygonGeometryOutline` for drawing polygons composed of coplanar positions that are not necessarily on the ellipsoid surface. [#6769](https://github.com/CesiumGS/cesium/pull/6769)
- Improved support for polygon entities using `perPositionHeight`, including supporting vertical polygons. This also improves KML compatibility. [#6791](https://github.com/CesiumGS/cesium/pull/6791)
- Added `Cartesian3.midpoint` to compute the midpoint between two `Cartesian3` positions [#6836](https://github.com/CesiumGS/cesium/pull/6836)
- Added `equalsEpsilon` methods to `OrthographicFrustum`, `PerspectiveFrustum`, `OrthographicOffCenterFrustum` and `PerspectiveOffCenterFrustum`.

##### Deprecated :hourglass_flowing_sand:

- Support for 3D Tiles `content.url` is deprecated to reflect updates to the [3D Tiles spec](https://github.com/CesiumGS/3d-tiles/pull/301). Use `content.uri instead`. Support for `content.url` will remain for backwards compatibility. [#6744](https://github.com/CesiumGS/cesium/pull/6744)
- Support for the 3D Tiles pre-version 1.0 Batch Table Hierarchy is deprecated to reflect updates to the [3D Tiles spec](https://github.com/CesiumGS/3d-tiles/pull/301). Use the [`3DTILES_batch_table_hierarchy`](https://github.com/CesiumGS/3d-tiles/tree/main/extensions/3DTILES_batch_table_hierarchy) extension instead. Support for the deprecated batch table hierarchy will remain for backwards compatibility. [#6780](https://github.com/CesiumGS/cesium/pull/6780)
- `PostProcessStageLibrary.createLensFlarStage` is deprecated due to misspelling and will be removed in Cesium 1.49. Use `PostProcessStageLibrary.createLensFlareStage` instead.

##### Fixes :wrench:

- Fixed a bug where 3D Tilesets using the `region` bounding volume don't get transformed when the tileset's `modelMatrix` changes. [#6755](https://github.com/CesiumGS/cesium/pull/6755)
- Fixed a bug that caused eye dome lighting for point clouds to fail in Safari on macOS and Edge on Windows by removing the dependency on floating point color textures. [#6792](https://github.com/CesiumGS/cesium/issues/6792)
- Fixed a bug that caused polylines on terrain to render incorrectly in 2D and Columbus View with a `WebMercatorProjection`. [#6809](https://github.com/CesiumGS/cesium/issues/6809)
- Fixed bug causing billboards and labels to appear the wrong size when switching scene modes [#6745](https://github.com/CesiumGS/cesium/issues/6745)
- Fixed `PolygonGeometry` when using `VertexFormat.POSITION_ONLY`, `perPositionHeight` and `extrudedHeight` [#6790](expect(https://github.com/CesiumGS/cesium/pull/6790)
- Fixed an issue where tiles were missing in VR mode. [#6612](https://github.com/CesiumGS/cesium/issues/6612)
- Fixed issues related to updating entity show and geometry color [#6835](https://github.com/CesiumGS/cesium/pull/6835)
- Fixed `PolygonGeometry` and `EllipseGeometry` tangent and bitangent attributes when a texture rotation is used [#6788](https://github.com/CesiumGS/cesium/pull/6788)
- Fixed bug where entities with a height reference weren't being updated correctly when the terrain provider was changed. [#6820](https://github.com/CesiumGS/cesium/pull/6820)
- Fixed an issue where glTF 2.0 models sometimes wouldn't be centered in the view after putting the camera on them. [#6784](https://github.com/CesiumGS/cesium/issues/6784)
- Fixed the geocoder when `Viewer` is passed the option `geocoder: true` [#6833](https://github.com/CesiumGS/cesium/pull/6833)
- Improved performance for billboards and labels clamped to terrain [#6781](https://github.com/CesiumGS/cesium/pull/6781) [#6844](https://github.com/CesiumGS/cesium/pull/6844)
- Fixed a bug that caused billboard positions to be set incorrectly when using a `CallbackProperty`. [#6815](https://github.com/CesiumGS/cesium/pull/6815)
- Improved support for generating a TypeScript typings file using `tsd-jsdoc` [#6767](https://github.com/CesiumGS/cesium/pull/6767)
- Updated viewBoundingSphere to use correct zoomOptions [#6848](https://github.com/CesiumGS/cesium/issues/6848)
- Fixed a bug that caused the scene to continuously render after resizing the viewer when `requestRenderMode` was enabled. [#6812](https://github.com/CesiumGS/cesium/issues/6812)

### 1.47 - 2018-07-02

##### Highlights :sparkler:

- Added support for polylines on terrain [#6689](https://github.com/CesiumGS/cesium/pull/6689) [#6615](https://github.com/CesiumGS/cesium/pull/6615)
- Added `heightReference` and `extrudedHeightReference` properties to `CorridorGraphics`, `EllipseGraphics`, `PolygonGraphics` and `RectangleGraphics`. [#6717](https://github.com/CesiumGS/cesium/pull/6717)
- `PostProcessStage` has a `selected` property which is an array of primitives used for selectively applying a post-process stage. [#6476](https://github.com/CesiumGS/cesium/pull/6476)

##### Breaking Changes :mega:

- glTF 2.0 models corrected to face +Z forwards per specification. Internally Cesium uses +X as forward, so a new +Z to +X rotation was added for 2.0 models only. To fix models that are oriented incorrectly after this change:
  - If the model faces +X forwards update the glTF to face +Z forwards. This can be done by loading the glTF in a model editor and applying a 90 degree clockwise rotation about the up-axis. Alternatively, add a new root node to the glTF node hierarchy whose `matrix` is `[0,0,1,0,0,1,0,0,-1,0,0,0,0,0,0,1]`.
  - Apply a -90 degree rotation to the model's heading. This can be done by setting the model's `orientation` using the Entity API or from within CZML. See [#6738](https://github.com/CesiumGS/cesium/pull/6738) for more details.
- Dropped support for directory URLs when loading tilesets to match the updated [3D Tiles spec](https://github.com/CesiumGS/3d-tiles/issues/272). [#6502](https://github.com/CesiumGS/cesium/issues/6502)
- KML and GeoJSON now use `PolylineGraphics` instead of `CorridorGraphics` for polylines on terrain. [#6706](https://github.com/CesiumGS/cesium/pull/6706)

##### Additions :tada:

- Added support for polylines on terrain [#6689](https://github.com/CesiumGS/cesium/pull/6689) [#6615](https://github.com/CesiumGS/cesium/pull/6615)
  - Use the `clampToGround` option for `PolylineGraphics` (polyline entities).
  - Requires depth texture support (`WEBGL_depth_texture` or `WEBKIT_WEBGL_depth_texture`), otherwise `clampToGround` will be ignored. Use `Entity.supportsPolylinesOnTerrain` to check for support.
  - Added `GroundPolylinePrimitive` and `GroundPolylineGeometry`.
- `PostProcessStage` has a `selected` property which is an array of primitives used for selectively applying a post-process stage. [#6476](https://github.com/CesiumGS/cesium/pull/6476)
  - The `PostProcessStageLibrary.createBlackAndWhiteStage` and `PostProcessStageLibrary.createSilhouetteStage` have per-feature support.
- Added CZML support for `zIndex` with `corridor`, `ellipse`, `polygon`, `polyline` and `rectangle`. [#6708](https://github.com/CesiumGS/cesium/pull/6708)
- Added CZML `clampToGround` option for `polyline`. [#6706](https://github.com/CesiumGS/cesium/pull/6706)
- Added support for `RTC_CENTER` property in batched 3D model tilesets to conform to the updated [3D Tiles spec](https://github.com/CesiumGS/3d-tiles/issues/263). [#6488](https://github.com/CesiumGS/cesium/issues/6488)
- Added `heightReference` and `extrudedHeightReference` properties to `CorridorGraphics`, `EllipseGraphics`, `PolygonGraphics` and `RectangleGraphics`. [#6717](https://github.com/CesiumGS/cesium/pull/6717)
  - This can be used in conjunction with the `height` and/or `extrudedHeight` properties to clamp the geometry to terrain or set the height relative to terrain.
  - Note, this will not make the geometry conform to terrain. Extruded geoemtry that is clamped to the ground will have a flat top will sinks into the terrain at the base.

##### Fixes :wrench:

- Fixed a bug that caused Cesium to be unable to load local resources in Electron. [#6726](https://github.com/CesiumGS/cesium/pull/6726)
- Fixed a bug causing crashes with custom vertex attributes on `Geometry` crossing the IDL. Attributes will be barycentrically interpolated. [#6644](https://github.com/CesiumGS/cesium/pull/6644)
- Fixed a bug causing Point Cloud tiles with unsigned int batch-ids to not load. [#6666](https://github.com/CesiumGS/cesium/pull/6666)
- Fixed a bug with Draco encoded i3dm tiles, and loading two Draco models with the same url. [#6668](https://github.com/CesiumGS/cesium/issues/6668)
- Fixed a bug caused by creating a polygon with positions at the same longitude/latitude position but different heights [#6731](https://github.com/CesiumGS/cesium/pull/6731)
- Fixed terrain clipping when the camera was close to flat terrain and was using logarithmic depth. [#6701](https://github.com/CesiumGS/cesium/pull/6701)
- Fixed KML bug that constantly requested the same image if it failed to load. [#6710](https://github.com/CesiumGS/cesium/pull/6710)
- Improved billboard and label rendering so they no longer sink into terrain when clamped to ground. [#6621](https://github.com/CesiumGS/cesium/pull/6621)
- Fixed an issue where KMLs containing a `colorMode` of `random` could return the exact same color on successive calls to `Color.fromRandom()`.
- `Iso8601.MAXIMUM_VALUE` now formats to a string which can be parsed by `fromIso8601`.
- Fixed material support when using an image that is already loaded [#6729](https://github.com/CesiumGS/cesium/pull/6729)

### 1.46.1 - 2018-06-01

- This is an npm only release to fix the improperly published 1.46.0. There were no code changes.

### 1.46 - 2018-06-01

##### Highlights :sparkler:

- Added support for materials on terrain entities (entities with unspecified `height`) and `GroundPrimitives`. [#6393](https://github.com/CesiumGS/cesium/pull/6393)
- Added a post-processing framework. [#5615](https://github.com/CesiumGS/cesium/pull/5615)
- Added `zIndex` for ground geometry, including corridor, ellipse, polygon and rectangle entities. [#6362](https://github.com/CesiumGS/cesium/pull/6362)

##### Breaking Changes :mega:

- `ParticleSystem` no longer uses `forces`. [#6510](https://github.com/CesiumGS/cesium/pull/6510)
- `Particle` no longer uses `size`, `rate`, `lifeTime`, `life`, `minimumLife`, `maximumLife`, `minimumWidth`, `minimumHeight`, `maximumWidth`, and `maximumHeight`. [#6510](https://github.com/CesiumGS/cesium/pull/6510)
- Removed `Scene.copyGlobeDepth`. Globe depth will now be copied by default when supported. [#6393](https://github.com/CesiumGS/cesium/pull/6393)
- The default `classificationType` for `GroundPrimitive`, `CorridorGraphics`, `EllipseGraphics`, `PolygonGraphics` and `RectangleGraphics` is now `ClassificationType.TERRAIN`. If you wish the geometry to color both terrain and 3D tiles, pass in the option `classificationType: Cesium.ClassificationType.BOTH`.
- Removed support for the `options` argument for `Credit` [#6373](https://github.com/CesiumGS/cesium/issues/6373). Pass in an html string instead.
- glTF 2.0 models corrected to face +Z forwards per specification. Internally Cesium uses +X as forward, so a new +Z to +X rotation was added for 2.0 models only. [#6632](https://github.com/CesiumGS/cesium/pull/6632)

##### Deprecated :hourglass_flowing_sand:

- The `Scene.fxaa` property has been deprecated and will be removed in Cesium 1.47. Use `Scene.postProcessStages.fxaa.enabled`.

##### Additions :tada:

- Added support for materials on terrain entities (entities with unspecified `height`) and `GroundPrimitives`. [#6393](https://github.com/CesiumGS/cesium/pull/6393)
  - Only available for `ClassificationType.TERRAIN` at this time. Adding a material to a terrain `Entity` will cause it to behave as if it is `ClassificationType.TERRAIN`.
  - Requires depth texture support (`WEBGL_depth_texture` or `WEBKIT_WEBGL_depth_texture`), so materials on terrain entities and `GroundPrimitives` are not supported in Internet Explorer.
  - Best suited for notational patterns and not intended for precisely mapping textures to terrain - for that use case, use `SingleTileImageryProvider`.
- Added `GroundPrimitive.supportsMaterials` and `Entity.supportsMaterialsforEntitiesOnTerrain`, both of which can be used to check if materials on terrain entities and `GroundPrimitives` is supported. [#6393](https://github.com/CesiumGS/cesium/pull/6393)
- Added a post-processing framework. [#5615](https://github.com/CesiumGS/cesium/pull/5615)
  - Added `Scene.postProcessStages` which is a collection of post-process stages to be run in order.
    - Has a built-in `ambientOcclusion` property which will apply screen space ambient occlusion to the scene and run before all stages.
    - Has a built-in `bloom` property which applies a bloom filter to the scene before all other stages but after the ambient occlusion stage.
    - Has a built-in `fxaa` property which applies Fast Approximate Anti-aliasing (FXAA) to the scene after all other stages.
  - Added `PostProcessStageLibrary` which contains several built-in stages that can be added to the collection.
  - Added `PostProcessStageComposite` for multi-stage post-processes like depth of field.
  - Added a new Sandcastle label `Post Processing` to showcase the different built-in post-process stages.
- Added `zIndex` for ground geometry, including corridor, ellipse, polygon and rectangle entities. [#6362](https://github.com/CesiumGS/cesium/pull/6362)
- Added `Rectangle.equalsEpsilon` for comparing the equality of two rectangles [#6533](https://github.com/CesiumGS/cesium/pull/6533)

##### Fixes :wrench:

- Fixed a bug causing custom TilingScheme classes to not be able to use a GeographicProjection. [#6524](https://github.com/CesiumGS/cesium/pull/6524)
- Fixed incorrect 3D Tiles statistics when a tile fails during processing. [#6558](https://github.com/CesiumGS/cesium/pull/6558)
- Fixed race condition causing intermittent crash when changing geometry show value [#3061](https://github.com/CesiumGS/cesium/issues/3061)
- `ProviderViewModel`s with no category are displayed in an untitled group in `BaseLayerPicker` instead of being labeled as `'Other'` [#6574](https://github.com/CesiumGS/cesium/pull/6574)
- Fixed a bug causing intermittent crashes with clipping planes due to uninitialized textures. [#6576](https://github.com/CesiumGS/cesium/pull/6576)
- Added a workaround for clipping planes causing a picking shader compilation failure for gltf models and 3D Tilesets in Internet Explorer [#6575](https://github.com/CesiumGS/cesium/issues/6575)
- Allowed Bing Maps servers with a subpath (instead of being at the root) to work correctly. [#6597](https://github.com/CesiumGS/cesium/pull/6597)
- Added support for loading of Draco compressed glTF assets in IE11 [#6404](https://github.com/CesiumGS/cesium/issues/6404)
- Fixed polygon outline when using `perPositionHeight` and `extrudedHeight`. [#6595](https://github.com/CesiumGS/cesium/issues/6595)
- Fixed broken links in documentation of `createTileMapServiceImageryProvider`. [#5818](https://github.com/CesiumGS/cesium/issues/5818)
- Transitioning from 2 touches to 1 touch no longer triggers a new pan gesture. [#6479](https://github.com/CesiumGS/cesium/pull/6479)

### 1.45 - 2018-05-01

##### Major Announcements :loudspeaker:

- We've launched Cesium ion! Read all about it in our [blog post](https://cesium.com/blog/2018/05/01/get-your-cesium-ion-community-account/).
- Cesium now uses ion services by default for base imagery, terrain, and geocoding. A demo key is provided, but to use them in your own apps you must [sign up](https://cesium.com/ion/signup) for a free ion Commmunity account.

##### Breaking Changes :mega:

- `ClippingPlaneCollection` now uses `ClippingPlane` objects instead of `Plane` objects. [#6498](https://github.com/CesiumGS/cesium/pull/6498)
- Cesium no longer ships with a demo Bing Maps API key.
- `BingMapsImageryProvider` is no longer the default base imagery layer. (Bing imagery itself is still the default, however it is provided through Cesium ion)
- `BingMapsGeocoderService` is no longer the default geocoding service.
- If you wish to continue to use your own Bing API key for imagery and geocoding, you can go back to the old default behavior by constructing the Viewer as follows:
  ```javascript
  Cesium.BingMapsApi.defaultKey = "yourBingKey";
  var viewer = new Cesium.Viewer("cesiumContainer", {
    imageryProvider: new Cesium.BingMapsImageryProvider({
      url: "https://dev.virtualearth.net",
    }),
    geocoder: [
      new Cesium.CartographicGeocoderService(),
      new Cesium.BingMapsGeocoderService(),
    ],
  });
  ```

##### Deprecated :hourglass_flowing_sand:

- `Particle.size`, `ParticleSystem.rate`, `ParticleSystem.lifeTime`, `ParticleSystem.life`, `ParticleSystem.minimumLife`, and `ParticleSystem.maximumLife` have been renamed to `Particle.imageSize`, `ParticleSystem.emissionRate`, `ParticleSystem.lifetime`, `ParticleSystem.particleLife`, `ParticleSystem.minimumParticleLife`, and `ParticleSystem.maximumParticleLife`. Use of the `size`, `rate`, `lifeTime`, `life`, `minimumLife`, and `maximumLife` parameters is deprecated and will be removed in Cesium 1.46.
- `ParticleSystem.forces` array has been switched out for singular function `ParticleSystems.updateCallback`. Use of the `forces` parameter is deprecated and will be removed in Cesium 1.46.
- Any width and height variables in `ParticleSystem` will no longer be individual components. `ParticleSystem.minimumWidth` and `ParticleSystem.minimumHeight` will now be `ParticleSystem.minimumImageSize`, `ParticleSystem.maximumWidth` and `ParticleSystem.maximumHeight` will now be `ParticleSystem.maximumImageSize`, and `ParticleSystem.width` and `ParticleSystem.height` will now be `ParticleSystem.imageSize`. Use of the `minimumWidth`, `minimumHeight`, `maximumWidth`, `maximumHeight`, `width`, and `height` parameters is deprecated and will be removed in Cesium 1.46.

##### Additions :tada:

- Added option `logarithmicDepthBuffer` to `Scene`. With this option there is typically a single frustum using logarithmic depth rendered. This increases performance by issuing less draw calls to the GPU and helps to avoid artifacts on the connection of two frustums. [#5851](https://github.com/CesiumGS/cesium/pull/5851)
- When a log depth buffer is supported, the frustum near and far planes default to `0.1` and `1e10` respectively.
- Added `IonGeocoderService` and made it the default geocoding service for the `Geocoder` widget.
- Added `createWorldImagery` which provides Bing Maps imagery via a Cesium ion account.
- Added `PeliasGeocoderService`, which provides geocoding via a [Pelias](https://pelias.io) server.
- Added the ability for `BaseLayerPicker` to group layers by category. `ProviderViewModel.category` was also added to support this feature.
- Added `Math.log2` to compute the base 2 logarithm of a number.
- Added `GeocodeType` enum and use it as an optional parameter to all `GeocoderService` instances to differentiate between autocomplete and search requests.
- Added `initWebAssemblyModule` function to `TaskProcessor` to load a Web Assembly module in a web worker. [#6420](https://github.com/CesiumGS/cesium/pull/6420)
- Added `supportsWebAssembly` function to `FeatureDetection` to check if a browser supports loading Web Assembly modules. [#6420](https://github.com/CesiumGS/cesium/pull/6420)
- Improved `MapboxImageryProvider` performance by 300% via `tiles.mapbox.com` subdomain switching. [#6426](https://github.com/CesiumGS/cesium/issues/6426)
- Added ability to invoke `sampleTerrain` from node.js to enable offline terrain sampling
- Added more ParticleSystem Sandcastle examples for rocket and comet tails and weather. [#6375](https://github.com/CesiumGS/cesium/pull/6375)
- Added color and scale attributes to the `ParticleSystem` class constructor. When defined the variables override startColor and endColor and startScale and endScale. [#6429](https://github.com/CesiumGS/cesium/pull/6429)

##### Fixes :wrench:

- Fixed bugs in `TimeIntervalCollection.removeInterval`. [#6418](https://github.com/CesiumGS/cesium/pull/6418).
- Fixed glTF support to handle meshes with and without tangent vectors, and with/without morph targets, sharing one material. [#6421](https://github.com/CesiumGS/cesium/pull/6421)
- Fixed glTF support to handle skinned meshes when no skin is supplied. [#6061](https://github.com/CesiumGS/cesium/issues/6061)
- Updated glTF 2.0 PBR shader to have brighter lighting. [#6430](https://github.com/CesiumGS/cesium/pull/6430)
- Allow loadWithXhr to work with string URLs in a web worker.
- Updated to Draco 1.3.0 and implemented faster loading of Draco compressed glTF assets in browsers that support Web Assembly. [#6420](https://github.com/CesiumGS/cesium/pull/6420)
- `GroundPrimitive`s and `ClassificationPrimitive`s will become ready when `show` is `false`. [#6428](https://github.com/CesiumGS/cesium/pull/6428)
- Fix Firefox WebGL console warnings. [#5912](https://github.com/CesiumGS/cesium/issues/5912)
- Fix parsing Cesium.js in older browsers that do not support all TypedArray types. [#6396](https://github.com/CesiumGS/cesium/pull/6396)
- Fixed a bug causing crashes when setting colors on un-pickable models. [\$6442](https://github.com/CesiumGS/cesium/issues/6442)
- Fix flicker when adding, removing, or modifying entities. [#3945](https://github.com/CesiumGS/cesium/issues/3945)
- Fixed crash bug in PolylineCollection when a polyline was updated and removed at the same time. [#6455](https://github.com/CesiumGS/cesium/pull/6455)
- Fixed crash when animating a glTF model with a single keyframe. [#6422](https://github.com/CesiumGS/cesium/pull/6422)
- Fixed Imagery Layers Texture Filters Sandcastle example. [#6472](https://github.com/CesiumGS/cesium/pull/6472).
- Fixed a bug causing Cesium 3D Tilesets to not clip properly when tiles were unloaded and reloaded. [#6484](https://github.com/CesiumGS/cesium/issues/6484)
- Fixed `TimeInterval` so now it throws if `fromIso8601` is given an ISO 8601 string with improper formatting. [#6164](https://github.com/CesiumGS/cesium/issues/6164)
- Improved rendering of glTF models that don't contain normals with a temporary unlit shader workaround. [#6501](https://github.com/CesiumGS/cesium/pull/6501)
- Fixed rendering of glTF models with emissive-only materials. [#6501](https://github.com/CesiumGS/cesium/pull/6501)
- Fixed a bug in shader modification for glTF 1.0 quantized attributes and Draco quantized attributes. [#6523](https://github.com/CesiumGS/cesium/pull/6523)

### 1.44 - 2018-04-02

##### Highlights :sparkler:

- Added a new Sandcastle label, `New in X.X` which will include all new Sandcastle demos added for the current release. [#6384](https://github.com/CesiumGS/cesium/issues/6384)
- Added support for glTF models with [Draco geometry compression](https://github.com/KhronosGroup/glTF/blob/master/extensions/2.0/Khronos/KHR_draco_mesh_compression/README.md). [#5120](https://github.com/CesiumGS/cesium/issues/5120)
- Added support for ordering in `DataSourceCollection`. [#6316](https://github.com/CesiumGS/cesium/pull/6316)

##### Breaking Changes :mega:

- `GeometryVisualizer` now requires `primitive` and `groundPrimitive` parameters. [#6316](https://github.com/CesiumGS/cesium/pull/6316)
- For all classes/functions that take a `Resource` instance, all additional parameters that are part of the `Resource` class have been removed. This generally includes `proxy`, `headers` and `query` parameters. [#6368](https://github.com/CesiumGS/cesium/pull/6368)
- All low level load functions including `loadArrayBuffer`, `loadBlob`, `loadImage`, `loadJson`, `loadJsonp`, `loadText`, `loadXML` and `loadWithXhr` have been removed. Please use the equivalent `fetch` functions on the `Resource` class. [#6368](https://github.com/CesiumGS/cesium/pull/6368)

##### Deprecated :hourglass_flowing_sand:

- `ClippingPlaneCollection` is now supported in Internet Explorer, so `ClippingPlaneCollection.isSupported` has been deprecated and will be removed in Cesium 1.45.
- `ClippingPlaneCollection` should now be used with `ClippingPlane` objects instead of `Plane`. Use of `Plane` objects has been deprecated and will be removed in Cesium 1.45.
- `Credit` now takes an `html` and `showOnScreen` parameters instead of an `options` object. Use of the `options` parameter is deprecated and will be removed in Cesium 1.46.
- `Credit.text`, `Credit.imageUrl` and `Credit.link` properties have all been deprecated and will be removed in Cesium 1.46. Use `Credit.html` to retrieve the credit content.
- `Credit.hasImage` and `Credit.hasLink` functions have been deprecated and will be removed in Cesium 1.46.

##### Additions :tada:

- Added a new Sandcastle label, `New in X.X` which will include all new Sandcastle demos added for the current release. [#6384](https://github.com/CesiumGS/cesium/issues/6384)
- Added support for glTF models with [Draco geometry compression](https://github.com/KhronosGroup/glTF/blob/master/extensions/2.0/Khronos/KHR_draco_mesh_compression/README.md). [#5120](https://github.com/CesiumGS/cesium/issues/5120)
  - Added `dequantizeInShader` option parameter to `Model` and `Model.fromGltf` to specify if Draco compressed glTF assets should be dequantized on the GPU.
- Added support for ordering in `DataSourceCollection`. [#6316](https://github.com/CesiumGS/cesium/pull/6316)
  - All ground geometry from one `DataSource` will render in front of all ground geometry from another `DataSource` in the same collection with a lower index.
  - Use `DataSourceCollection.raise`, `DataSourceCollection.lower`, `DataSourceCollection.raiseToTop` and `DataSourceCollection.lowerToBottom` functions to change the ordering of a `DataSource` in the collection.
- `ClippingPlaneCollection` updates [#6201](https://github.com/CesiumGS/cesium/pull/6201):
  - Removed the 6-clipping-plane limit.
  - Added support for Internet Explorer.
  - Added a `ClippingPlane` object to be used with `ClippingPlaneCollection`.
  - Added 3D Tiles use-case to the Terrain Clipping Planes Sandcastle.
- `Credit` has been modified to take an HTML string as the credit content. [#6331](https://github.com/CesiumGS/cesium/pull/6331)
- Sharing Sandcastle examples now works by storing the full example directly in the URL instead of creating GitHub gists, because anonymous gist creation was removed by GitHub. Loading existing gists will still work. [#6342](https://github.com/CesiumGS/cesium/pull/6342)
- Updated `WebMapServiceImageryProvider` so it can take an srs or crs string to pass to the resource query parameters based on the WMS version. [#6223](https://github.com/CesiumGS/cesium/issues/6223)
- Added additional query parameter options to the CesiumViewer demo application [#6328](https://github.com/CesiumGS/cesium/pull/6328):
  - `sourceType` specifies the type of data source if the URL doesn't have a known file extension.
  - `flyTo=false` optionally disables the automatic `flyTo` after loading the data source.
- Added a multi-part CZML example to Sandcastle. [#6320](https://github.com/CesiumGS/cesium/pull/6320)
- Improved processing order of 3D tiles. [#6364](https://github.com/CesiumGS/cesium/pull/6364)

##### Fixes :wrench:

- Fixed Cesium ion browser caching. [#6353](https://github.com/CesiumGS/cesium/pull/6353).
- Fixed formula for Weighted Blended Order-Independent Transparency. [#6340](https://github.com/CesiumGS/cesium/pull/6340)
- Fixed support of glTF-supplied tangent vectors. [#6302](https://github.com/CesiumGS/cesium/pull/6302)
- Fixed model loading failure when containing unused materials. [6315](https://github.com/CesiumGS/cesium/pull/6315)
- Fixed default value of `alphaCutoff` in glTF models. [#6346](https://github.com/CesiumGS/cesium/pull/6346)
- Fixed double-sided flag for glTF materials with `BLEND` enabled. [#6371](https://github.com/CesiumGS/cesium/pull/6371)
- Fixed animation for glTF models with missing animation targets. [#6351](https://github.com/CesiumGS/cesium/pull/6351)
- Fixed improper zoom during model load failure. [#6305](https://github.com/CesiumGS/cesium/pull/6305)
- Fixed rendering vector tiles when using `invertClassification`. [#6349](https://github.com/CesiumGS/cesium/pull/6349)
- Fixed occlusion when `globe.show` is `false`. [#6374](https://github.com/CesiumGS/cesium/pull/6374)
- Fixed crash for entities with static geometry and time-dynamic attributes. [#6377](https://github.com/CesiumGS/cesium/pull/6377)
- Fixed geometry tile rendering in IE. [#6406](https://github.com/CesiumGS/cesium/pull/6406)

### 1.43 - 2018-03-01

##### Major Announcements :loudspeaker:

- Say hello to [Cesium ion](https://cesium.com/blog/2018/03/01/hello-cesium-ion/)
- Cesium, the JavaScript library, is now officially renamed to CesiumJS (no code changes required)
- The STK World Terrain tileset is deprecated and will be available until September 1, 2018. Check out the new high-resolution [Cesium World Terrain](https://cesium.com/blog/2018/03/01/introducing-cesium-world-terrain/)

##### Breaking Changes :mega:

- Removed `GeometryUpdater.perInstanceColorAppearanceType` and `GeometryUpdater.materialAppearanceType`. [#6239](https://github.com/CesiumGS/cesium/pull/6239)
- `GeometryVisualizer` no longer uses a `type` parameter. [#6239](https://github.com/CesiumGS/cesium/pull/6239)
- `GeometryVisualizer` no longer displays polylines. Use `PolylineVisualizer` instead. [#6239](https://github.com/CesiumGS/cesium/pull/6239)
- The experimental `CesiumIon` object has been completely refactored and renamed to `Ion`.

##### Deprecated :hourglass_flowing_sand:

- The STK World Terrain, ArcticDEM, and PAMAP Terrain tilesets hosted on `assets.agi.com` are deprecated and will be available until September 1, 2018. To continue using them, access them via [Cesium ion](https://cesium.com/blog/2018/03/01/hello-cesium-ion/)
- In the `Resource` class, `addQueryParameters` and `addTemplateValues` have been deprecated and will be removed in Cesium 1.45. Please use `setQueryParameters` and `setTemplateValues` instead.

##### Additions :tada:

- Added new `Ion`, `IonResource`, and `IonImageryProvider` objects for loading data hosted on [Cesium ion](https://cesium.com/blog/2018/03/01/hello-cesium-ion/).
- Added `createWorldTerrain` helper function for easily constructing the new Cesium World Terrain.
- Added support for a promise to a resource for `CesiumTerrainProvider`, `createTileMapServiceImageryProvider` and `Cesium3DTileset` [#6204](https://github.com/CesiumGS/cesium/pull/6204)
- Added `Cesium.Math.cbrt`. [#6222](https://github.com/CesiumGS/cesium/pull/6222)
- Added `PolylineVisualizer` for displaying polyline entities [#6239](https://github.com/CesiumGS/cesium/pull/6239)
- `Resource` class [#6205](https://github.com/CesiumGS/cesium/issues/6205)
  - Added `put`, `patch`, `delete`, `options` and `head` methods, so it can be used for all XHR requests.
  - Added `preserveQueryParameters` parameter to `getDerivedResource`, to allow us to append query parameters instead of always replacing them.
  - Added `setQueryParameters` and `appendQueryParameters` to allow for better handling of query strings.
- Enable terrain in the `CesiumViewer` demo application [#6198](https://github.com/CesiumGS/cesium/pull/6198)
- Added `Globe.tilesLoaded` getter property to determine if all terrain and imagery is loaded. [#6194](https://github.com/CesiumGS/cesium/pull/6194)
- Added `classificationType` property to entities which specifies whether an entity on the ground, like a polygon or rectangle, should be clamped to terrain, 3D Tiles, or both. [#6195](https://github.com/CesiumGS/cesium/issues/6195)

##### Fixes :wrench:

- Fixed bug where KmlDataSource did not use Ellipsoid to convert coordinates. Use `options.ellipsoid` to pass the ellipsoid to KmlDataSource constructors / loaders. [#6176](https://github.com/CesiumGS/cesium/pull/6176)
- Fixed bug where 3D Tiles Point Clouds would fail in Internet Explorer. [#6220](https://github.com/CesiumGS/cesium/pull/6220)
- Fixed issue where `CESIUM_BASE_URL` wouldn't work without a trailing `/`. [#6225](https://github.com/CesiumGS/cesium/issues/6225)
- Fixed coloring for polyline entities with a dynamic color for the depth fail material [#6245](https://github.com/CesiumGS/cesium/pull/6245)
- Fixed bug with zooming to dynamic geometry. [#6269](https://github.com/CesiumGS/cesium/issues/6269)
- Fixed bug where `AxisAlignedBoundingBox` did not copy over center value when cloning an undefined result. [#6183](https://github.com/CesiumGS/cesium/pull/6183)
- Fixed a bug where imagery stops loading when changing terrain in request render mode. [#6193](https://github.com/CesiumGS/cesium/issues/6193)
- Fixed `Resource.fetch` when called with no arguments [#6206](https://github.com/CesiumGS/cesium/issues/6206)
- Fixed `Resource.clone` to clone the `Request` object, so resource can be used in parallel. [#6208](https://github.com/CesiumGS/cesium/issues/6208)
- Fixed `Material` so it can now take a `Resource` object as an image. [#6199](https://github.com/CesiumGS/cesium/issues/6199)
- Fixed an issue causing the Bing Maps key to be sent unnecessarily with every tile request. [#6250](https://github.com/CesiumGS/cesium/pull/6250)
- Fixed documentation issue for the `Cesium.Math` class. [#6233](https://github.com/CesiumGS/cesium/issues/6233)
- Fixed rendering 3D Tiles as classification volumes. [#6295](https://github.com/CesiumGS/cesium/pull/6295)

### 1.42.1 - 2018-02-01

\_This is an npm-only release to fix an issue with using Cesium in Node.js.\_\_

- Fixed a bug where Cesium would fail to load under Node.js. [#6177](https://github.com/CesiumGS/cesium/pull/6177)

### 1.42 - 2018-02-01

##### Highlights :sparkler:

- Added experimental support for [3D Tiles Vector and Geometry data](https://github.com/CesiumGS/3d-tiles/tree/vctr/TileFormats/VectorData). ([#4665](https://github.com/CesiumGS/cesium/pull/4665))
- Added optional mode to reduce CPU usage. See [Improving Performance with Explicit Rendering](https://cesium.com/blog/2018/01/24/cesium-scene-rendering-performance/). ([#6115](https://github.com/CesiumGS/cesium/pull/6115))
- Added experimental `CesiumIon` utility class for working with the Cesium ion beta API. [#6136](https://github.com/CesiumGS/cesium/pull/6136)
- Major refactor of URL handling. All classes that take a url parameter, can now take a Resource or a String. This includes all imagery providers, all terrain providers, `Cesium3DTileset`, `KMLDataSource`, `CZMLDataSource`, `GeoJsonDataSource`, `Model`, and `Billboard`.

##### Breaking Changes :mega:

- The clock does not animate by default. Set the `shouldAnimate` option to `true` when creating the Viewer to enable animation.

##### Deprecated :hourglass_flowing_sand:

- For all classes/functions that can now take a `Resource` instance, all additional parameters that are part of the `Resource` class have been deprecated and will be removed in Cesium 1.44. This generally includes `proxy`, `headers` and `query` parameters.
- All low level load functions including `loadArrayBuffer`, `loadBlob`, `loadImage`, `loadJson`, `loadJsonp`, `loadText`, `loadXML` and `loadWithXhr` have been deprecated and will be removed in Cesium 1.44. Please use the equivalent `fetch` functions on the `Resource` class.

##### Additions :tada:

- Added experimental support for [3D Tiles Vector and Geometry data](https://github.com/CesiumGS/3d-tiles/tree/vctr/TileFormats/VectorData) ([#4665](https://github.com/CesiumGS/cesium/pull/4665)). The new and modified Cesium APIs are:
  - `Cesium3DTileStyle` has expanded to include styling point features. See the [styling specification](https://github.com/CesiumGS/3d-tiles/tree/vector-tiles/Styling#vector-data) for details.
  - `Cesium3DTileFeature` can modify `color` and `show` properties for polygon, polyline, and geometry features.
  - `Cesium3DTilePointFeature` can modify the styling options for a point feature.
- Added optional mode to reduce CPU usage. [#6115](https://github.com/CesiumGS/cesium/pull/6115)
  - `Scene.requestRenderMode` enables a mode which will only request new render frames on changes to the scene, or when the simulation time change exceeds `scene.maximumRenderTimeChange`.
  - `Scene.requestRender` will explicitly request a new render frame when in request render mode.
  - Added `Scene.preUpdate` and `Scene.postUpdate` events that are raised before and after the scene updates respectively. The scene is always updated before executing a potential render. Continue to listen to `Scene.preRender` and `Scene.postRender` events for when the scene renders a frame.
  - Added `CreditDisplay.update`, which updates the credit display before a new frame is rendered.
  - Added `Globe.imageryLayersUpdatedEvent`, which is raised when an imagery layer is added, shown, hidden, moved, or removed on the globe.
- Added `Cesium3DTileset.classificationType` to specify if a tileset classifies terrain, another 3D Tiles tileset, or both. This only applies to vector, geometry and batched 3D model tilesets. The limitations on the glTF contained in the b3dm tile are:
  - `POSITION` and `_BATCHID` semantics are required.
  - All indices with the same batch id must occupy contiguous sections of the index buffer.
  - All shaders and techniques are ignored. The generated shader simply multiplies the position by the model-view-projection matrix.
  - The only supported extensions are `CESIUM_RTC` and `WEB3D_quantized_attributes`.
  - Only one node is supported.
  - Only one mesh per node is supported.
  - Only one primitive per mesh is supported.
- Added geometric-error-based point cloud attenuation and eye dome lighting for point clouds using replacement refinement. [#6069](https://github.com/CesiumGS/cesium/pull/6069)
- Updated `Viewer.zoomTo` and `Viewer.flyTo` to take a `Cesium3DTileset` as a target. [#6104](https://github.com/CesiumGS/cesium/pull/6104)
- Added `shouldAnimate` option to the `Viewer` constructor to indicate if the clock should begin animating on startup. [#6154](https://github.com/CesiumGS/cesium/pull/6154)
- Added `Cesium3DTileset.ellipsoid` determining the size and shape of the globe. This can be set at construction and defaults to a WGS84 ellipsoid.
- Added `Plane.projectPointOntoPlane` for projecting a `Cartesian3` position onto a `Plane`. [#6092](https://github.com/CesiumGS/cesium/pull/6092)
- Added `Cartesian3.projectVector` for projecting one vector to another. [#6093](https://github.com/CesiumGS/cesium/pull/6093)
- Added `Cesium3DTileset.tileFailed` event that will be raised when a tile fails to load. The object passed to the event listener will have a url and message property. If there are no event listeners, error messages will be logged to the console. [#6088](https://github.com/CesiumGS/cesium/pull/6088)
- Added `AttributeCompression.zigZagDeltaDecode` which will decode delta and ZigZag encoded buffers in place.
- Added `pack` and `unpack` functions to `OrientedBoundingBox` for packing to and unpacking from a flat buffer.
- Added support for vertex shader uniforms when `tileset.colorBlendMode` is `MIX` or `REPLACE`. [#5874](https://github.com/CesiumGS/cesium/pull/5874)
- Added `ClippingPlaneCollection.isSupported` function for checking if rendering with clipping planes is supported.[#6084](https://github.com/CesiumGS/cesium/pull/6084)
- Added `Cartographic.toCartesian` to convert from `Cartographic` to `Cartesian3`. [#6163](https://github.com/CesiumGS/cesium/pull/6163)
- Added `BoundingSphere.volume` for computing the volume of a `BoundingSphere`. [#6069](https://github.com/CesiumGS/cesium/pull/6069)
- Added new file for the Cesium [Code of Conduct](https://github.com/CesiumGS/cesium/blob/main/CODE_OF_CONDUCT.md). [#6129](https://github.com/CesiumGS/cesium/pull/6129)

##### Fixes :wrench:

- Fixed a bug that could cause tiles to be missing from the globe surface, especially when starting with the camera zoomed close to the surface. [#4969](https://github.com/CesiumGS/cesium/pull/4969)
- Fixed applying a translucent style to a point cloud tileset. [#6113](https://github.com/CesiumGS/cesium/pull/6113)
- Fixed Sandcastle error in IE 11. [#6169](https://github.com/CesiumGS/cesium/pull/6169)
- Fixed a glTF animation bug that caused certain animations to jitter. [#5740](https://github.com/CesiumGS/cesium/pull/5740)
- Fixed a bug when creating billboard and model entities without a globe. [#6109](https://github.com/CesiumGS/cesium/pull/6109)
- Improved CZML Custom Properties Sandcastle example. [#6086](https://github.com/CesiumGS/cesium/pull/6086)
- Improved Particle System Sandcastle example for better visual. [#6132](https://github.com/CesiumGS/cesium/pull/6132)
- Fixed behavior of `Camera.move*` and `Camera.look*` functions in 2D mode. [#5884](https://github.com/CesiumGS/cesium/issues/5884)
- Fixed `Camera.moveStart` and `Camera.moveEnd` events not being raised when camera is close to the ground. [#4753](https://github.com/CesiumGS/cesium/issues/4753)
- Fixed `OrientedBoundingBox` documentation. [#6147](https://github.com/CesiumGS/cesium/pull/6147)
- Updated documentation links to reflect new locations on `https://cesiumjs.org` and `https://cesium.com`.

### 1.41 - 2018-01-02

- Breaking changes
  - Removed the `text`, `imageUrl`, and `link` parameters from `Credit`, which were deprecated in Cesium 1.40. Use `options.text`, `options.imageUrl`, and `options.link` instead.
- Added support for clipping planes. [#5913](https://github.com/CesiumGS/cesium/pull/5913), [#5996](https://github.com/CesiumGS/cesium/pull/5996)
  - Added `clippingPlanes` property to `ModelGraphics`, `Model`, `Cesium3DTileset`, and `Globe`, which specifies a `ClippingPlaneCollection` to selectively disable rendering.
  - Added `PlaneGeometry`, `PlaneOutlineGeometry`, `PlaneGeometryUpdater`, `PlaneOutlineGeometryUpdater`, `PlaneGraphics`, and `Entity.plane` to visualize planes.
  - Added `Plane.transformPlane` to apply a transformation to a plane.
- Fixed point cloud exception in IE. [#6051](https://github.com/CesiumGS/cesium/pull/6051)
- Fixed globe materials when `Globe.enableLighting` was `false`. [#6042](https://github.com/CesiumGS/cesium/issues/6042)
- Fixed shader compilation failure on pick when globe materials were enabled. [#6039](https://github.com/CesiumGS/cesium/issues/6039)
- Fixed exception when `invertClassification` was enabled, the invert color had an alpha less than `1.0`, and the window was resized. [#6046](https://github.com/CesiumGS/cesium/issues/6046)

### 1.40 - 2017-12-01

- Deprecated
  - The `text`, `imageUrl` and `link` parameters from `Credit` have been deprecated and will be removed in Cesium 1.41. Use `options.text`, `options.imageUrl` and `options.link` instead.
- Added `Globe.material` to apply materials to the globe/terrain for shading such as height- or slope-based color ramps. See the new [Sandcastle example](https://cesiumjs.org/Cesium/Apps/Sandcastle/?src=Globe%20Materials.html&label=Showcases). [#5919](https://github.com/CesiumGS/cesium/pull/5919/files)
- Added CZML support for `polyline.depthFailMaterial`, `label.scaleByDistance`, `distanceDisplayCondition`, and `disableDepthTestDistance`. [#5986](https://github.com/CesiumGS/cesium/pull/5986)
- Fixed a bug where drill picking a polygon clamped to ground would cause the browser to hang. [#5971](https://github.com/CesiumGS/cesium/issues/5971)
- Fixed bug in KML LookAt bug where degrees and radians were mixing in a subtraction. [#5992](https://github.com/CesiumGS/cesium/issues/5992)
- Fixed handling of KMZ files with missing `xsi` namespace declarations. [#6003](https://github.com/CesiumGS/cesium/pull/6003)
- Added function that removes duplicate namespace declarations while loading a KML or a KMZ. [#5972](https://github.com/CesiumGS/cesium/pull/5972)
- Fixed a language detection issue. [#6016](https://github.com/CesiumGS/cesium/pull/6016)
- Fixed a bug where glTF models with animations of different lengths would cause an error. [#5694](https://github.com/CesiumGS/cesium/issues/5694)
- Added a `clampAnimations` parameter to `Model` and `Entity.model`. Setting this to `false` allows different length animations to loop asynchronously over the duration of the longest animation.
- Fixed `Invalid asm.js: Invalid member of stdlib` console error by recompiling crunch.js with latest emscripten toolchain. [#5847](https://github.com/CesiumGS/cesium/issues/5847)
- Added `file:` scheme compatibility to `joinUrls`. [#5989](https://github.com/CesiumGS/cesium/pull/5989)
- Added a Reverse Geocoder [Sandcastle example](https://cesiumjs.org/Cesium/Apps/Sandcastle/?src=Reverse%20Geocoder.html&label=Showcases). [#5976](https://github.com/CesiumGS/cesium/pull/5976)
- Added ability to support touch event in Imagery Layers Split Sandcastle example. [#5948](https://github.com/CesiumGS/cesium/pull/5948)
- Added a new `@experimental` tag to the documentation. A small subset of the Cesium API tagged as such are subject to breaking changes without deprecation. See the [Coding Guide](https://github.com/CesiumGS/cesium/tree/main/Documentation/Contributors/CodingGuide#deprecation-and-breaking-changes) for further explanation. [#6010](https://github.com/CesiumGS/cesium/pull/6010)
- Moved terrain and imagery credits to a lightbox that pops up when you click a link in the onscreen credits [#3013](https://github.com/CesiumGS/cesium/issues/3013)

### 1.39 - 2017-11-01

- Cesium now officially supports webpack. See our [Integrating Cesium and webpack blog post](https://cesium.com/blog/2017/10/18/cesium-and-webpack/) for more details.
- Added support for right-to-left language detection in labels, currently Hebrew and Arabic are supported. To enable it, set `Cesium.Label.enableRightToLeftDetection = true` at the start of your application. [#5771](https://github.com/CesiumGS/cesium/pull/5771)
- Fixed handling of KML files with missing `xsi` namespace declarations. [#5860](https://github.com/CesiumGS/cesium/pull/5860)
- Fixed a bug that caused KML ground overlays to appear distorted when rotation was applied. [#5914](https://github.com/CesiumGS/cesium/issues/5914)
- Fixed a bug where KML placemarks with no specified icon would be displayed with default icon. [#5819](https://github.com/CesiumGS/cesium/issues/5819)
- Changed KML loading to ignore NetworkLink failures and continue to load the rest of the document. [#5871](https://github.com/CesiumGS/cesium/pull/5871)
- Added the ability to load Cesium's assets from the local file system if security permissions allow it. [#5830](https://github.com/CesiumGS/cesium/issues/5830)
- Added two new properties to `ImageryLayer` that allow for adjusting the texture sampler used for up and down-sampling of imagery tiles, namely `minificationFilter` and `magnificationFilter` with possible values `LINEAR` (the default) and `NEAREST` defined in `TextureMinificationFilter` and `TextureMagnificationFilter`. [#5846](https://github.com/CesiumGS/cesium/issues/5846)
- Fixed flickering artifacts with 3D Tiles tilesets with thin walls. [#5940](https://github.com/CesiumGS/cesium/pull/5940)
- Fixed bright fog when terrain lighting is enabled and added `Fog.minimumBrightness` to affect how bright the fog will be when in complete darkness. [#5934](https://github.com/CesiumGS/cesium/pull/5934)
- Fixed using arrow keys in geocoder widget to select search suggestions. [#5943](https://github.com/CesiumGS/cesium/issues/5943)
- Added support for the layer.json `parentUrl` property in `CesiumTerrainProvider` to allow for compositing of tilesets. [#5864](https://github.com/CesiumGS/cesium/pull/5864)
- Added `invertClassification` and `invertClassificationColor` to `Scene`. When `invertClassification` is `true`, any 3D Tiles geometry that is not classified by a `ClassificationPrimitive` or `GroundPrimitive` will have its color multiplied by `invertClassificationColor`. [#5836](https://github.com/CesiumGS/cesium/pull/5836)
- Added `customTags` property to the UrlTemplateImageryProvider to allow custom keywords in the template URL. [#5696](https://github.com/CesiumGS/cesium/pull/5696)
- Added `eyeSeparation` and `focalLength` properties to `Scene` to configure VR settings. [#5917](https://github.com/CesiumGS/cesium/pull/5917)
- Improved CZML Reference Properties example [#5754](https://github.com/CesiumGS/cesium/pull/5754)

### 1.38 - 2017-10-02

- Breaking changes
  - `Scene/CullingVolume` has been removed. Use `Core/CullingVolume`.
  - `Scene/OrthographicFrustum` has been removed. Use `Core/OrthographicFrustum`.
  - `Scene/OrthographicOffCenterFrustum` has been removed. Use `Core/OrthographicOffCenterFrustum`.
  - `Scene/PerspectiveFrustum` has been removed. Use `Core/PerspectiveFrustum`.
  - `Scene/PerspectiveOffCenterFrustum` has been removed. Use `Core/PerspectiveOffCenterFrustum`.
- Added support in CZML for expressing `orientation` as the velocity vector of an entity, using `velocityReference` syntax. [#5807](https://github.com/CesiumGS/cesium/pull/5807)
- Fixed CZML processing of `velocityReference` within an interval. [#5738](https://github.com/CesiumGS/cesium/issues/5738)
- Added ability to add an animation to `ModelAnimationCollection` by its index. [#5815](https://github.com/CesiumGS/cesium/pull/5815)
- Fixed a bug in `ModelAnimationCollection` that caused adding an animation by its name to throw an error. [#5815](https://github.com/CesiumGS/cesium/pull/5815)
- Fixed issue in Internet Explorer and Edge with loading unicode strings in typed arrays that impacted 3D Tiles Batch Table values.
- Zoom now maintains camera heading, pitch, and roll. [#4639](https://github.com/CesiumGS/cesium/pull/5603)
- Fixed a bug in `PolylineCollection` preventing the display of more than 16K points in a single collection. [#5538](https://github.com/CesiumGS/cesium/pull/5782)
- Fixed a 3D Tiles point cloud bug causing a stray point to appear at the center of the screen on certain hardware. [#5599](https://github.com/CesiumGS/cesium/issues/5599)
- Fixed removing multiple event listeners within event callbacks. [#5827](https://github.com/CesiumGS/cesium/issues/5827)
- Running `buildApps` now creates a built version of Sandcastle which uses the built version of Cesium for better performance.
- Fixed a tileset traversal bug when the `skipLevelOfDetail` optimization is off. [#5869](https://github.com/CesiumGS/cesium/issues/5869)

### 1.37 - 2017-09-01

- Breaking changes
  - Passing `options.clock` when creating a new `Viewer` instance is removed, pass `options.clockViewModel` instead.
  - Removed `GoogleEarthImageryProvider`, use `GoogleEarthEnterpriseMapsProvider` instead.
  - Removed the `throttleRequest` parameter from `TerrainProvider.requestTileGeometry` and inherited terrain providers. It is replaced with an optional `Request` object. Set the request's `throttle` property to `true` to throttle requests.
  - Removed the ability to provide a Promise for the `options.url` parameter of `loadWithXhr` and for the `url` parameter of `loadArrayBuffer`, `loadBlob`, `loadImageViaBlob`, `loadText`, `loadJson`, `loadXML`, `loadImage`, `loadCRN`, `loadKTX`, and `loadCubeMap`. Instead `url` must be a string.
- Added `classificationType` to `ClassificationPrimitive` and `GroundPrimitive` to choose whether terrain, 3D Tiles, or both are classified. [#5770](https://github.com/CesiumGS/cesium/pull/5770)
- Fixed depth picking on 3D Tiles. [#5676](https://github.com/CesiumGS/cesium/issues/5676)
- Fixed glTF model translucency bug. [#5731](https://github.com/CesiumGS/cesium/issues/5731)
- Fixed `replaceState` bug that was causing the `CesiumViewer` demo application to crash in Safari and iOS. [#5691](https://github.com/CesiumGS/cesium/issues/5691)
- Fixed a 3D Tiles traversal bug for tilesets using additive refinement. [#5766](https://github.com/CesiumGS/cesium/issues/5766)
- Fixed a 3D Tiles traversal bug where out-of-view children were being loaded unnecessarily. [#5477](https://github.com/CesiumGS/cesium/issues/5477)
- Fixed `Entity` id type to be `String` in `EntityCollection` and `CompositeEntityCollection` [#5791](https://github.com/CesiumGS/cesium/pull/5791)
- Fixed issue where `Model` and `BillboardCollection` would throw an error if the globe is undefined. [#5638](https://github.com/CesiumGS/cesium/issues/5638)
- Fixed issue where the `Model` glTF cache loses reference to the model's buffer data. [#5720](https://github.com/CesiumGS/cesium/issues/5720)
- Fixed some issues with `disableDepthTestDistance`. [#5501](https://github.com/CesiumGS/cesium/issues/5501) [#5331](https://github.com/CesiumGS/cesium/issues/5331) [#5621](https://github.com/CesiumGS/cesium/issues/5621)
- Added several new Bing Maps styles: `CANVAS_DARK`, `CANVAS_LIGHT`, and `CANVAS_GRAY`. [#5737](https://github.com/CesiumGS/cesium/pull/5737)
- Added small improvements to the atmosphere. [#5741](https://github.com/CesiumGS/cesium/pull/5741)
- Fixed a bug that caused imagery splitting to work incorrectly when CSS pixels were not equivalent to WebGL drawing buffer pixels, such as on high DPI displays in Microsoft Edge and Internet Explorer. [#5743](https://github.com/CesiumGS/cesium/pull/5743)
- Added `Cesium3DTileset.loadJson` to support overriding the default tileset loading behavior. [#5685](https://github.com/CesiumGS/cesium/pull/5685)
- Fixed loading of binary glTFs containing CRN or KTX textures. [#5753](https://github.com/CesiumGS/cesium/pull/5753)
- Fixed specular computation for certain models using the `KHR_materials_common` extension. [#5773](https://github.com/CesiumGS/cesium/pull/5773)
- Fixed a picking bug in the `3D Tiles Interactivity` Sandcastle demo. [#5703](https://github.com/CesiumGS/cesium/issues/5703)
- Updated knockout from 3.4.0 to 3.4.2 [#5703](https://github.com/CesiumGS/cesium/pull/5829)

### 1.36 - 2017-08-01

- Breaking changes
  - The function `Quaternion.fromHeadingPitchRoll(heading, pitch, roll, result)` was removed. Use `Quaternion.fromHeadingPitchRoll(hpr, result)` instead where `hpr` is a `HeadingPitchRoll`.
  - The function `Transforms.headingPitchRollToFixedFrame(origin, headingPitchRoll, ellipsoid, result)` was removed. Use `Transforms.headingPitchRollToFixedFrame(origin, headingPitchRoll, ellipsoid, fixedFrameTransform, result)` instead where `fixedFrameTransform` is a a 4x4 transformation matrix (see `Transforms.localFrameToFixedFrameGenerator`).
  - The function `Transforms.headingPitchRollQuaternion(origin, headingPitchRoll, ellipsoid, result)` was removed. Use `Transforms.headingPitchRollQuaternion(origin, headingPitchRoll, ellipsoid, fixedFrameTransform, result)` instead where `fixedFrameTransform` is a a 4x4 transformation matrix (see `Transforms.localFrameToFixedFrameGenerator`).
  - The `color`, `show`, and `pointSize` properties of `Cesium3DTileStyle` are no longer initialized with default values.
- Deprecated
  - `Scene/CullingVolume` is deprecated and will be removed in 1.38. Use `Core/CullingVolume`.
  - `Scene/OrthographicFrustum` is deprecated and will be removed in 1.38. Use `Core/OrthographicFrustum`.
  - `Scene/OrthographicOffCenterFrustum` is deprecated and will be removed in 1.38. Use `Core/OrthographicOffCenterFrustum`.
  - `Scene/PerspectiveFrustum` is deprecated and will be removed in 1.38. Use `Core/PerspectiveFrustum`.
  - `Scene/PerspectiveOffCenterFrustum` is deprecated and will be removed in 1.38. Use `Core/PerspectiveOffCenterFrustum`.
- Added glTF 2.0 support, including physically-based material rendering, morph targets, and appropriate updating of glTF 1.0 models to 2.0. [#5641](https://github.com/CesiumGS/cesium/pull/5641)
- Added `ClassificationPrimitive` which defines a volume and draws the intersection of the volume and terrain or 3D Tiles. [#5625](https://github.com/CesiumGS/cesium/pull/5625)
- Added `tileLoad` event to `Cesium3DTileset`. [#5628](https://github.com/CesiumGS/cesium/pull/5628)
- Fixed issue where scene would blink when labels were added. [#5537](https://github.com/CesiumGS/cesium/issues/5537)
- Fixed label positioning when height reference changes [#5609](https://github.com/CesiumGS/cesium/issues/5609)
- Fixed label positioning when using `HeightReference.CLAMP_TO_GROUND` and no position [#5648](https://github.com/CesiumGS/cesium/pull/5648)
- Fix for dynamic polylines with polyline dash material [#5681](https://github.com/CesiumGS/cesium/pull/5681)
- Added ability to provide a `width` and `height` to `scene.pick`. [#5602](https://github.com/CesiumGS/cesium/pull/5602)
- Fixed `Viewer.flyTo` not respecting zoom limits, and resetting minimumZoomDistance if the camera zoomed past the minimumZoomDistance. [5573](https://github.com/CesiumGS/cesium/issues/5573)
- Added ability to show tile urls in the 3D Tiles Inspector. [#5592](https://github.com/CesiumGS/cesium/pull/5592)
- Fixed a bug when reading CRN compressed textures with multiple mip levels. [#5618](https://github.com/CesiumGS/cesium/pull/5618)
- Fixed issue where composite 3D Tiles that contained instanced 3D Tiles with an external model reference would fail to download the model.
- Added behavior to `Cesium3DTilesInspector` that selects the first tileset hovered over if no tilest is specified. [#5139](https://github.com/CesiumGS/cesium/issues/5139)
- Added `Entity.computeModelMatrix` which returns the model matrix representing the entity's transformation. [#5584](https://github.com/CesiumGS/cesium/pull/5584)
- Added ability to set a style's `color`, `show`, or `pointSize` with a string or object literal. `show` may also take a boolean and `pointSize` may take a number. [#5412](https://github.com/CesiumGS/cesium/pull/5412)
- Added setter for `KmlDataSource.name` to specify a name for the datasource [#5660](https://github.com/CesiumGS/cesium/pull/5660).
- Added setter for `GeoJsonDataSource.name` to specify a name for the datasource [#5653](https://github.com/CesiumGS/cesium/issues/5653)
- Fixed crash when using the `Cesium3DTilesInspectorViewModel` and removing a tileset [#5607](https://github.com/CesiumGS/cesium/issues/5607)
- Fixed polygon outline in Polygon Sandcastle demo [#5642](https://github.com/CesiumGS/cesium/issues/5642)
- Updated `Billboard`, `Label` and `PointPrimitive` constructors to clone `NearFarScale` parameters [#5654](https://github.com/CesiumGS/cesium/pull/5654)
- Added `FrustumGeometry` and `FrustumOutlineGeometry`. [#5649](https://github.com/CesiumGS/cesium/pull/5649)
- Added an `options` parameter to the constructors of `PerspectiveFrustum`, `PerspectiveOffCenterFrustum`, `OrthographicFrustum`, and `OrthographicOffCenterFrustum` to set properties. [#5649](https://github.com/CesiumGS/cesium/pull/5649)

### 1.35.2 - 2017-07-11

- This is an npm-only release to fix an issue with using Cesium in Node.js.
- Fixed a bug where Cesium would fail to load under Node.js and some webpack configurations. [#5593](https://github.com/CesiumGS/cesium/issues/5593)
- Fixed a bug where a Model's compressed textures were not being displayed. [#5596](https://github.com/CesiumGS/cesium/pull/5596)
- Fixed documentation for `OrthographicFrustum`. [#5586](https://github.com/CesiumGS/cesium/issues/5586)

### 1.35.1 - 2017-07-05

- This is an npm-only release to fix a deployment issue with 1.35. No code changes.

### 1.35 - 2017-07-05

- Breaking changes
  - `JulianDate.fromIso8601` will default to midnight UTC if no time is provided to match the Javascript [`Date` specification](https://developer.mozilla.org/en-US/docs/Web/JavaScript/Reference/Global_Objects/Date). You must specify a local time of midnight to achieve the old behavior.
- Deprecated
  - `GoogleEarthImageryProvider` has been deprecated and will be removed in Cesium 1.37, use `GoogleEarthEnterpriseMapsProvider` instead.
  - The `throttleRequest` parameter for `TerrainProvider.requestTileGeometry`, `CesiumTerrainProvider.requestTileGeometry`, `VRTheWorldTerrainProvider.requestTileGeometry`, and `EllipsoidTerrainProvider.requestTileGeometry` is deprecated and will be replaced with an optional `Request` object. The `throttleRequests` parameter will be removed in 1.37. Instead set the request's `throttle` property to `true` to throttle requests.
  - The ability to provide a Promise for the `options.url` parameter of `loadWithXhr` and for the `url` parameter of `loadArrayBuffer`, `loadBlob`, `loadImageViaBlob`, `loadText`, `loadJson`, `loadXML`, `loadImage`, `loadCRN`, `loadKTX`, and `loadCubeMap` is deprecated. This will be removed in 1.37, instead `url` must be a string.
- Added support for [3D Tiles](https://github.com/CesiumGS/3d-tiles/blob/main/README.md) for streaming massive heterogeneous 3D geospatial datasets ([#5308](https://github.com/CesiumGS/cesium/pull/5308)). See the new [Sandcastle examples](http://cesiumjs.org/Cesium/Apps/Sandcastle/index.html?src=3D%20Tiles%20Photogrammetry&label=3D%20Tiles). The new Cesium APIs are:
  - `Cesium3DTileset`
  - `Cesium3DTileStyle`, `StyleExpression`, `Expression`, and `ConditionsExpression`
  - `Cesium3DTile`
  - `Cesium3DTileContent`
  - `Cesium3DTileFeature`
  - `Cesium3DTilesInspector`, `Cesium3DTilesInspectorViewModel`, and `viewerCesium3DTilesInspectorMixin`
  - `Cesium3DTileColorBlendMode`
- Added a particle system for effects like smoke, fire, sparks, etc. See `ParticleSystem`, `Particle`, `ParticleBurst`, `BoxEmitter`, `CircleEmitter`, `ConeEmitter`, `ParticleEmitter`, and `SphereEmitter`, and the new Sandcastle examples: [Particle System](http://cesiumjs.org/Cesium/Apps/Sandcastle/index.html?src=Particle%20System.html&label=Showcases) and [Particle System Fireworks](http://cesiumjs.org/Cesium/Apps/Sandcastle/index.html?src=Particle%20System%20Fireworks.html&label=Showcases). [#5212](https://github.com/CesiumGS/cesium/pull/5212)
- Added `options.clock`, `options.times` and `options.dimensions` to `WebMapTileServiceImageryProvider` in order to handle time dynamic and static values for dimensions.
- Added an `options.request` parameter to `loadWithXhr` and a `request` parameter to `loadArrayBuffer`, `loadBlob`, `loadImageViaBlob`, `loadText`, `loadJson`, `loadJsonp`, `loadXML`, `loadImageFromTypedArray`, `loadImage`, `loadCRN`, and `loadKTX`.
- `CzmlDataSource` and `KmlDataSource` load functions now take an optional `query` object, which will append query parameters to all network requests. [#5419](https://github.com/CesiumGS/cesium/pull/5419), [#5434](https://github.com/CesiumGS/cesium/pull/5434)
- Added Sandcastle demo for setting time with the Clock API [#5457](https://github.com/CesiumGS/cesium/pull/5457);
- Added Sandcastle demo for ArcticDEM data. [#5224](https://github.com/CesiumGS/cesium/issues/5224)
- Added `fromIso8601`, `fromIso8601DateArray`, and `fromIso8601DurationArray` to `TimeIntervalCollection` for handling various ways groups of intervals can be specified in ISO8601 format.
- Added `fromJulianDateArray` to `TimeIntervalCollection` for generating intervals from a list of dates.
- Fixed geocoder bug so geocoder can accurately handle NSEW inputs [#5407](https://github.com/CesiumGS/cesium/pull/5407)
- Fixed a bug where picking would break when the Sun came into view [#5478](https://github.com/CesiumGS/cesium/issues/5478)
- Fixed a bug where picking clusters would return undefined instead of a list of the clustered entities. [#5286](https://github.com/CesiumGS/cesium/issues/5286)
- Fixed bug where if polylines were set to follow the surface of an undefined globe, Cesium would throw an exception. [#5413](https://github.com/CesiumGS/cesium/pull/5413)
- Reduced the amount of Sun bloom post-process effect near the horizon. [#5381](https://github.com/CesiumGS/cesium/issues/5381)
- Fixed a bug where camera zooming worked incorrectly when the display height was greater than the display width [#5421](https://github.com/CesiumGS/cesium/pull/5421)
- Updated glTF/glb MIME types. [#5420](https://github.com/CesiumGS/cesium/issues/5420)
- Added `Cesium.Math.randomBetween`.
- Modified `defaultValue` to check for both `undefined` and `null`. [#5551](https://github.com/CesiumGS/cesium/pull/5551)
- The `throttleRequestByServer` function has been removed. Instead pass a `Request` object with `throttleByServer` set to `true` to any of following load functions: `loadWithXhr`, `loadArrayBuffer`, `loadBlob`, `loadImageViaBlob`, `loadText`, `loadJson`, `loadJsonp`, `loadXML`, `loadImageFromTypedArray`, `loadImage`, `loadCRN`, and `loadKTX`.

### 1.34 - 2017-06-01

- Deprecated
  - Passing `options.clock` when creating a new `Viewer` instance has been deprecated and will be removed in Cesium 1.37, pass `options.clockViewModel` instead.
- Fix issue where polylines in a `PolylineCollection` would ignore the far distance when updating the distance display condition. [#5283](https://github.com/CesiumGS/cesium/pull/5283)
- Fixed a crash when calling `Camera.pickEllipsoid` with a canvas of size 0.
- Fix `BoundingSphere.fromOrientedBoundingBox`. [#5334](https://github.com/CesiumGS/cesium/issues/5334)
- Fixed bug where polylines would not update when `PolylineCollection` model matrix was updated. [#5327](https://github.com/CesiumGS/cesium/pull/5327)
- Fixed a bug where adding a ground clamped label without a position would show up at a previous label's clamped position. [#5338](https://github.com/CesiumGS/cesium/issues/5338)
- Fixed translucency bug for certain material types. [#5335](https://github.com/CesiumGS/cesium/pull/5335)
- Fix picking polylines that use a depth fail appearance. [#5337](https://github.com/CesiumGS/cesium/pull/5337)
- Fixed a crash when morphing from Columbus view to 3D. [#5311](https://github.com/CesiumGS/cesium/issues/5311)
- Fixed a bug which prevented KML descriptions with relative paths from loading. [#5352](https://github.com/CesiumGS/cesium/pull/5352)
- Fixed an issue where camera view could be invalid at the last frame of animation. [#4949](https://github.com/CesiumGS/cesium/issues/4949)
- Fixed an issue where using the depth fail material for polylines would cause a crash in Edge. [#5359](https://github.com/CesiumGS/cesium/pull/5359)
- Fixed a crash where `EllipsoidGeometry` and `EllipsoidOutlineGeometry` were given floating point values when expecting integers. [#5260](https://github.com/CesiumGS/cesium/issues/5260)
- Fixed an issue where billboards were not properly aligned. [#2487](https://github.com/CesiumGS/cesium/issues/2487)
- Fixed an issue where translucent objects could flicker when picking on mouse move. [#5307](https://github.com/CesiumGS/cesium/issues/5307)
- Fixed a bug where billboards with `sizeInMeters` set to true would move upwards when zooming out. [#5373](https://github.com/CesiumGS/cesium/issues/5373)
- Fixed a bug where `SampledProperty.setInterpolationOptions` does not ignore undefined `options`. [#3575](https://github.com/CesiumGS/cesium/issues/3575)
- Added `basePath` option to `Cesium.Model.fromGltf`. [#5320](https://github.com/CesiumGS/cesium/issues/5320)

### 1.33 - 2017-05-01

- Breaking changes
  - Removed left, right, bottom and top properties from `OrthographicFrustum`. Use `OrthographicOffCenterFrustum` instead. [#5109](https://github.com/CesiumGS/cesium/issues/5109)
- Added `GoogleEarthEnterpriseTerrainProvider` and `GoogleEarthEnterpriseImageryProvider` to read data from Google Earth Enterprise servers. [#5189](https://github.com/CesiumGS/cesium/pull/5189).
- Support for dashed polylines [#5159](https://github.com/CesiumGS/cesium/pull/5159).
  - Added `PolylineDash` Material type.
  - Added `PolylineDashMaterialProperty` to the Entity API.
  - Added CZML `polylineDash` property .
- Added `disableDepthTestDistance` to billboards, points and labels. This sets the distance to the camera where the depth test will be disabled. Setting it to zero (the default) will always enable the depth test. Setting it to `Number.POSITVE_INFINITY` will never enabled the depth test. Also added `scene.minimumDisableDepthTestDistance` to change the default value from zero. [#5166](https://github.com/CesiumGS/cesium/pull/5166)
- Added a `depthFailMaterial` property to line entities, which is the material used to render the line when it fails the depth test. [#5160](https://github.com/CesiumGS/cesium/pull/5160)
- Fixed billboards not initially clustering. [#5208](https://github.com/CesiumGS/cesium/pull/5208)
- Fixed issue with displaying `MapboxImageryProvider` default token error message. [#5191](https://github.com/CesiumGS/cesium/pull/5191)
- Fixed bug in conversion formula in `Matrix3.fromHeadingPitchRoll`. [#5195](https://github.com/CesiumGS/cesium/issues/5195)
- Upgrade FXAA to version 3.11. [#5200](https://github.com/CesiumGS/cesium/pull/5200)
- `Scene.pickPosition` now caches results per frame to increase performance. [#5117](https://github.com/CesiumGS/cesium/issues/5117)

### 1.32 - 2017-04-03

- Deprecated
  - The `left`, `right`, `bottom`, and `top` properties of `OrthographicFrustum` are deprecated and will be removed in 1.33. Use `OrthographicOffCenterFrustum` instead.
- Breaking changes
  - Removed `ArcGisImageServerTerrainProvider`.
  - The top-level `properties` in an `Entity` created by `GeoJsonDataSource` are now instances of `ConstantProperty` instead of raw values.
- Added support for an orthographic projection in 3D and Columbus view.
  - Set `projectionPicker` to `true` in the options when creating a `Viewer` to add a widget that will switch projections. [#5021](https://github.com/CesiumGS/cesium/pull/5021)
  - Call `switchToOrthographicFrustum` or `switchToPerspectiveFrustum` on `Camera` to change projections.
- Added support for custom time-varying properties in CZML. [#5105](https:/github.com/CesiumGS/cesium/pull/5105).
- Added new flight parameters to `Camera.flyTo` and `Camera.flyToBoundingSphere`: `flyOverLongitude`, `flyOverLongitudeWeight`, and `pitchAdjustHeight`. [#5070](https://github.com/CesiumGS/cesium/pull/5070)
- Added the event `Viewer.trackedEntityChanged`, which is raised when the value of `viewer.trackedEntity` changes. [#5060](https://github.com/CesiumGS/cesium/pull/5060)
- Added `Camera.DEFAULT_OFFSET` for default view of objects with bounding spheres. [#4936](https://github.com/CesiumGS/cesium/pull/4936)
- Fixed an issue with `TileBoundingBox` that caused the terrain to disappear in certain places [4032](https://github.com/CesiumGS/cesium/issues/4032)
- Fixed overlapping billboard blending. [#5066](https://github.com/CesiumGS/cesium/pull/5066)
- Fixed an issue with `PinBuilder` where inset images could have low-alpha fringes against an opaque background. [#5099](https://github.com/CesiumGS/cesium/pull/5099)
- Fix billboard, point and label clustering in 2D and Columbus view. [#5136](https://github.com/CesiumGS/cesium/pull/5136)
- Fixed `GroundPrimitive` rendering in 2D and Columbus View. [#5078](https://github.com/CesiumGS/cesium/pull/5078)
- Fixed an issue with camera tracking of dynamic ellipsoids. [#5133](https://github.com/CesiumGS/cesium/pull/5133)
- Fixed issues with imagerySplitPosition and the international date line in 2D mode. [#5151](https://github.com/CesiumGS/cesium/pull/5151)
- Fixed a bug in `ModelAnimationCache` causing different animations to reference the same animation. [#5064](https://github.com/CesiumGS/cesium/pull/5064)
- `ConstantProperty` now provides `valueOf` and `toString` methods that return the constant value.
- Improved depth artifacts between opaque and translucent primitives. [#5116](https://github.com/CesiumGS/cesium/pull/5116)
- Fixed crunch compressed textures in IE11. [#5057](https://github.com/CesiumGS/cesium/pull/5057)
- Fixed a bug in `Quaternion.fromHeadingPitchRoll` that made it erroneously throw an exception when passed individual angles in an unminified / debug build.
- Fixed a bug that caused an exception in `CesiumInspectorViewModel` when using the NW / NE / SW / SE / Parent buttons to navigate to a terrain tile that is not yet loaded.
- `QuadtreePrimitive` now uses `frameState.afterRender` to fire `tileLoadProgressEvent` [#3450](https://github.com/CesiumGS/cesium/issues/3450)

### 1.31 - 2017-03-01

- Deprecated
  - The function `Quaternion.fromHeadingPitchRoll(heading, pitch, roll, result)` will be removed in 1.33. Use `Quaternion.fromHeadingPitchRoll(hpr, result)` instead where `hpr` is a `HeadingPitchRoll`. [#4896](https://github.com/CesiumGS/cesium/pull/4896)
  - The function `Transforms.headingPitchRollToFixedFrame(origin, headingPitchRoll, ellipsoid, result)` will be removed in 1.33. Use `Transforms.headingPitchRollToFixedFrame(origin, headingPitchRoll, ellipsoid, fixedFrameTransform, result)` instead where `fixedFrameTransform` is a a 4x4 transformation matrix (see `Transforms.localFrameToFixedFrameGenerator`). [#4896](https://github.com/CesiumGS/cesium/pull/4896)
  - The function `Transforms.headingPitchRollQuaternion(origin, headingPitchRoll, ellipsoid, result)` will be removed in 1.33. Use `Transforms.headingPitchRollQuaternion(origin, headingPitchRoll, ellipsoid, fixedFrameTransform, result)` instead where `fixedFrameTransform` is a a 4x4 transformation matrix (see `Transforms.localFrameToFixedFrameGenerator`). [#4896](https://github.com/CesiumGS/cesium/pull/4896)
  - `ArcGisImageServerTerrainProvider` will be removed in 1.32 due to missing TIFF support in web browsers. [#4981](https://github.com/CesiumGS/cesium/pull/4981)
- Breaking changes
  - Corrected spelling of `Color.FUCHSIA` from `Color.FUSCHIA`. [#4977](https://github.com/CesiumGS/cesium/pull/4977)
  - The enums `MIDDLE_DOUBLE_CLICK` and `RIGHT_DOUBLE_CLICK` from `ScreenSpaceEventType` have been removed. [#5052](https://github.com/CesiumGS/cesium/pull/5052)
  - Removed the function `GeometryPipeline.computeBinormalAndTangent`. Use `GeometryPipeline.computeTangentAndBitangent` instead. [#5053](https://github.com/CesiumGS/cesium/pull/5053)
  - Removed the `url` and `key` properties from `GeocoderViewModel`. [#5056](https://github.com/CesiumGS/cesium/pull/5056)
  - `BingMapsGeocoderServices` now requires `options.scene`. [#5056](https://github.com/CesiumGS/cesium/pull/5056)
- Added compressed texture support. [#4758](https://github.com/CesiumGS/cesium/pull/4758)
  - glTF models and imagery layers can now reference [KTX](https://www.khronos.org/opengles/sdk/tools/KTX/) textures and textures compressed with [crunch](https://github.com/BinomialLLC/crunch).
  - Added `loadKTX`, to load KTX textures, and `loadCRN` to load crunch compressed textures.
  - Added new `PixelFormat` and `WebGLConstants` enums from WebGL extensions `WEBGL_compressed_s3tc`, `WEBGL_compressed_texture_pvrtc`, and `WEBGL_compressed_texture_etc1`.
  - Added `CompressedTextureBuffer`.
- Added support for `Scene.pickPosition` in Columbus view and 2D. [#4990](https://github.com/CesiumGS/cesium/pull/4990)
- Added support for depth picking translucent primitives when `Scene.pickTranslucentDepth` is `true`. [#4979](https://github.com/CesiumGS/cesium/pull/4979)
- Fixed an issue where the camera would zoom past an object and flip to the other side of the globe. [#4967](https://github.com/CesiumGS/cesium/pull/4967) and [#4982](https://github.com/CesiumGS/cesium/pull/4982)
- Enable rendering `GroundPrimitives` on hardware without the `EXT_frag_depth` extension; however, this could cause artifacts for certain viewing angles. [#4930](https://github.com/CesiumGS/cesium/pull/4930)
- Added `Transforms.localFrameToFixedFrameGenerator` to generate a function that computes a 4x4 transformation matrix from a local reference frame to fixed reference frame. [#4896](https://github.com/CesiumGS/cesium/pull/4896)
- Added `Label.scaleByDistance` to control minimum/maximum label size based on distance from the camera. [#5019](https://github.com/CesiumGS/cesium/pull/5019)
- Added support to `DebugCameraPrimitive` to draw multifrustum planes. The attribute `debugShowFrustumPlanes` of `Scene` and `frustumPlanes` of `CesiumInspector` toggle this. [#4932](https://github.com/CesiumGS/cesium/pull/4932)
- Added fix to always outline KML line extrusions so that they show up properly in 2D and other straight down views. [#4961](https://github.com/CesiumGS/cesium/pull/4961)
- Improved `RectangleGeometry` by skipping unnecessary logic in the code. [#4948](https://github.com/CesiumGS/cesium/pull/4948)
- Fixed exception for polylines in 2D when rotating the map. [#4619](https://github.com/CesiumGS/cesium/issues/4619)
- Fixed an issue with constant `VertexArray` attributes not being set correctly. [#4995](https://github.com/CesiumGS/cesium/pull/4995)
- Added the event `Viewer.selectedEntityChanged`, which is raised when the value of `viewer.selectedEntity` changes. [#5043](https://github.com/CesiumGS/cesium/pull/5043)

### 1.30 - 2017-02-01

- Deprecated
  - The properties `url` and `key` will be removed from `GeocoderViewModel` in 1.31. These properties will be available on geocoder services that support them, like `BingMapsGeocoderService`.
  - The function `GeometryPipeline.computeBinormalAndTangent` will be removed in 1.31. Use `GeometryPipeline.createTangentAndBitangent` instead. [#4856](https://github.com/CesiumGS/cesium/pull/4856)
  - The enums `MIDDLE_DOUBLE_CLICK` and `RIGHT_DOUBLE_CLICK` from `ScreenSpaceEventType` have been deprecated and will be removed in 1.31. [#4910](https://github.com/CesiumGS/cesium/pull/4910)
- Breaking changes
  - Removed separate `heading`, `pitch`, `roll` parameters from `Transform.headingPitchRollToFixedFrame` and `Transform.headingPitchRollQuaternion`. Pass a `HeadingPitchRoll` object instead. [#4843](https://github.com/CesiumGS/cesium/pull/4843)
  - The property `binormal` has been renamed to `bitangent` for `Geometry` and `VertexFormat`. [#4856](https://github.com/CesiumGS/cesium/pull/4856)
  - A handful of `CesiumInspectorViewModel` properties were removed or changed from variables to functions. [#4857](https://github.com/CesiumGS/cesium/pull/4857)
  - The `ShadowMap` constructor has been made private. [#4010](https://github.com/CesiumGS/cesium/issues/4010)
- Added `sampleTerrainMostDetailed` to sample the height of an array of positions using the best available terrain data at each point. This requires a `TerrainProvider` with the `availability` property.
- Transparent parts of billboards, labels, and points no longer overwrite parts of the scene behind them. [#4886](https://github.com/CesiumGS/cesium/pull/4886)
  - Added `blendOption` property to `BillboardCollection`, `LabelCollection`, and `PointPrimitiveCollection`. The default is `BlendOption.OPAQUE_AND_TRANSLUCENT`; however, if all billboards, labels, or points are either completely opaque or completely translucent, `blendOption` can be changed to `BlendOption.OPAQUE` or `BlendOption.TRANSLUCENT`, respectively, to increase performance by up to 2x.
- Added support for custom geocoder services and autocomplete, see the [Sandcastle example](http://cesiumjs.org/Cesium/Apps/Sandcastle/index.html?src=Custom%20Geocoder.html). Added `GeocoderService`, an interface for geocoders, and `BingMapsGeocoderService` and `CartographicGeocoderService` implementations. [#4723](https://github.com/CesiumGS/cesium/pull/4723)
- Added ability to draw an `ImageryLayer` with a splitter to allow layers to only display to the left or right of a splitter. See `ImageryLayer.splitDirection`, `Scene.imagerySplitPosition`, and the [Sandcastle example](http://cesiumjs.org/Cesium/Apps/Sandcastle/index.html?src=Imagery%20Layers%20Split.html&label=Showcases).
- Fixed bug where `GroundPrimitives` where rendering incorrectly or disappearing at different zoom levels. [#4161](https://github.com/CesiumGS/cesium/issues/4161), [#4326](https://github.com/CesiumGS/cesium/issues/4326)
- `TerrainProvider` now optionally exposes an `availability` property that can be used to query the terrain level that is available at a location or in a rectangle. Currently only `CesiumTerrainProvider` exposes this property.
- Added support for WMS version 1.3 by using CRS vice SRS query string parameter to request projection. SRS is still used for older versions.
- Fixed a bug that caused all models to use the same highlight color. [#4798](https://github.com/CesiumGS/cesium/pull/4798)
- Fixed sky atmosphere from causing incorrect picking and hanging drill picking. [#4783](https://github.com/CesiumGS/cesium/issues/4783) and [#4784](https://github.com/CesiumGS/cesium/issues/4784)
- Fixed KML loading when color is an empty string. [#4826](https://github.com/CesiumGS/cesium/pull/4826)
- Fixed a bug that could cause a "readyImagery is not actually ready" exception when quickly zooming past the maximum available imagery level of an imagery layer near the poles.
- Fixed a bug that affected dynamic graphics with time-dynamic modelMatrix. [#4907](https://github.com/CesiumGS/cesium/pull/4907)
- Fixed `Geocoder` autocomplete drop down visibility in Firefox. [#4916](https://github.com/CesiumGS/cesium/issues/4916)
- Added `Rectangle.fromRadians`.
- Updated the morph so the default view in Columbus View is now angled. [#3878](https://github.com/CesiumGS/cesium/issues/3878)
- Added 2D and Columbus View support for models using the RTC extension or whose vertices are in WGS84 coordinates. [#4922](https://github.com/CesiumGS/cesium/pull/4922)
- The attribute `perInstanceAttribute` of `DebugAppearance` has been made optional and defaults to `false`.
- Fixed a bug that would cause a crash when `debugShowFrustums` is enabled with OIT. [#4864](https://github.com/CesiumGS/cesium/pull/4864)
- Added the ability to run the unit tests with a [WebGL Stub](https://github.com/CesiumGS/cesium/tree/main/Documentation/Contributors/TestingGuide#run-with-webgl-stub), which makes all WebGL calls a noop and ignores test expectations that rely on reading back from WebGL. Use the web link from the main index.html or run with `npm run test-webgl-stub`.

### 1.29 - 2017-01-02

- Improved 3D Models
  - Added the ability to blend a `Model` with a color/translucency. Added `color`, `colorBlendMode`, and `colorBlendAmount` properties to `Model`, `ModelGraphics`, and CZML. Also added `ColorBlendMode` enum. [#4547](https://github.com/CesiumGS/cesium/pull/4547)
  - Added the ability to render a `Model` with a silhouette. Added `silhouetteColor` and `silhouetteSize` properties to `Model`, `ModelGraphics`, and CZML. [#4314](https://github.com/CesiumGS/cesium/pull/4314)
- Improved Labels
  - Added new `Label` properties `showBackground`, `backgroundColor`, and `backgroundPadding` to the primitive, Entity, and CZML layers.
  - Added support for newlines (`\n`) in Cesium `Label`s and CZML. [#2402]
  - Added new enum `VerticalOrigin.BASELINE`. Previously, `VerticalOrigin.BOTTOM` would sometimes align to the baseline depending on the contents of a label.
    (https://github.com/CesiumGS/cesium/issues/2402)
- Fixed translucency in Firefox 50. [#4762](https://github.com/CesiumGS/cesium/pull/4762)
- Fixed texture rotation for `RectangleGeometry`. [#2737](https://github.com/CesiumGS/cesium/issues/2737)
- Fixed issue where billboards on terrain had an incorrect offset. [#4598](https://github.com/CesiumGS/cesium/issues/4598)
- Fixed issue where `globe.getHeight` incorrectly returned `undefined`. [#3411](https://github.com/CesiumGS/cesium/issues/3411)
- Fixed a crash when using Entity path visualization with reference properties. [#4915](https://github.com/CesiumGS/cesium/issues/4915)
- Fixed a bug that caused `GroundPrimitive` to render incorrectly on systems without the `WEBGL_depth_texture` extension. [#4747](https://github.com/CesiumGS/cesium/pull/4747)
- Fixed default Mapbox token and added a watermark to notify users that they need to sign up for their own token.
- Fixed glTF models with skinning that used `bindShapeMatrix`. [#4722](https://github.com/CesiumGS/cesium/issues/4722)
- Fixed a bug that could cause a "readyImagery is not actually ready" exception with some configurations of imagery layers.
- Fixed `Rectangle.union` to correctly account for rectangles that cross the IDL. [#4732](https://github.com/CesiumGS/cesium/pull/4732)
- Fixed tooltips for gallery thumbnails in Sandcastle [#4702].(https://github.com/CesiumGS/cesium/pull/4702)
- DataSourceClock.getValue now preserves the provided `result` properties when its properties are `undefined`. [#4029](https://github.com/CesiumGS/cesium/issues/4029)
- Added `divideComponents` function to `Cartesian2`, `Cartesian3`, and `Cartesian4`. [#4750](https://github.com/CesiumGS/cesium/pull/4750)
- Added `WebGLConstants` enum. Previously, this was part of the private Renderer API. [#4731](https://github.com/CesiumGS/cesium/pull/4731)

### 1.28 - 2016-12-01

- Improved terrain/imagery load ordering, especially when the terrain is already fully loaded and a new imagery layer is loaded. This results in a 25% reduction in load times in many cases. [#4616](https://github.com/CesiumGS/cesium/pull/4616)
- Improved `Billboard`, `Label`, and `PointPrimitive` visual quality. [#4675](https://github.com/CesiumGS/cesium/pull/4675)
  - Corrected odd-width and odd-height billboard sizes from being incorrectly rounded up.
  - Changed depth testing from `LESS` to `LEQUAL`, allowing label glyphs of equal depths to overlap.
  - Label glyph positions have been adjusted and corrected.
  - `TextureAtlas.borderWidthInPixels` has always been applied to the upper and right edges of each internal texture, but is now also applied to the bottom and left edges of the entire TextureAtlas, guaranteeing borders on all sides regardless of position within the atlas.
- Fall back to packing floats into an unsigned byte texture when floating point textures are unsupported. [#4563](https://github.com/CesiumGS/cesium/issues/4563)
- Added support for saving html and css in GitHub Gists. [#4125](https://github.com/CesiumGS/cesium/issues/4125)
- Fixed `Cartographic.fromCartesian` when the cartesian is not on the ellipsoid surface. [#4611](https://github.com/CesiumGS/cesium/issues/4611)

### 1.27 - 2016-11-01

- Deprecated
  - Individual heading, pitch, and roll options to `Transforms.headingPitchRollToFixedFrame` and `Transforms.headingPitchRollQuaternion` have been deprecated and will be removed in 1.30. Pass the new `HeadingPitchRoll` object instead. [#4498](https://github.com/CesiumGS/cesium/pull/4498)
- Breaking changes
  - The `scene` parameter for creating `BillboardVisualizer`, `LabelVisualizer`, and `PointVisualizer` has been removed. Instead, pass an instance of `EntityCluster`. [#4514](https://github.com/CesiumGS/cesium/pull/4514)
- Fixed an issue where a billboard entity would not render after toggling the show property. [#4408](https://github.com/CesiumGS/cesium/issues/4408)
- Fixed a crash when zooming from touch input on viewer initialization. [#4177](https://github.com/CesiumGS/cesium/issues/4177)
- Fixed a crash when clustering is enabled, an entity has a label graphics defined, but the label isn't visible. [#4414](https://github.com/CesiumGS/cesium/issues/4414)
- Added the ability for KML files to load network links to other KML files within the same KMZ archive. [#4477](https://github.com/CesiumGS/cesium/issues/4477)
- `KmlDataSource` and `GeoJsonDataSource` were not honoring the `clampToGround` option for billboards and labels and was instead always clamping, reducing performance in cases when it was unneeded. [#4459](https://github.com/CesiumGS/cesium/pull/4459)
- Fixed `KmlDataSource` features to respect `timespan` and `timestamp` properties of its parents (e.g. Folders or NetworkLinks). [#4041](https://github.com/CesiumGS/cesium/issues/4041)
- Fixed a `KmlDataSource` bug where features had duplicate IDs and only one was drawn. [#3941](https://github.com/CesiumGS/cesium/issues/3941)
- `GeoJsonDataSource` now treats null crs values as a no-op instead of failing to load. [#4456](https://github.com/CesiumGS/cesium/pull/4456)
- `GeoJsonDataSource` now gracefully handles missing style icons instead of failing to load. [#4452](https://github.com/CesiumGS/cesium/pull/4452)
- Added `HeadingPitchRoll` [#4047](https://github.com/CesiumGS/cesium/pull/4047)
  - `HeadingPitchRoll.fromQuaternion` function for retrieving heading-pitch-roll angles from a quaternion.
  - `HeadingPitchRoll.fromDegrees` function that returns a new HeadingPitchRoll instance from angles given in degrees.
  - `HeadingPitchRoll.clone` function to duplicate HeadingPitchRoll instance.
  - `HeadingPitchRoll.equals` and `HeadingPitchRoll.equalsEpsilon` functions for comparing two instances.
  - Added `Matrix3.fromHeadingPitchRoll` Computes a 3x3 rotation matrix from the provided headingPitchRoll.
- Fixed primitive bounding sphere bug that would cause a crash when loading data sources. [#4431](https://github.com/CesiumGS/cesium/issues/4431)
- Fixed `BoundingSphere` computation for `Primitive` instances with a modelMatrix. [#4428](https://github.com/CesiumGS/cesium/issues/4428)
- Fixed a bug with rotated, textured rectangles. [#4430](https://github.com/CesiumGS/cesium/pull/4430)
- Added the ability to specify retina options, such as `@2x.png`, via the `MapboxImageryProvider` `format` option. [#4453](https://github.com/CesiumGS/cesium/pull/4453).
- Fixed a crash that could occur when specifying an imagery provider's `rectangle` option. [https://github.com/CesiumGS/cesium/issues/4377](https://github.com/CesiumGS/cesium/issues/4377)
- Fixed a crash that would occur when using dynamic `distanceDisplayCondition` properties. [#4403](https://github.com/CesiumGS/cesium/pull/4403)
- Fixed several bugs that lead to billboards and labels being improperly clamped to terrain. [#4396](https://github.com/CesiumGS/cesium/issues/4396), [#4062](https://github.com/CesiumGS/cesium/issues/4062)
- Fixed a bug affected models with multiple meshes without indices. [#4237](https://github.com/CesiumGS/cesium/issues/4237)
- Fixed a glTF transparency bug where `blendFuncSeparate` parameters were loaded in the wrong order. [#4435](https://github.com/CesiumGS/cesium/pull/4435)
- Fixed a bug where creating a custom geometry with attributes and indices that have values that are not a typed array would cause a crash. [#4419](https://github.com/CesiumGS/cesium/pull/4419)
- Fixed a bug when morphing from 2D to 3D. [#4388](https://github.com/CesiumGS/cesium/pull/4388)
- Fixed `RectangleGeometry` rotation when the rectangle is close to the international date line [#3874](https://github.com/CesiumGS/cesium/issues/3874)
- Added `clusterBillboards`, `clusterLabels`, and `cluserPoints` properties to `EntityCluster` to selectively cluster screen space entities.
- Prevent execution of default device/browser behavior when handling "pinch" touch event/gesture. [#4518](https://github.com/CesiumGS/cesium/pull/4518).
- Fixed a shadow aliasing issue where polygon offset was not being applied. [#4559](https://github.com/CesiumGS/cesium/pull/4559)
- Removed an unnecessary reprojection of Web Mercator imagery tiles to the Geographic projection on load. This should improve both visual quality and load performance slightly. [#4339](https://github.com/CesiumGS/cesium/pull/4339)
- Added `Transforms.northUpEastToFixedFrame` to compute a 4x4 local transformation matrix from a reference frame with a north-west-up axes.
- Improved `Geocoder` usability by selecting text on click [#4464](https://github.com/CesiumGS/cesium/pull/4464)
- Added `Rectangle.simpleIntersection` which is an optimized version of `Rectangle.intersection` for more constrained input. [#4339](https://github.com/CesiumGS/cesium/pull/4339)
- Fixed warning when using Webpack. [#4467](https://github.com/CesiumGS/cesium/pull/4467)

### 1.26 - 2016-10-03

- Deprecated
  - The `scene` parameter for creating `BillboardVisualizer`, `LabelVisualizer`, and `PointVisualizer` has been deprecated and will be removed in 1.28. Instead, pass an instance of `EntityCluster`.
- Breaking changes
  - Vertex texture fetch is now required to be supported to render polylines. Maximum vertex texture image units must be greater than zero.
  - Removed `castShadows` and `receiveShadows` properties from `Model`, `Primitive`, and `Globe`. Instead, use `shadows` with the `ShadowMode` enum, e.g. `model.shadows = ShadowMode.ENABLED`.
  - `Viewer.terrainShadows` now uses the `ShadowMode` enum instead of a Boolean, e.g. `viewer.terrainShadows = ShadowMode.RECEIVE_ONLY`.
- Added support for clustering `Billboard`, `Label` and `Point` entities. [#4240](https://github.com/CesiumGS/cesium/pull/4240)
- Added `DistanceDisplayCondition`s to all primitives to determine the range interval from the camera for when it will be visible.
- Removed the default gamma correction for Bing Maps aerial imagery, because it is no longer an improvement to current versions of the tiles. To restore the previous look, set the `defaultGamma` property of your `BingMapsImageryProvider` instance to 1.3.
- Fixed a bug that could lead to incorrect terrain heights when using `HeightmapTerrainData` with an encoding in which actual heights were equal to the minimum representable height.
- Fixed a bug in `AttributeCompression.compressTextureCoordinates` and `decompressTextureCoordinates` that could cause a small inaccuracy in the encoded texture coordinates.
- Fixed a bug where viewing a model with transparent geometry would cause a crash. [#4378](https://github.com/CesiumGS/cesium/issues/4378)
- Added `TrustedServer` collection that controls which servers should have `withCredential` set to `true` on XHR Requests.
- Fixed billboard rotation when sized in meters. [#3979](https://github.com/CesiumGS/cesium/issues/3979)
- Added `backgroundColor` and `borderWidth` properties to `writeTextToCanvas`.
- Fixed timeline touch events. [#4305](https://github.com/CesiumGS/cesium/pull/4305)
- Fixed a bug that was incorrectly clamping Latitudes in KML <GroundOverlay>(s) to the range -PI..PI. Now correctly clamps to -PI/2..PI/2.
- Added `CesiumMath.clampToLatitudeRange`. A convenience function to clamp a passed radian angle to valid Latitudes.
- Added `DebugCameraPrimitive` to visualize the view frustum of a camera.

### 1.25 - 2016-09-01

- Breaking changes
  - The number and order of arguments passed to `KmlDataSource` `unsupportedNodeEvent` listeners have changed to allow better handling of unsupported KML Features.
  - Changed billboards and labels that are clamped to terrain to have the `verticalOrigin` set to `CENTER` by default instead of `BOTTOM`.
- Deprecated
  - Deprecated `castShadows` and `receiveShadows` properties from `Model`, `Primitive`, and `Globe`. They will be removed in 1.26. Use `shadows` instead with the `ShadowMode` enum, e.g. `model.shadows = ShadowMode.ENABLED`.
  - `Viewer.terrainShadows` now uses the `ShadowMode` enum instead of a Boolean, e.g. `viewer.terrainShadows = ShadowMode.RECEIVE_ONLY`. Boolean support will be removed in 1.26.
- Updated the online [model converter](http://cesiumjs.org/convertmodel.html) to convert OBJ models to glTF with [obj2gltf](https://github.com/CesiumGS/OBJ2GLTF), as well as optimize existing glTF models with the [gltf-pipeline](https://github.com/CesiumGS/gltf-pipeline). Added an option to bake ambient occlusion onto the glTF model. Also added an option to compress geometry using the glTF [WEB3D_quantized_attributes](https://github.com/KhronosGroup/glTF/blob/master/extensions/Vendor/WEB3D_quantized_attributes/README.md) extension.
- Improve label quality for oblique and italic fonts. [#3782](https://github.com/CesiumGS/cesium/issues/3782)
- Added `shadows` property to the entity API for `Box`, `Corridor`, `Cylinder`, `Ellipse`, `Ellipsoid`, `Polygon`, `Polyline`, `PoylineVolume`, `Rectangle`, and `Wall`. [#4005](https://github.com/CesiumGS/cesium/pull/4005)
- Added `Camera.cancelFlight` to cancel the existing camera flight if it exists.
- Fix overlapping camera flights by always cancelling the previous flight when a new one is created.
- Camera flights now disable collision with the terrain until all of the terrain in the area has finished loading. This prevents the camera from being moved to be above lower resolution terrain when flying to a position close to higher resolution terrain. [#4075](https://github.com/CesiumGS/cesium/issues/4075)
- Fixed a crash that would occur if quickly toggling imagery visibility. [#4083](https://github.com/CesiumGS/cesium/issues/4083)
- Fixed an issue causing an error if KML has a clamped to ground LineString with color. [#4131](https://github.com/CesiumGS/cesium/issues/4131)
- Added logic to `KmlDataSource` defaulting KML Feature node to hidden unless all ancestors are visible. This better matches the KML specification.
- Fixed position of KML point features with an altitude mode of `relativeToGround` and `clampToGround`.
- Added `GeocoderViewModel.keepExpanded` which when set to true will always keep the Geocoder in its expanded state.
- Added support for `INT` and `UNSIGNED_INT` in `ComponentDatatype`.
- Added `ComponentDatatype.fromName` for getting a `ComponentDatatype` from its name.
- Fixed a crash caused by draping dynamic geometry over terrain. [#4255](https://github.com/CesiumGS/cesium/pull/4255)

### 1.24 - 2016-08-01

- Added support in CZML for expressing `BillboardGraphics.alignedAxis` as the velocity vector of an entity, using `velocityReference` syntax.
- Added `urlSchemeZeroPadding` property to `UrlTemplateImageryProvider` to allow the numeric parts of a URL, such as `{x}`, to be padded with zeros to make them a fixed width.
- Added leap second just prior to January 2017. [#4092](https://github.com/CesiumGS/cesium/issues/4092)
- Fixed an exception that would occur when switching to 2D view when shadows are enabled. [#4051](https://github.com/CesiumGS/cesium/issues/4051)
- Fixed an issue causing entities to disappear when updating multiple entities simultaneously. [#4096](https://github.com/CesiumGS/cesium/issues/4096)
- Normalizing the velocity vector produced by `VelocityVectorProperty` is now optional.
- Pack functions now return the result array [#4156](https://github.com/CesiumGS/cesium/pull/4156)
- Added optional `rangeMax` parameter to `Math.toSNorm` and `Math.fromSNorm`. [#4121](https://github.com/CesiumGS/cesium/pull/4121)
- Removed `MapQuest OpenStreetMap` from the list of demo base layers since direct tile access has been discontinued. See the [MapQuest Developer Blog](http://devblog.mapquest.com/2016/06/15/modernization-of-mapquest-results-in-changes-to-open-tile-access/) for details.
- Fixed PolylinePipeline.generateArc to accept an array of heights when there's only one position [#4155](https://github.com/CesiumGS/cesium/pull/4155)

### 1.23 - 2016-07-01

- Breaking changes
  - `GroundPrimitive.initializeTerrainHeights()` must be called and have the returned promise resolve before a `GroundPrimitive` can be added synchronously.
- Added terrain clamping to entities, KML, and GeoJSON
  - Added `heightReference` property to point, billboard and model entities.
  - Changed corridor, ellipse, polygon and rectangle entities to conform to terrain by using a `GroundPrimitive` if its material is a `ColorMaterialProperty` instance and it doesn't have a `height` or `extrudedHeight`. Entities with any other type of material are not clamped to terrain.
  - `KMLDataSource`
    - Point and Model features will always respect `altitudeMode`.
    - Added `clampToGround` property. When `true`, clamps `Polygon`, `LineString` and `LinearRing` features to the ground if their `altitudeMode` is `clampToGround`. For this case, lines use a corridor instead of a polyline.
  - `GeoJsonDataSource`
    - Points with a height will be drawn at that height; otherwise, they will be clamped to the ground.
    - Added `clampToGround` property. When `true`, clamps `Polygon` and `LineString` features to the ground. For this case, lines use a corridor instead of a polyline.
  - Added [Ground Clamping Sandcastle example](https://cesiumjs.org/Cesium/Apps/Sandcastle/index.html?src=Ground%20Clamping.html&label=Showcases).
- Improved performance and accuracy of polygon triangulation by using the [earcut](https://github.com/mapbox/earcut) library. Loading a GeoJSON with polygons for each country was 2x faster.
- Fix some large polygon triangulations. [#2788](https://github.com/CesiumGS/cesium/issues/2788)
- Added support for the glTF extension [WEB3D_quantized_attributes](https://github.com/KhronosGroup/glTF/blob/master/extensions/Vendor/WEB3D_quantized_attributes/README.md). [#3241](https://github.com/CesiumGS/cesium/issues/3241)
- Added CZML support for `Box`, `Corridor` and `Cylinder`. Added new CZML properties:
  - `Billboard`: `width`, `height`, `heightReference`, `scaleByDistance`, `translucencyByDistance`, `pixelOffsetScaleByDistance`, `imageSubRegion`
  - `Label`: `heightReference`, `translucencyByDistance`, `pixelOffsetScaleByDistance`
  - `Model`: `heightReference`, `maximumScale`
  - `Point`: `heightReference`, `scaleByDistance`, `translucencyByDistance`
  - `Ellipsoid`: `subdivisions`, `stackPartitions`, `slicePartitions`
- Added `rotatable2D` property to to `Scene`, `CesiumWidget` and `Viewer` to enable map rotation in 2D mode. [#3897](https://github.com/CesiumGS/cesium/issues/3897)
- `Camera.setView` and `Camera.flyTo` now use the `orientation.heading` parameter in 2D if the map is rotatable.
- Added `Camera.changed` event that will fire whenever the camera has changed more than `Camera.percentageChanged`. `percentageChanged` is in the range [0, 1].
- Zooming in toward a target point now keeps the target point at the same screen position. [#4016](https://github.com/CesiumGS/cesium/pull/4016)
- Improved `GroundPrimitive` performance.
- Some incorrect KML (specifically KML that reuses IDs) is now parsed correctly.
- Added `unsupportedNodeEvent` to `KmlDataSource` that is fired whenever an unsupported node is encountered.
- `Clock` now keeps its configuration settings self-consistent. Previously, this was done by `AnimationViewModel` and could become inconsistent in certain cases. [#4007](https://github.com/CesiumGS/cesium/pull/4007)
- Updated [Google Cardboard Sandcastle example](http://cesiumjs.org/Cesium/Apps/Sandcastle/index.html?src=Cardboard.html&label=Showcase).
- Added [hot air balloon](https://github.com/CesiumGS/cesium/tree/main/Apps/SampleData/models/CesiumBalloon) sample model.
- Fixed handling of sampled Rectangle coordinates in CZML. [#4033](https://github.com/CesiumGS/cesium/pull/4033)
- Fix "Cannot read property 'x' of undefined" error when calling SceneTransforms.wgs84ToWindowCoordinates in certain cases. [#4022](https://github.com/CesiumGS/cesium/pull/4022)
- Re-enabled mouse inputs after a specified number of milliseconds past the most recent touch event.
- Exposed a parametric ray-triangle intersection test to the API as `IntersectionTests.rayTriangleParametric`.
- Added `packArray` and `unpackArray` functions to `Cartesian2`, `Cartesian3`, and `Cartesian4`.

### 1.22.2 - 2016-06-14

- This is an npm only release to fix the improperly published 1.22.1. There were no code changes.

### 1.22.1 - 2016-06-13

- Fixed default Bing Key and added a watermark to notify users that they need to sign up for their own key.

### 1.22 - 2016-06-01

- Breaking changes
  - `KmlDataSource` now requires `options.camera` and `options.canvas`.
- Added shadows
  - See the Sandcastle demo: [Shadows](http://cesiumjs.org/Cesium/Apps/Sandcastle/index.html?src=Shadows.html&label=Showcases).
  - Added `Viewer.shadows` and `Viewer.terrainShadows`. Both are off by default.
  - Added `Viewer.shadowMap` and `Scene.shadowMap` for accessing the scene's shadow map.
  - Added `castShadows` and `receiveShadows` properties to `Model` and `Entity.model`, and options to the `Model` constructor and `Model.fromGltf`.
  - Added `castShadows` and `receiveShadows` properties to `Primitive`, and options to the `Primitive` constructor.
  - Added `castShadows` and `receiveShadows` properties to `Globe`.
- Added `heightReference` to models so they can be drawn on terrain.
- Added support for rendering models in 2D and Columbus view.
- Added option to enable sun position based atmosphere color when `Globe.enableLighting` is `true`. [3439](https://github.com/CesiumGS/cesium/issues/3439)
- Improved KML NetworkLink compatibility by supporting the `Url` tag. [#3895](https://github.com/CesiumGS/cesium/pull/3895).
- Added `VelocityVectorProperty` so billboard's aligned axis can follow the velocity vector. [#3908](https://github.com/CesiumGS/cesium/issues/3908)
- Improve memory management for entity billboard/label/point/path visualization.
- Added `terrainProviderChanged` event to `Scene` and `Globe`
- Added support for hue, saturation, and brightness color shifts in the atmosphere in `SkyAtmosphere`. See the new Sandcastle example: [Atmosphere Color](http://cesiumjs.org/Cesium/Apps/Sandcastle/index.html?src=Atmosphere%20Color.html&label=Showcases). [#3439](https://github.com/CesiumGS/cesium/issues/3439)
- Fixed exaggerated terrain tiles disappearing. [#3676](https://github.com/CesiumGS/cesium/issues/3676)
- Fixed a bug that could cause incorrect normals to be computed for exaggerated terrain, especially for low-detail tiles. [#3904](https://github.com/CesiumGS/cesium/pull/3904)
- Fixed a bug that was causing errors to be thrown when picking and terrain was enabled. [#3779](https://github.com/CesiumGS/cesium/issues/3779)
- Fixed a bug that was causing the atmosphere to disappear when only atmosphere is visible. [#3347](https://github.com/CesiumGS/cesium/issues/3347)
- Fixed infinite horizontal 2D scrolling in IE/Edge. [#3893](https://github.com/CesiumGS/cesium/issues/3893)
- Fixed a bug that would cause a crash is the camera was on the IDL in 2D. [#3951](https://github.com/CesiumGS/cesium/issues/3951)
- Fixed issue where a repeating model animation doesn't play when the clock is set to a time before the model was created. [#3932](https://github.com/CesiumGS/cesium/issues/3932)
- Fixed `Billboard.computeScreenSpacePosition` returning the wrong y coordinate. [#3920](https://github.com/CesiumGS/cesium/issues/3920)
- Fixed issue where labels were disappearing. [#3730](https://github.com/CesiumGS/cesium/issues/3730)
- Fixed issue where billboards on terrain didn't always update when the terrain provider was changed. [#3921](https://github.com/CesiumGS/cesium/issues/3921)
- Fixed issue where `Matrix4.fromCamera` was taking eye/target instead of position/direction. [#3927](https://github.com/CesiumGS/cesium/issues/3927)
- Added `Scene.nearToFarDistance2D` that determines the size of each frustum of the multifrustum in 2D.
- Added `Matrix4.computeView`.
- Added `CullingVolume.fromBoundingSphere`.
- Added `debugShowShadowVolume` to `GroundPrimitive`.
- Fix issue with disappearing tiles on Linux. [#3889](https://github.com/CesiumGS/cesium/issues/3889)

### 1.21 - 2016-05-02

- Breaking changes
  - Removed `ImageryMaterialProperty.alpha`. Use `ImageryMaterialProperty.color.alpha` instead.
  - Removed `OpenStreetMapImageryProvider`. Use `createOpenStreetMapImageryProvider` instead.
- Added ability to import and export Sandcastle example using GitHub Gists. [#3795](https://github.com/CesiumGS/cesium/pull/3795)
- Added `PolygonGraphics.closeTop`, `PolygonGraphics.closeBottom`, and `PolygonGeometry` options for creating an extruded polygon without a top or bottom. [#3879](https://github.com/CesiumGS/cesium/pull/3879)
- Added support for polyline arrow material to `CzmlDataSource` [#3860](https://github.com/CesiumGS/cesium/pull/3860)
- Fixed issue causing the sun not to render. [#3801](https://github.com/CesiumGS/cesium/pull/3801)
- Fixed issue where `Camera.flyTo` would not work with a rectangle in 2D. [#3688](https://github.com/CesiumGS/cesium/issues/3688)
- Fixed issue causing the fog to go dark and the atmosphere to flicker when the camera clips the globe. [#3178](https://github.com/CesiumGS/cesium/issues/3178)
- Fixed a bug that caused an exception and rendering to stop when using `ArcGisMapServerImageryProvider` to connect to a MapServer specifying the Web Mercator projection and a fullExtent bigger than the valid extent of the projection. [#3854](https://github.com/CesiumGS/cesium/pull/3854)
- Fixed issue causing an exception when switching scene modes with an active KML network link. [#3865](https://github.com/CesiumGS/cesium/issues/3865)

### 1.20 - 2016-04-01

- Breaking changes
  - Removed `TileMapServiceImageryProvider`. Use `createTileMapServiceImageryProvider` instead.
  - Removed `GroundPrimitive.geometryInstance`. Use `GroundPrimitive.geometryInstances` instead.
  - Removed `definedNotNull`. Use `defined` instead.
  - Removed ability to rotate the map in 2D due to the new infinite 2D scrolling feature.
- Deprecated
  - Deprecated `ImageryMaterialProperty.alpha`. It will be removed in 1.21. Use `ImageryMaterialProperty.color.alpha` instead.
- Added infinite horizontal scrolling in 2D.
- Added a code example to Sandcastle for the [new 1-meter Pennsylvania terrain service](http://cesiumjs.org/2016/03/15/New-Cesium-Terrain-Service-Covering-Pennsylvania/).
- Fixed loading for KML `NetworkLink` to not append a `?` if there isn't a query string.
- Fixed handling of non-standard KML `styleUrl` references within a `StyleMap`.
- Fixed issue in KML where StyleMaps from external documents fail to load.
- Added translucent and colored image support to KML ground overlays
- Fix bug when upsampling exaggerated terrain where the terrain heights were exaggerated at twice the value. [#3607](https://github.com/CesiumGS/cesium/issues/3607)
- All external urls are now https by default to make Cesium work better with non-server-based applications. [#3650](https://github.com/CesiumGS/cesium/issues/3650)
- `GeoJsonDataSource` now handles CRS `urn:ogc:def:crs:EPSG::4326`
- Fixed `TimeIntervalCollection.removeInterval` bug that resulted in too many intervals being removed.
- `GroundPrimitive` throws a `DeveloperError` when passed an unsupported geometry type instead of crashing.
- Fix issue with billboard collections that have at least one billboard with an aligned axis and at least one billboard without an aligned axis. [#3318](https://github.com/CesiumGS/cesium/issues/3318)
- Fix a race condition that would cause the terrain to continue loading and unloading or cause a crash when changing terrain providers. [#3690](https://github.com/CesiumGS/cesium/issues/3690)
- Fix issue where the `GroundPrimitive` volume was being clipped by the far plane. [#3706](https://github.com/CesiumGS/cesium/issues/3706)
- Fixed issue where `Camera.computeViewRectangle` was incorrect when crossing the international date line. [#3717](https://github.com/CesiumGS/cesium/issues/3717)
- Added `Rectangle` result parameter to `Camera.computeViewRectangle`.
- Fixed a reentrancy bug in `EntityCollection.collectionChanged`. [#3739](https://github.com/CesiumGS/cesium/pull/3739)
- Fixed a crash that would occur if you added and removed an `Entity` with a path without ever actually rendering it. [#3738](https://github.com/CesiumGS/cesium/pull/3738)
- Fixed issue causing parts of geometry and billboards/labels to be clipped. [#3748](https://github.com/CesiumGS/cesium/issues/3748)
- Fixed bug where transparent image materials were drawn black.
- Fixed `Color.fromCssColorString` from reusing the input `result` alpha value in some cases.

### 1.19 - 2016-03-01

- Breaking changes
  - `PolygonGeometry` now changes the input `Cartesian3` values of `options.positions` so that they are on the ellipsoid surface. This only affects polygons created synchronously with `options.perPositionHeight = false` when the positions have a non-zero height and the same positions are used for multiple entities. In this case, make a copy of the `Cartesian3` values used for the polygon positions.
- Deprecated
  - Deprecated `KmlDataSource` taking a proxy object. It will throw an exception in 1.21. It now should take a `options` object with required `camera` and `canvas` parameters.
  - Deprecated `definedNotNull`. It will be removed in 1.20. Use `defined` instead, which now checks for `null` as well as `undefined`.
- Improved KML support.
  - Added support for `NetworkLink` refresh modes `onInterval`, `onExpire` and `onStop`. Includes support for `viewboundScale`, `viewFormat`, `httpQuery`.
  - Added partial support for `NetworkLinkControl` including `minRefreshPeriod`, `cookie` and `expires`.
  - Added support for local `StyleMap`. The `highlight` style is still ignored.
  - Added support for `root://` URLs.
  - Added more warnings for unsupported features.
  - Improved style processing in IE.
- `Viewer.zoomTo` and `Viewer.flyTo` now accept an `ImageryLayer` instance as a valid parameter and will zoom to the extent of the imagery.
- Added `Camera.flyHome` function for resetting the camera to the home view.
- `Camera.flyTo` now honors max and min zoom settings in `ScreenSpaceCameraController`.
- Added `show` property to `CzmlDataSource`, `GeoJsonDataSource`, `KmlDataSource`, `CustomDataSource`, and `EntityCollection` for easily toggling display of entire data sources.
- Added `owner` property to `CompositeEntityCollection`.
- Added `DataSouceDisplay.ready` for determining whether or not static data associated with the Entity API has been rendered.
- Fix an issue when changing a billboard's position property multiple times per frame. [#3511](https://github.com/CesiumGS/cesium/pull/3511)
- Fixed texture coordinates for polygon with position heights.
- Fixed issue that kept `GroundPrimitive` with an `EllipseGeometry` from having a `rotation`.
- Fixed crash caused when drawing `CorridorGeometry` and `CorridorOutlineGeometry` synchronously.
- Added the ability to create empty geometries. Instead of throwing `DeveloperError`, `undefined` is returned.
- Fixed flying to `latitude, longitude, height` in the Geocoder.
- Fixed bug in `IntersectionTests.lineSegmentSphere` where the ray origin was not set.
- Added `length` to `Matrix2`, `Matrix3` and `Matrix4` so these can be used as array-like objects.
- Added `Color.add`, `Color.subtract`, `Color.multiply`, `Color.divide`, `Color.mod`, `Color.multiplyByScalar`, and `Color.divideByScalar` functions to perform arithmetic operations on colors.
- Added optional `result` parameter to `Color.fromRgba`, `Color.fromHsl` and `Color.fromCssColorString`.
- Fixed bug causing `navigator is not defined` reference error when Cesium is used with Node.js.
- Upgraded Knockout from version 3.2.0 to 3.4.0.
- Fixed hole that appeared in the top of in dynamic ellipsoids

### 1.18 - 2016-02-01

- Breaking changes
  - Removed support for `CESIUM_binary_glTF`. Use `KHR_binary_glTF` instead, which is the default for the online [COLLADA-to-glTF converter](http://cesiumjs.org/convertmodel.html).
- Deprecated
  - Deprecated `GroundPrimitive.geometryInstance`. It will be removed in 1.20. Use `GroundPrimitive.geometryInstances` instead.
  - Deprecated `TileMapServiceImageryProvider`. It will be removed in 1.20. Use `createTileMapServiceImageryProvider` instead.
- Reduced the amount of CPU memory used by terrain by ~25% in Chrome.
- Added a Sandcastle example to "star burst" overlapping billboards and labels.
- Added `VRButton` which is a simple, single-button widget that toggles VR mode. It is off by default. To enable the button, set the `vrButton` option to `Viewer` to `true`. Only Cardboard for mobile is supported. More VR devices will be supported when the WebVR API is more stable.
- Added `Scene.useWebVR` to switch the scene to use stereoscopic rendering.
- Cesium now honors `window.devicePixelRatio` on browsers that support the CSS `imageRendering` attribute. This greatly improves performance on mobile devices and high DPI displays by rendering at the browser-recommended resolution. This also reduces bandwidth usage and increases battery life in these cases. To enable the previous behavior, use the following code:
  ```javascript
  if (Cesium.FeatureDetection.supportsImageRenderingPixelated()) {
    viewer.resolutionScale = window.devicePixelRatio;
  }
  ```
- `GroundPrimitive` now supports batching geometry for better performance.
- Improved compatibility with glTF KHR_binary_glTF and KHR_materials_common extensions
- Added `ImageryLayer.getViewableRectangle` to make it easy to get the effective bounds of an imagery layer.
- Improved compatibility with glTF KHR_binary_glTF and KHR_materials_common extensions
- Fixed a picking issue that sometimes prevented objects being selected. [#3386](https://github.com/CesiumGS/cesium/issues/3386)
- Fixed cracking between tiles in 2D. [#3486](https://github.com/CesiumGS/cesium/pull/3486)
- Fixed creating bounding volumes for `GroundPrimitive`s whose containing rectangle has a width greater than pi.
- Fixed incorrect texture coordinates for polygons with large height.
- Fixed camera.flyTo not working when in 2D mode and only orientation changes
- Added `UrlTemplateImageryProvider.reinitialize` for changing imagery provider options without creating a new instance.
- `UrlTemplateImageryProvider` now accepts a promise to an `options` object in addition to taking the object directly.
- Fixed a bug that prevented WMS feature picking from working with THREDDS XML and msGMLOutput in Internet Explorer 11.
- Added `Scene.useDepthPicking` to enable or disable picking using the depth buffer. [#3390](https://github.com/CesiumGS/cesium/pull/3390)
- Added `BoundingSphere.fromEncodedCartesianVertices` to create bounding volumes from parallel arrays of the upper and lower bits of `EncodedCartesian3`s.
- Added helper functions: `getExtensionFromUri`, `getAbsoluteUri`, and `Math.logBase`.
- Added `Rectangle.union` and `Rectangle.expand`.
- TMS support now works with newer versions of gdal2tiles.py generated layers. `createTileMapServiceImageryProvider`. Tilesets generated with older gdal2tiles.py versions may need to have the `flipXY : true` option set to load correctly.

### 1.17 - 2016-01-04

- Breaking changes
  - Removed `Camera.viewRectangle`. Use `Camera.setView({destination: rectangle})` instead.
  - Removed `RectanglePrimitive`. Use `RectangleGeometry` or `Entity.rectangle` instead.
  - Removed `Polygon`. Use `PolygonGeometry` or `Entity.polygon` instead.
  - Removed `OrthographicFrustum.getPixelSize`. Use `OrthographicFrustum.getPixelDimensions` instead.
  - Removed `PerspectiveFrustum.getPixelSize`. Use `PerspectiveFrustum.getPixelDimensions` instead.
  - Removed `PerspectiveOffCenterFrustum.getPixelSize`. Use `PerspectiveOffCenterFrustum.getPixelDimensions` instead.
  - Removed `Scene\HeadingPitchRange`. Use `Core\HeadingPitchRange` instead.
  - Removed `jsonp`. Use `loadJsonp` instead.
  - Removed `HeightmapTessellator` from the public API. It is an implementation details.
  - Removed `TerrainMesh` from the public API. It is an implementation details.
- Reduced the amount of GPU and CPU memory used by terrain by using [compression](http://cesiumjs.org/2015/12/18/Terrain-Quantization/). The CPU memory was reduced by up to 40%.
- Added the ability to manipulate `Model` node transformations via CZML and the Entity API. See the new Sandcastle example: [CZML Model - Node Transformations](http://cesiumjs.org/Cesium/Apps/Sandcastle/index.html?src=CZML%20Model%20-%20Node%20Transformations.html&label=CZML). [#3316](https://github.com/CesiumGS/cesium/pull/3316)
- Added `Globe.tileLoadProgressEvent`, which is raised when the length of the tile load queue changes, enabling incremental loading indicators.
- Added support for msGMLOutput and Thredds server feature information formats to `GetFeatureInfoFormat` and `WebMapServiceImageryProvider`.
- Added dynamic `enableFeaturePicking` toggle to all ImageryProviders that support feature picking.
- Fixed disappearing terrain while fog is active. [#3335](https://github.com/CesiumGS/cesium/issues/3335)
- Fixed short segments in `CorridorGeometry` and `PolylineVolumeGeometry`. [#3293](https://github.com/CesiumGS/cesium/issues/3293)
- Fixed `CorridorGeometry` with nearly colinear points. [#3320](https://github.com/CesiumGS/cesium/issues/3320)
- Added missing points to `EllipseGeometry` and `EllipseOutlineGeometry`. [#3078](https://github.com/CesiumGS/cesium/issues/3078)
- `Rectangle.fromCartographicArray` now uses the smallest rectangle regardess of whether or not it crosses the international date line. [#3227](https://github.com/CesiumGS/cesium/issues/3227)
- Added `TranslationRotationScale` property, which represents an affine transformation defined by a translation, rotation, and scale.
- Added `Matrix4.fromTranslationRotationScale`.
- Added `NodeTransformationProperty`, which is a `Property` value that is defined by independent `translation`, `rotation`, and `scale` `Property` instances.
- Added `PropertyBag`, which is a `Property` whose value is a key-value mapping of property names to the computed value of other properties.
- Added `ModelGraphics.runAnimations` which is a boolean `Property` indicating if all model animations should be started after the model is loaded.
- Added `ModelGraphics.nodeTransformations` which is a `PropertyBag` of `TranslationRotationScale` properties to be applied to a loaded model.
- Added CZML support for new `runAnimations` and `nodeTransformations` properties on the `model` packet.

### 1.16 - 2015-12-01

- Deprecated
  - Deprecated `HeightmapTessellator`. It will be removed in 1.17.
  - Deprecated `TerrainMesh`. It will be removed in 1.17.
  - Deprecated `OpenStreetMapImageryProvider`. It will be removed in 1.18. Use `createOpenStreetMapImageryProvider` instead.
- Improved terrain performance by up to 35%. Added support for fog near the horizon, which improves performance by rendering less terrain tiles and reduces terrain tile requests. This is enabled by default. See `Scene.fog` for options. [#3154](https://github.com/CesiumGS/cesium/pull/3154)
- Added terrain exaggeration. Enabled on viewer creation with the exaggeration scalar as the `terrainExaggeration` option.
- Added support for incrementally loading textures after a Model is ready. This allows the Model to be visible as soon as possible while its textures are loaded in the background.
- `ImageMaterialProperty.image` now accepts an `HTMLVideoElement`. You can also assign a video element directly to an Entity `material` property.
- `Material` image uniforms now accept and `HTMLVideoElement` anywhere it could previously take a `Canvas` element.
- Added `VideoSynchronizer` helper object for keeping an `HTMLVideoElement` in sync with a scene's clock.
- Fixed an issue with loading skeletons for skinned glTF models. [#3224](https://github.com/CesiumGS/cesium/pull/3224)
- Fixed an issue with tile selection when below the surface of the ellipsoid. [#3170](https://github.com/CesiumGS/cesium/issues/3170)
- Added `Cartographic.fromCartesian` function.
- Added `createOpenStreetMapImageryProvider` function to replace the `OpenStreetMapImageryProvider` class. This function returns a constructed `UrlTemplateImageryProvider`.
- `GeoJsonDataSource.load` now takes an optional `describeProperty` function for generating feature description properties. [#3140](https://github.com/CesiumGS/cesium/pull/3140)
- Added `ImageryProvider.readyPromise` and `TerrainProvider.readyPromise` and implemented it in all terrain and imagery providers. This is a promise which resolves when `ready` becomes true and rejected if there is an error during initialization. [#3175](https://github.com/CesiumGS/cesium/pull/3175)
- Fixed an issue where the sun texture is not generated correctly on some mobile devices. [#3141](https://github.com/CesiumGS/cesium/issues/3141)
- Fixed a bug that caused setting `Entity.parent` to `undefined` to throw an exception. [#3169](https://github.com/CesiumGS/cesium/issues/3169)
- Fixed a bug which caused `Entity` polyline graphics to be incorrect when a scene's ellipsoid was not WGS84. [#3174](https://github.com/CesiumGS/cesium/pull/3174)
- Entities have a reference to their entity collection and to their owner (usually a data source, but can be a `CompositeEntityCollection`).
- Added `ImageMaterialProperty.alpha` and a `alpha` uniform to `Image` and `Material` types to control overall image opacity. It defaults to 1.0, fully opaque.
- Added `Camera.getPixelSize` function to get the size of a pixel in meters based on the current view.
- Added `Camera.distanceToBoundingSphere` function.
- Added `BoundingSphere.fromOrientedBoundingBox` function.
- Added utility function `getBaseUri`, which given a URI with or without query parameters, returns the base path of the URI.
- Added `Queue.peek` to return the item at the front of a Queue.
- Fixed `JulianDate.fromIso8601` so that it correctly parses the `YYYY-MM-DDThh:mmTZD` format.
- Added `Model.maximumScale` and `ModelGraphics.maximumScale` properties, giving an upper limit for minimumPixelSize.
- Fixed glTF implementation to read the version as a string as per the specification and to correctly handle backwards compatibility for axis-angle rotations in glTF 0.8 models.
- Fixed a bug in the deprecated `jsonp` that prevented it from returning a promise. Its replacement, `loadJsonp`, was unaffected.
- Fixed a bug where loadWithXhr would reject the returned promise with successful HTTP responses (2xx) that weren't 200.

### 1.15 - 2015-11-02

- Breaking changes
  - Deleted old `<subfolder>/package.json` and `*.profile.js` files, not used since Cesium moved away from a Dojo-based build years ago. This will allow future compatibility with newer systems like Browserify and Webpack.
- Deprecated
  - Deprecated `Camera.viewRectangle`. It will be removed in 1.17. Use `Camera.setView({destination: rectangle})` instead.
  - The following options to `Camera.setView` have been deprecated and will be removed in 1.17:
    - `position`. Use `destination` instead.
    - `positionCartographic`. Convert to a `Cartesian3` and use `destination` instead.
    - `heading`, `pitch` and `roll`. Use `orientation.heading/pitch/roll` instead.
  - Deprecated `CESIUM_binary_glTF` extension support for glTF models. [KHR_binary_glTF](https://github.com/KhronosGroup/glTF/tree/master/extensions/Khronos/KHR_binary_glTF) should be used instead. `CESIUM_binary_glTF` will be removed in 1.18. Reconvert models using the online [model converter](http://cesiumjs.org/convertmodel.html).
  - Deprecated `RectanglePrimitive`. It will be removed in 1.17. Use `RectangleGeometry` or `Entity.rectangle` instead.
  - Deprecated `EllipsoidPrimitive`. It will be removed in 1.17. Use `EllipsoidGeometry` or `Entity.ellipsoid` instead.
  - Made `EllipsoidPrimitive` private, use `EllipsoidGeometry` or `Entity.ellipsoid` instead.
  - Deprecated `BoxGeometry.minimumCorner` and `BoxGeometry.maximumCorner`. These will be removed in 1.17. Use `BoxGeometry.minimum` and `BoxGeometry.maximum` instead.
  - Deprecated `BoxOutlineGeometry.minimumCorner` and `BoxOutlineGeometry.maximumCorner`. These will be removed in 1.17. Use `BoxOutlineGeometry.minimum` and `BoxOutlineGeometry.maximum` instead.
  - Deprecated `OrthographicFrustum.getPixelSize`. It will be removed in 1.17. Use `OrthographicFrustum.getPixelDimensions` instead.
  - Deprecated `PerspectiveFrustum.getPixelSize`. It will be removed in 1.17. Use `PerspectiveFrustum.getPixelDimensions` instead.
  - Deprecated `PerspectiveOffCenterFrustum.getPixelSize`. It will be removed in 1.17. Use `PerspectiveOffCenterFrustum.getPixelDimensions` instead.
  - Deprecated `Scene\HeadingPitchRange`. It will be removed in 1.17. Use `Core\HeadingPitchRange` instead.
  - Deprecated `jsonp`. It will be removed in 1.17. Use `loadJsonp` instead.
- Added support for the [glTF 1.0](https://github.com/KhronosGroup/glTF/blob/master/specification/README.md) draft specification.
- Added support for the glTF extensions [KHR_binary_glTF](https://github.com/KhronosGroup/glTF/tree/master/extensions/Khronos/KHR_binary_glTF) and [KHR_materials_common](https://github.com/KhronosGroup/glTF/tree/KHR_materials_common/extensions/Khronos/KHR_materials_common).
- Decreased GPU memory usage in `BillboardCollection` and `LabelCollection` by using WebGL instancing.
- Added CZML examples to Sandcastle. See the new CZML tab.
- Changed `Camera.setView` to take the same parameter options as `Camera.flyTo`. `options.destination` takes a rectangle, `options.orientation` works with heading/pitch/roll or direction/up, and `options.endTransform` was added. [#3100](https://github.com/CesiumGS/cesium/pull/3100)
- Fixed token issue in `ArcGisMapServerImageryProvider`.
- `ImageryLayerFeatureInfo` now has an `imageryLayer` property, indicating the layer that contains the feature.
- Made `TileMapServiceImageryProvider` and `CesiumTerrainProvider` work properly when the provided base url contains query parameters and fragments.
- The WebGL setting of `failIfMajorPerformanceCaveat` now defaults to `false`, which is the WebGL default. This improves compatibility with out-of-date drivers and remote desktop sessions. Cesium will run slower in these cases instead of simply failing to load. [#3108](https://github.com/CesiumGS/cesium/pull/3108)
- Fixed the issue where the camera inertia takes too long to finish causing the camera move events to fire after it appears to. [#2839](https://github.com/CesiumGS/cesium/issues/2839)
- Make KML invalid coordinate processing match Google Earth behavior. [#3124](https://github.com/CesiumGS/cesium/pull/3124)
- Added `BoxOutlineGeometry.fromAxisAlignedBoundingBox` and `BoxGeometry.fromAxisAlignedBoundingBox` functions.
- Switched to [gulp](http://gulpjs.com/) for all build tasks. `Java` and `ant` are no longer required to develop Cesium. [#3106](https://github.com/CesiumGS/cesium/pull/3106)
- Updated `requirejs` from 2.1.9 to 2.1.20. [#3107](https://github.com/CesiumGS/cesium/pull/3107)
- Updated `almond` from 0.2.6 to 0.3.1. [#3107](https://github.com/CesiumGS/cesium/pull/3107)

### 1.14 - 2015-10-01

- Fixed issues causing the terrain and sky to disappear when the camera is near the surface. [#2415](https://github.com/CesiumGS/cesium/issues/2415) and [#2271](https://github.com/CesiumGS/cesium/issues/2271)
- Changed the `ScreenSpaceCameraController.minimumZoomDistance` default from `20.0` to `1.0`.
- Added `Billboard.sizeInMeters`. `true` sets the billboard size to be measured in meters; otherwise, the size of the billboard is measured in pixels. Also added support for billboard `sizeInMeters` to entities and CZML.
- Fixed a bug in `AssociativeArray` that would cause unbounded memory growth when adding and removing lots of items.
- Provided a workaround for Safari 9 where WebGL constants can't be accessed through `WebGLRenderingContext`. Now constants are hard-coded in `WebGLConstants`. [#2989](https://github.com/CesiumGS/cesium/issues/2989)
- Added a workaround for Chrome 45, where the first character in a label with a small font size would not appear. [#3011](https://github.com/CesiumGS/cesium/pull/3011)
- Added `subdomains` option to the `WebMapTileServiceImageryProvider` constructor.
- Added `subdomains` option to the `WebMapServiceImageryProvider` constructor.
- Fix zooming in 2D when tracking an object. The zoom was based on location rather than the tracked object. [#2991](https://github.com/CesiumGS/cesium/issues/2991)
- Added `options.credit` parameter to `MapboxImageryProvider`.
- Fixed an issue with drill picking at low frame rates that would cause a crash. [#3010](https://github.com/CesiumGS/cesium/pull/3010)
- Fixed a bug that prevented `setView` from working across all scene modes.
- Fixed a bug that caused `camera.positionWC` to occasionally return the incorrect value.
- Used all the template urls defined in the CesiumTerrain provider.[#3038](https://github.com/CesiumGS/cesium/pull/3038)

### 1.13 - 2015-09-01

- Breaking changes
  - Remove deprecated `AxisAlignedBoundingBox.intersect` and `BoundingSphere.intersect`. Use `BoundingSphere.intersectPlane` instead.
  - Remove deprecated `getFeatureInfoAsGeoJson` and `getFeatureInfoAsXml` constructor parameters from `WebMapServiceImageryProvider`.
- Added support for `GroundPrimitive` which works much like `Primitive` but drapes geometry over terrain. Valid geometries that can be draped on terrain are `CircleGeometry`, `CorridorGeometry`, `EllipseGeometry`, `PolygonGeometry`, and `RectangleGeometry`. Because of the cutting edge nature of this feature in WebGL, it requires the [EXT_frag_depth](https://www.khronos.org/registry/webgl/extensions/EXT_frag_depth/) extension, which is currently only supported in Chrome, Firefox, and Edge. Apple support is expected in iOS 9 and MacOS Safari 9. Android support varies by hardware and IE11 will most likely never support it. You can use [webglreport.com](http://webglreport.com) to verify support for your hardware. Finally, this feature is currently only supported in Primitives and not yet available via the Entity API. [#2865](https://github.com/CesiumGS/cesium/pull/2865)
- Added `Scene.groundPrimitives`, which is a primitive collection like `Scene.primitives`, but for `GroundPrimitive` instances. It allows custom z-ordering. [#2960](https://github.com/CesiumGS/cesium/pull/2960) For example:

        // draws the ellipse on top of the rectangle
        var ellipse = scene.groundPrimitives.add(new Cesium.GroundPrimitive({...}));
        var rectangle = scene.groundPrimitives.add(new Cesium.GroundPrimitive({...}));

        // move the rectangle to draw on top of the ellipse
        scene.groundPrimitives.raise(rectangle);

- Added `reverseZ` tag to `UrlTemplateImageryProvider`. [#2961](https://github.com/CesiumGS/cesium/pull/2961)
- Added `BoundingSphere.isOccluded` and `OrientedBoundingBox.isOccluded` to determine if the volumes are occluded by an `Occluder`.
- Added `distanceSquaredTo` and `computePlaneDistances` functions to `OrientedBoundingBox`.
- Fixed a GLSL precision issue that enables Cesium to support Mali-400MP GPUs and other mobile GPUs where GLSL shaders did not previously compile. [#2984](https://github.com/CesiumGS/cesium/pull/2984)
- Fixed an issue where extruded `PolygonGeometry` was always extruding to the ellipsoid surface instead of specified height. [#2923](https://github.com/CesiumGS/cesium/pull/2923)
- Fixed an issue where non-feature nodes prevented KML documents from loading. [#2945](https://github.com/CesiumGS/cesium/pull/2945)
- Fixed an issue where `JulianDate` would not parse certain dates properly. [#405](https://github.com/CesiumGS/cesium/issues/405)
- Removed [es5-shim](https://github.com/kriskowal/es5-shim), which is no longer being used. [#2933](https://github.com/CesiumGS/cesium/pull/2945)

### 1.12 - 2015-08-03

- Breaking changes
  - Remove deprecated `ObjectOrientedBoundingBox`. Use `OrientedBoundingBox` instead.
- Added `MapboxImageryProvider` to load imagery from [Mapbox](https://www.mapbox.com).
- Added `maximumHeight` option to `Viewer.flyTo`. [#2868](https://github.com/CesiumGS/cesium/issues/2868)
- Added picking support to `UrlTemplateImageryProvider`.
- Added ArcGIS token-based authentication support to `ArcGisMapServerImageryProvider`.
- Added proxy support to `ArcGisMapServerImageryProvider` for `pickFeatures` requests.
- The default `CTRL + Left Click Drag` mouse behavior is now duplicated for `CTRL + Right Click Drag` for better compatibility with Firefox on Mac OS [#2872](https://github.com/CesiumGS/cesium/pull/2913).
- Fixed incorrect texture coordinates for `WallGeometry` [#2872](https://github.com/CesiumGS/cesium/issues/2872)
- Fixed `WallGeometry` bug that caused walls covering a short distance not to render. [#2897](https://github.com/CesiumGS/cesium/issues/2897)
- Fixed `PolygonGeometry` clockwise winding order bug.
- Fixed extruded `RectangleGeometry` bug for small heights. [#2823](https://github.com/CesiumGS/cesium/issues/2823)
- Fixed `BillboardCollection` bounding sphere for billboards with a non-center vertical origin. [#2894](https://github.com/CesiumGS/cesium/issues/2894)
- Fixed a bug that caused `Camera.positionCartographic` to be incorrect. [#2838](https://github.com/CesiumGS/cesium/issues/2838)
- Fixed calling `Scene.pickPosition` after calling `Scene.drillPick`. [#2813](https://github.com/CesiumGS/cesium/issues/2813)
- The globe depth is now rendered during picking when `Scene.depthTestAgainstTerrain` is `true` so objects behind terrain are not picked.
- Fixed Cesium.js failing to parse in IE 8 and 9. While Cesium doesn't work in IE versions less than 11, this allows for more graceful error handling.

### 1.11 - 2015-07-01

- Breaking changes
  - Removed `Scene.fxaaOrderIndependentTranslucency`, which was deprecated in 1.10. Use `Scene.fxaa` which is now `true` by default.
  - Removed `Camera.clone`, which was deprecated in 1.10.
- Deprecated
  - The STK World Terrain url `cesiumjs.org/stk-terrain/world` has been deprecated, use `assets.agi.com/stk-terrain/world` instead. A redirect will be in place until 1.14.
  - Deprecated `AxisAlignedBoundingBox.intersect` and `BoundingSphere.intersect`. These will be removed in 1.13. Use `AxisAlignedBoundingBox.intersectPlane` and `BoundingSphere.intersectPlane` instead.
  - Deprecated `ObjectOrientedBoundingBox`. It will be removed in 1.12. Use `OrientedBoundingBox` instead.
- Improved camera flights. [#2825](https://github.com/CesiumGS/cesium/pull/2825)
- The camera now zooms to the point under the mouse cursor.
- Added a new camera mode for horizon views. When the camera is looking at the horizon and a point on terrain above the camera is picked, the camera moves in the plane containing the camera position, up and right vectors.
- Improved terrain and imagery performance and reduced tile loading by up to 50%, depending on the camera view, by using the new `OrientedBoundingBox` for view frustum culling. See [Terrain Culling with Oriented Bounding Boxes](http://cesiumjs.org/2015/06/24/Oriented-Bounding-Boxes/).
- Added `UrlTemplateImageryProvider`. This new imagery provider allows access to a wide variety of imagery sources, including OpenStreetMap, TMS, WMTS, WMS, WMS-C, and various custom schemes, by specifying a URL template to use to request imagery tiles.
- Fixed flash/streak rendering artifacts when picking. [#2790](https://github.com/CesiumGS/cesium/issues/2790), [#2811](https://github.com/CesiumGS/cesium/issues/2811)
- Fixed 2D and Columbus view lighting issue. [#2635](https://github.com/CesiumGS/cesium/issues/2635).
- Fixed issues with material caching which resulted in the inability to use an image-based material multiple times. [#2821](https://github.com/CesiumGS/cesium/issues/2821)
- Improved `Camera.viewRectangle` so that the specified rectangle is now better centered on the screen. [#2764](https://github.com/CesiumGS/cesium/issues/2764)
- Fixed a crash when `viewer.zoomTo` or `viewer.flyTo` were called immediately before or during a scene morph. [#2775](https://github.com/CesiumGS/cesium/issues/2775)
- Fixed an issue where `Camera` functions would throw an exception if used from within a `Scene.morphComplete` callback. [#2776](https://github.com/CesiumGS/cesium/issues/2776)
- Fixed camera flights that ended up at the wrong position in Columbus view. [#802](https://github.com/CesiumGS/cesium/issues/802)
- Fixed camera flights through the map in 2D. [#804](https://github.com/CesiumGS/cesium/issues/804)
- Fixed strange camera flights from opposite sides of the globe. [#1158](https://github.com/CesiumGS/cesium/issues/1158)
- Fixed camera flights that wouldn't fly to the home view after zooming out past it. [#1400](https://github.com/CesiumGS/cesium/issues/1400)
- Fixed flying to rectangles that cross the IDL in Columbus view and 2D. [#2093](https://github.com/CesiumGS/cesium/issues/2093)
- Fixed flights with a pitch of -90 degrees. [#2468](https://github.com/CesiumGS/cesium/issues/2468)
- `Model` can now load Binary glTF from a `Uint8Array`.
- Fixed a bug in `ImageryLayer` that could cause an exception and the render loop to stop when the base layer did not cover the entire globe.
- The performance statistics displayed when `scene.debugShowFramesPerSecond === true` can now be styled using the `cesium-performanceDisplay` CSS classes in `shared.css` [#2779](https://github.com/CesiumGS/cesium/issues/2779).
- Added `Plane.fromCartesian4`.
- Added `Plane.ORIGIN_XY_PLANE`/`ORIGIN_YZ_PLANE`/`ORIGIN_ZX_PLANE` constants for commonly-used planes.
- Added `Matrix2`/`Matrix3`/`Matrix4.ZERO` constants.
- Added `Matrix2`/`Matrix3.multiplyByScale` for multiplying against non-uniform scales.
- Added `projectPointToNearestOnPlane` and `projectPointsToNearestOnPlane` to `EllipsoidTangentPlane` to project 3D points to the nearest 2D point on an `EllipsoidTangentPlane`.
- Added `EllipsoidTangentPlane.plane` property to get the `Plane` for the tangent plane.
- Added `EllipsoidTangentPlane.xAxis`/`yAxis`/`zAxis` properties to get the local coordinate system of the tangent plane.
- Add `QuantizedMeshTerrainData` constructor argument `orientedBoundingBox`.
- Add `TerrainMesh.orientedBoundingBox` which holds the `OrientedBoundingBox` for the mesh for a single terrain tile.

### 1.10 - 2015-06-01

- Breaking changes
  - Existing bookmarks to documentation of static members have changed [#2757](https://github.com/CesiumGS/cesium/issues/2757).
  - Removed `InfoBoxViewModel.defaultSanitizer`, `InfoBoxViewModel.sanitizer`, and `Cesium.sanitize`, which was deprecated in 1.7.
  - Removed `InfoBoxViewModel.descriptionRawHtml`, which was deprecated in 1.7. Use `InfoBoxViewModel.description` instead.
  - Removed `GeoJsonDataSource.fromUrl`, which was deprecated in 1.7. Use `GeoJsonDataSource.load` instead. Unlike fromUrl, load can take either a url or parsed JSON object and returns a promise to a new instance, rather than a new instance.
  - Removed `GeoJsonDataSource.prototype.loadUrl`, which was deprecated in 1.7. Instead, pass a url as the first parameter to `GeoJsonDataSource.prototype.load`.
  - Removed `CzmlDataSource.prototype.loadUrl`, which was deprecated in 1.7. Instead, pass a url as the first parameter to `CzmlDataSource.prototype.load`.
  - Removed `CzmlDataSource.prototype.processUrl`, which was deprecated in 1.7. Instead, pass a url as the first parameter to `CzmlDataSource.prototype.process`.
  - Removed the `sourceUri` parameter to all `CzmlDataSource` load and process functions, which was deprecated in 1.7. Instead pass an `options` object with `sourceUri` property.
  - Removed `PolygonGraphics.positions` which was deprecated in 1.6. Instead, use `PolygonGraphics.hierarchy`.
  - Existing bookmarks to documentation of static members changed. [#2757](https://github.com/CesiumGS/cesium/issues/2757)
- Deprecated
  - `WebMapServiceImageryProvider` constructor parameters `options.getFeatureInfoAsGeoJson` and `options.getFeatureInfoAsXml` were deprecated and will be removed in Cesium 1.13. Use `options.getFeatureInfoFormats` instead.
  - Deprecated `Camera.clone`. It will be removed in 1.11.
  - Deprecated `Scene.fxaaOrderIndependentTranslucency`. It will be removed in 1.11. Use `Scene.fxaa` which is now `true` by default.
  - The Cesium sample models are now in the Binary glTF format (`.bgltf`). Cesium will also include the models as plain glTF (`.gltf`) until 1.13. Cesium support for `.gltf` will not be removed.
- Added `view` query parameter to the CesiumViewer app, which sets the initial camera position using longitude, latitude, height, heading, pitch and roll. For example: `http://cesiumjs.org/Cesium/Build/Apps/CesiumViewer/index.html/index.html?view=-75.0,40.0,300.0,9.0,-13.0,3.0`
- Added `Billboard.heightReference` and `Label.heightReference` to clamp billboards and labels to terrain.
- Added support for the [CESIUM_binary_glTF](https://github.com/KhronosGroup/glTF/blob/new-extensions/extensions/CESIUM_binary_glTF/README.md) extension for loading binary blobs of glTF to `Model`. See [Faster 3D Models with Binary glTF](http://cesiumjs.org/2015/06/01/Binary-glTF/).
- Added support for the [CESIUM_RTC](https://github.com/KhronosGroup/glTF/blob/new-extensions/extensions/CESIUM_RTC/README.md) glTF extension for high-precision rendering to `Model`.
- Added `PointPrimitive` and `PointPrimitiveCollection`, which are faster and use less memory than billboards with circles.
- Changed `Entity.point` to use the new `PointPrimitive` instead of billboards. This does not change the `Entity.point` API.
- Added `Scene.pickPosition` to reconstruct the WGS84 position from window coordinates.
- The default mouse controls now support panning and zooming on 3D models and other opaque geometry.
- Added `Camera.moveStart` and `Camera.moveEnd` events.
- Added `GeocoderViewModel.complete` event. Triggered after the camera flight is completed.
- `KmlDataSource` can now load a KML file that uses explicit XML namespacing, e.g. `kml:Document`.
- Setting `Entity.show` now properly toggles the display of all descendant entities, previously it only affected its direct children.
- Fixed a bug that sometimes caused `Entity` instances with `show` set to false to reappear when new `Entity` geometry is added. [#2686](https://github.com/CesiumGS/cesium/issues/2686)
- Added a `Rotation` object which, when passed to `SampledProperty`, always interpolates values towards the shortest angle. Also hooked up CZML to use `Rotation` for all time-dynamic rotations.
- Fixed a bug where moon rendered in front of foreground geometry. [#1964](https://github.com/CesiumGS/cesium/issue/1964)
- Fixed a bug where the sun was smeared when the skybox/stars was disabled. [#1829](https://github.com/CesiumGS/cesium/issue/1829)
- `TileProviderError` now optionally takes an `error` parameter with more details of the error or exception that occurred. `ImageryLayer` passes that information through when tiles fail to load. This allows tile provider error handling to take a different action when a tile returns a 404 versus a 500, for example.
- `ArcGisMapServerImageryProvider` now has a `maximumLevel` constructor parameter.
- `ArcGisMapServerImageryProvider` picking now works correctly when the `layers` parameter is specified. Previously, it would pick from all layers even if only displaying a subset.
- `WebMapServiceImageryProvider.pickFeatures` now works with WMS servers, such as Google Maps Engine, that can only return feature information in HTML format.
- `WebMapServiceImageryProvider` now accepts an array of `GetFeatureInfoFormat` instances that it will use to obtain information about the features at a given position on the globe. This enables an arbitrary `info_format` to be passed to the WMS server, and an arbitrary JavaScript function to be used to interpret the response.
- Fixed a crash caused by `ImageryLayer` attempting to generate mipmaps for textures that are not a power-of-two size.
- Fixed a bug where `ImageryLayerCollection.pickImageryLayerFeatures` would return incorrect results when picking from a terrain tile that was partially covered by correct-level imagery and partially covered by imagery from an ancestor level.
- Fixed incorrect counting of `debug.tilesWaitingForChildren` in `QuadtreePrimitive`.
- Added `throttleRequestsByServer.maximumRequestsPerServer` property.
- Changed `createGeometry` to load individual-geometry workers using a CommonJS-style `require` when run in a CommonJS-like environment.
- Added `buildModuleUrl.setBaseUrl` function to allow the Cesium base URL to be set without the use of the global CESIUM_BASE_URL variable.
- Changed `ThirdParty/zip` to defer its call to `buildModuleUrl` until it is needed, rather than executing during module loading.
- Added optional drilling limit to `Scene.drillPick`.
- Added optional `ellipsoid` parameter to construction options of imagery and terrain providers that were lacking it. Note that terrain bounding spheres are precomputed on the server, so any supplied terrain ellipsoid must match the one used by the server.
- Added debug option to `Scene` to show the depth buffer information for a specified view frustum slice and exposed capability in `CesiumInspector` widget.
- Added new leap second for 30 June 2015 at UTC 23:59:60.
- Upgraded Autolinker from version 0.15.2 to 0.17.1.

### 1.9 - 2015-05-01

- Breaking changes
  - Removed `ColorMaterialProperty.fromColor`, previously deprecated in 1.6. Pass a `Color` directly to the `ColorMaterialProperty` constructor instead.
  - Removed `CompositeEntityCollection.entities` and `EntityCollection.entities`, both previously deprecated in 1.6. Use `CompositeEntityCollection.values` and `EntityCollection.values` instead.
  - Removed `DataSourceDisplay.getScene` and `DataSourceDisplay.getDataSources`, both previously deprecated in 1.6. Use `DataSourceDisplay.scene` and `DataSourceDisplay.dataSources` instead.
  - `Entity` no longer takes a string id as its constructor argument. Pass an options object with `id` property instead. This was previously deprecated in 1.6.
  - Removed `Model.readyToRender`, previously deprecated in 1.6. Use `Model.readyPromise` instead.
- Entity `material` properties and `Material` uniform values can now take a `canvas` element in addition to an image or url. [#2667](https://github.com/CesiumGS/cesium/pull/2667)
- Fixed a bug which caused `Entity.viewFrom` to be ignored when flying to, zooming to, or tracking an Entity. [#2628](https://github.com/CesiumGS/cesium/issues/2628)
- Fixed a bug that caused `Corridor` and `PolylineVolume` geometry to be incorrect for sharp corners [#2626](https://github.com/CesiumGS/cesium/pull/2626)
- Fixed crash when modifying a translucent entity geometry outline. [#2630](https://github.com/CesiumGS/cesium/pull/2630)
- Fixed crash when loading KML GroundOverlays that spanned 360 degrees. [#2639](https://github.com/CesiumGS/cesium/pull/2639)
- Fixed `Geocoder` styling issue in Safari. [#2658](https://github.com/CesiumGS/cesium/pull/2658).
- Fixed a crash that would occur when the `Viewer` or `CesiumWidget` was resized to 0 while the camera was in motion. [#2662](https://github.com/CesiumGS/cesium/issues/2662)
- Fixed a bug that prevented the `InfoBox` title from updating if the name of `viewer.selectedEntity` changed. [#2644](https://github.com/CesiumGS/cesium/pull/2644)
- Added an optional `result` parameter to `computeScreenSpacePosition` on both `Billboard` and `Label`.
- Added number of cached shaders to the `CesiumInspector` debugging widget.
- An exception is now thrown if `Primitive.modelMatrix` is not the identity matrix when in in 2D or Columbus View.

### 1.8 - 2015-04-01

- Breaking changes
  - Removed the `eye`, `target`, and `up` parameters to `Camera.lookAt` which were deprecated in Cesium 1.6. Use the `target` and `offset`.
  - Removed `Camera.setTransform`, which was deprecated in Cesium 1.6. Use `Camera.lookAtTransform`.
  - Removed `Camera.transform`, which was deprecated in Cesium 1.6. Use `Camera.lookAtTransform`.
  - Removed the `direction` and `up` options to `Camera.flyTo`, which were deprecated in Cesium 1.6. Use the `orientation` option.
  - Removed `Camera.flyToRectangle`, which was deprecated in Cesium 1.6. Use `Camera.flyTo`.
- Deprecated
  - Deprecated the `smallterrain` tileset. It will be removed in 1.11. Use the [STK World Terrain](http://cesiumjs.org/data-and-assets/terrain/stk-world-terrain.html) tileset.
- Added `Entity.show`, a boolean for hiding or showing an entity and its children.
- Added `Entity.isShowing`, a read-only property that indicates if an entity is currently being drawn.
- Added support for the KML `visibility` element.
- Added `PolylineArrowMaterialProperty` to allow entities materials to use polyline arrows.
- Added `VelocityOrientationProperty` to easily orient Entity graphics (such as a model) along the direction it is moving.
- Added a new Sandcastle demo, [Interpolation](http://cesiumjs.org/Cesium/Apps/Sandcastle/index.html?src=Interpolation.html&label=Showcases), which illustrates time-dynamic position interpolation options and uses the new `VelocityOrientationProperty` to orient an aircraft in flight.
- Improved `viewer.zoomTo` and `viewer.flyTo` so they are now "best effort" and work even if some entities being zoomed to are not currently in the scene.
- Fixed `PointerEvent` detection so that it works with older implementations of the specification. This also fixes lack of mouse handling when detection failed, such as when using Cesium in the Windows `WebBrowser` control.
- Fixed an issue with transparency. [#2572](https://github.com/CesiumGS/cesium/issues/2572)
- Fixed improper handling of null values when loading `GeoJSON` data.
- Added support for automatic raster feature picking from `ArcGisMapServerImagerProvider`.
- Added the ability to specify the desired tiling scheme, rectangle, and width and height of tiles to the `ArcGisMapServerImagerProvider` constructor.
- Added the ability to access dynamic ArcGIS MapServer layers by specifying the `layers` parameter to the `ArcGisMapServerImagerProvider` constructor.
- Fixed a bug that could cause incorrect rendering of an `ArcGisMapServerImageProvider` with a "singleFusedMapCache" in the geographic projection (EPSG:4326).
- Added new construction options to `CesiumWidget` and `Viewer`, for `skyBox`, `skyAtmosphere`, and `globe`.
- Fixed a bug that prevented Cesium from working in browser configurations that explicitly disabled localStorage, such as Safari's private browsing mode.
- Cesium is now tested using Jasmine 2.2.0.

### 1.7.1 - 2015-03-06

- Fixed a crash in `InfoBox` that would occur when attempting to display plain text.
- Fixed a crash when loading KML features that have no description and an empty `ExtendedData` node.
- Fixed a bug `in Color.fromCssColorString` where undefined would be returned for the CSS color `transparent`.
- Added `Color.TRANSPARENT`.
- Added support for KML `TimeStamp` nodes.
- Improved KML compatibility to work with non-specification compliant KML files that still happen to load in Google Earth.
- All data sources now print errors to the console in addition to raising the `errorEvent` and rejecting their load promise.

### 1.7 - 2015-03-02

- Breaking changes
  - Removed `viewerEntityMixin`, which was deprecated in Cesium 1.5. Its functionality is now directly part of the `Viewer` widget.
  - Removed `Camera.tilt`, which was deprecated in Cesium 1.6. Use `Camera.pitch`.
  - Removed `Camera.heading` and `Camera.tilt`. They were deprecated in Cesium 1.6. Use `Camera.setView`.
  - Removed `Camera.setPositionCartographic`, which was was deprecated in Cesium 1.6. Use `Camera.setView`.
- Deprecated
  - Deprecated `InfoBoxViewModel.defaultSanitizer`, `InfoBoxViewModel.sanitizer`, and `Cesium.sanitize`. They will be removed in 1.10.
  - Deprecated `InfoBoxViewModel.descriptionRawHtml`, it will be removed in 1.10. Use `InfoBoxViewModel.description` instead.
  - Deprecated `GeoJsonDataSource.fromUrl`, it will be removed in 1.10. Use `GeoJsonDataSource.load` instead. Unlike fromUrl, load can take either a url or parsed JSON object and returns a promise to a new instance, rather than a new instance.
  - Deprecated `GeoJsonDataSource.prototype.loadUrl`, it will be removed in 1.10. Instead, pass a url as the first parameter to `GeoJsonDataSource.prototype.load`.
  - Deprecated `CzmlDataSource.prototype.loadUrl`, it will be removed in 1.10. Instead, pass a url as the first parameter to `CzmlDataSource.prototype.load`.
  - Deprecated `CzmlDataSource.prototype.processUrl`, it will be removed in 1.10. Instead, pass a url as the first parameter to `CzmlDataSource.prototype.process`.
  - Deprecated the `sourceUri` parameter to all `CzmlDataSource` load and process functions. Support will be removed in 1.10. Instead pass an `options` object with `sourceUri` property.
- Added initial support for [KML 2.2](https://developers.google.com/kml/) via `KmlDataSource`. Check out the new [Sandcastle Demo](http://cesiumjs.org/Cesium/Apps/Sandcastle/index.html?src=KML.html) and the [reference documentation](http://cesiumjs.org/Cesium/Build/Documentation/KmlDataSource.html) for more details.
- `InfoBox` sanitization now relies on [iframe sandboxing](http://www.html5rocks.com/en/tutorials/security/sandboxed-iframes/). This allows for much more content to be displayed in the InfoBox (and still be secure).
- Added `InfoBox.frame` which is the instance of the iframe that is used to host description content. Sanitization can be controlled via the frame's `sandbox` attribute. See the above link for additional information.
- Worked around a bug in Safari that caused most of Cesium to be broken. Cesium should now work much better on Safari for both desktop and mobile.
- Fixed incorrect ellipse texture coordinates. [#2363](https://github.com/CesiumGS/cesium/issues/2363) and [#2465](https://github.com/CesiumGS/cesium/issues/2465)
- Fixed a bug that would cause incorrect geometry for long Corridors and Polyline Volumes. [#2513](https://github.com/CesiumGS/cesium/issues/2513)
- Fixed a bug in imagery loading that could cause some or all of the globe to be missing when using an imagery layer that does not cover the entire globe.
- Fixed a bug that caused `ElipseOutlineGeometry` and `CircleOutlineGeometry` to be extruded to the ground when they should have instead been drawn at height. [#2499](https://github.com/CesiumGS/cesium/issues/2499).
- Fixed a bug that prevented per-vertex colors from working with `PolylineGeometry` and `SimplePolylineGeometry` when used asynchronously. [#2516](https://github.com/CesiumGS/cesium/issues/2516)
- Fixed a bug that would caused duplicate graphics if non-time-dynamic `Entity` objects were modified in quick succession. [#2514](https://github.com/CesiumGS/cesium/issues/2514).
- Fixed a bug where `camera.flyToBoundingSphere` would ignore range if the bounding sphere radius was 0. [#2519](https://github.com/CesiumGS/cesium/issues/2519)
- Fixed some styling issues with `InfoBox` and `BaseLayerPicker` caused by using Bootstrap with Cesium. [#2487](https://github.com/CesiumGS/cesium/issues/2479)
- Added support for rendering a water effect on Quantized-Mesh terrain tiles.
- Added `pack` and `unpack` functions to `Matrix2` and `Matrix3`.
- Added camera-terrain collision detection/response when the camera reference frame is set.
- Added `ScreenSpaceCameraController.enableCollisionDetection` to enable/disable camera collision detection with terrain.
- Added `CzmlDataSource.load` and `GeoJsonDataSource.load` to make it easy to create and load data in a single line.
- Added the ability to pass a `Promise` to a `DataSource` to `DataSourceCollection.add`. The `DataSource` will not actually be added until the promise resolves.
- Added the ability to pass a `Promise` to a target to `viewer.zoomTo` and `viewer.flyTo`.
- All `CzmlDataSource` and `GeoJsonDataSource` loading functions now return `Promise` instances that resolve to the instances after data is loaded.
- Error handling in all `CzmlDataSource` and `GeoJsonDataSource` loading functions is now more consistent. Rather than a mix of exceptions and `Promise` rejections, all errors are raised via `Promise` rejections.
- In addition to addresses, the `Geocoder` widget now allows input of longitude, latitude, and an optional height in degrees and meters. Example: `-75.596, 40.038, 1000` or `-75.596 40.038`.

### 1.6 - 2015-02-02

- Breaking changes
  - `Rectangle.intersectWith` was deprecated in Cesium 1.5. Use `Rectangle.intersection`, which is the same but returns `undefined` when two rectangles do not intersect.
  - `Rectangle.isEmpty` was deprecated in Cesium 1.5.
  - The `sourceUri` parameter to `GeoJsonDatasource.load` was deprecated in Cesium 1.4 and has been removed. Use options.sourceUri instead.
  - `PolygonGraphics.positions` created by `GeoJSONDataSource` now evaluate to a `PolygonHierarchy` object instead of an array of positions.
- Deprecated
  - `Camera.tilt` was deprecated in Cesium 1.6. It will be removed in Cesium 1.7. Use `Camera.pitch`.
  - `Camera.heading` and `Camera.tilt` were deprecated in Cesium 1.6. They will become read-only in Cesium 1.7. Use `Camera.setView`.
  - `Camera.setPositionCartographic` was deprecated in Cesium 1.6. It will be removed in Cesium 1.7. Use `Camera.setView`.
  - The `direction` and `up` options to `Camera.flyTo` have been deprecated in Cesium 1.6. They will be removed in Cesium 1.8. Use the `orientation` option.
  - `Camera.flyToRectangle` has been deprecated in Cesium 1.6. They will be removed in Cesium 1.8. Use `Camera.flyTo`.
  - `Camera.setTransform` was deprecated in Cesium 1.6. It will be removed in Cesium 1.8. Use `Camera.lookAtTransform`.
  - `Camera.transform` was deprecated in Cesium 1.6. It will be removed in Cesium 1.8. Use `Camera.lookAtTransform`.
  - The `eye`, `target`, and `up` parameters to `Camera.lookAt` were deprecated in Cesium 1.6. It will be removed in Cesium 1.8. Use the `target` and `offset`.
  - `PolygonGraphics.positions` was deprecated and replaced with `PolygonGraphics.hierarchy`, whose value is a `PolygonHierarchy` instead of an array of positions. `PolygonGraphics.positions` will be removed in Cesium 1.8.
  - The `Model.readyToRender` event was deprecated and will be removed in Cesium 1.9. Use the new `Model.readyPromise` instead.
  - `ColorMaterialProperty.fromColor(color)` has been deprecated and will be removed in Cesium 1.9. The constructor can now take a Color directly, for example `new ColorMaterialProperty(color)`.
  - `DataSourceDisplay` methods `getScene` and `getDataSources` have been deprecated and replaced with `scene` and `dataSources` properties. They will be removed in Cesium 1.9.
  - The `Entity` constructor taking a single string value for the id has been deprecated. The constructor now takes an options object which allows you to provide any and all `Entity` related properties at construction time. Support for the deprecated behavior will be removed in Cesium 1.9.
  - The `EntityCollection.entities` and `CompositeEntityCollect.entities` properties have both been renamed to `values`. Support for the deprecated behavior will be removed in Cesium 1.9.
- Fixed an issue which caused order independent translucency to be broken on many video cards. Disabling order independent translucency should no longer be necessary.
- `GeoJsonDataSource` now supports polygons with holes.
- Many Sandcastle examples have been rewritten to make use of the newly improved Entity API.
- Instead of throwing an exception when there are not enough unique positions to define a geometry, creating a `Primitive` will succeed, but not render. [#2375](https://github.com/CesiumGS/cesium/issues/2375)
- Improved performance of asynchronous geometry creation (as much as 20% faster in some use cases). [#2342](https://github.com/CesiumGS/cesium/issues/2342)
- Fixed picking in 2D. [#2447](https://github.com/CesiumGS/cesium/issues/2447)
- Added `viewer.entities` which allows you to easily create and manage `Entity` instances without a corresponding `DataSource`. This is just a shortcut to `viewer.dataSourceDisplay.defaultDataSource.entities`
- Added `viewer.zoomTo` and `viewer.flyTo` which takes an entity, array of entities, `EntityCollection`, or `DataSource` as a parameter and zooms or flies to the corresponding visualization.
- Setting `viewer.trackedEntity` to `undefined` will now restore the camera controls to their default states.
- When you track an entity by clicking on the track button in the `InfoBox`, you can now stop tracking by clicking the button a second time.
- Added `Quaternion.fromHeadingPitchRoll` to create a rotation from heading, pitch, and roll angles.
- Added `Transforms.headingPitchRollToFixedFrame` to create a local frame from a position and heading/pitch/roll angles.
- Added `Transforms.headingPitchRollQuaternion` which is the quaternion rotation from `Transforms.headingPitchRollToFixedFrame`.
- Added `Color.fromAlpha` and `Color.withAlpha` to make it easy to create translucent colors from constants, i.e. `var translucentRed = Color.RED.withAlpha(0.95)`.
- Added `PolylineVolumeGraphics` and `Entity.polylineVolume`
- Added `Camera.lookAtTransform` which sets the camera position and orientation given a transformation matrix defining a reference frame and either a cartesian offset or heading/pitch/range from the center of that frame.
- Added `Camera.setView` (which use heading, pitch, and roll) and `Camera.roll`.
- Added an orientation option to `Camera.flyTo` that can be either direction and up unit vectors or heading, pitch and roll angles.
- Added `BillboardGraphics.imageSubRegion`, to enable custom texture atlas use for `Entity` instances.
- Added `CheckerboardMaterialProperty` to enable use of the checkerboard material with the entity API.
- Added `PolygonHierarchy` to make defining polygons with holes clearer.
- Added `PolygonGraphics.hierarchy` for supporting polygons with holes via data sources.
- Added `BoundingSphere.fromBoundingSpheres`, which creates a `BoundingSphere` that encloses the specified array of BoundingSpheres.
- Added `Model.readyPromise` and `Primitive.readyPromise` which are promises that resolve when the primitives are ready.
- `ConstantProperty` can now hold any value; previously it was limited to values that implemented `equals` and `clones` functions, as well as a few special cases.
- Fixed a bug in `EllipsoidGeodesic` that caused it to modify the `height` of the positions passed to the constructor or to to `setEndPoints`.
- `WebMapTileServiceImageryProvider` now supports RESTful requests (by accepting a tile-URL template).
- Fixed a bug that caused `Camera.roll` to be around 180 degrees, indicating the camera was upside-down, when in the Southern hemisphere.
- The object returned by `Primitive.getGeometryInstanceAttributes` now contains the instance's bounding sphere and repeated calls will always now return the same object instance.
- Fixed a bug that caused dynamic geometry outlines widths to not work on implementations that support them.
- The `SelectionIndicator` widget now works for all entity visualization and uses the center of visualization instead of entity.position. This produces more accurate results, especially for shapes, volumes, and models.
- Added `CustomDataSource` which makes it easy to create and manage a group of entities without having to manually implement the DataSource interface in a new class.
- Added `DataSourceDisplay.defaultDataSource` which is an instance of `CustomDataSource` and allows you to easily add custom entities to the display.
- Added `Camera.viewBoundingSphere` and `Camera.flyToBoundingSphere`, which as the names imply, sets or flies to a view that encloses the provided `BoundingSphere`
- For constant `Property` values, there is no longer a need to create an instance of `ConstantProperty` or `ConstantPositionProperty`, you can now assign a value directly to the corresponding property. The same is true for material images and colors.
- All Entity and related classes can now be assigned using anonymous objects as well as be passed template objects. The correct underlying instance is created for you automatically. For a more detailed overview of changes to the Entity API, see [this forum thread](https://community.cesium.com/t/cesium-in-2015-entity-api/1863) for details.

### 1.5 - 2015-01-05

- Breaking changes
  - Removed `GeometryPipeline.wrapLongitude`, which was deprecated in 1.4. Use `GeometryPipeline.splitLongitude` instead.
  - Removed `GeometryPipeline.combine`, which was deprecated in 1.4. Use `GeometryPipeline.combineInstances` instead.
- Deprecated
  - `viewerEntityMixin` was deprecated. It will be removed in Cesium 1.6. Its functionality is now directly part of the `Viewer` widget.
  - `Rectangle.intersectWith` was deprecated. It will be removed in Cesium 1.6. Use `Rectangle.intersection`, which is the same but returns `undefined` when two rectangles do not intersect.
  - `Rectangle.isEmpty` was deprecated. It will be removed in Cesium 1.6.
- Improved GeoJSON, TopoJSON, and general polygon loading performance.
- Added caching to `Model` to save memory and improve loading speed when several models with the same url are created.
- Added `ModelNode.show` for per-node show/hide.
- Added the following properties to `Viewer` and `CesiumWidget`: `imageryLayers`, `terrainProvider`, and `camera`. This avoids the need to access `viewer.scene` in some cases.
- Dramatically improved the quality of font outlines.
- Added `BoxGraphics` and `Entity.box`.
- Added `CorridorGraphics` and `Entity.corridor`.
- Added `CylinderGraphics` and `Entity.cylinder`.
- Fixed imagery providers whose rectangle crosses the IDL. Added `Rectangle.computeWidth`, `Rectangle.computeHeight`, `Rectangle.width`, and `Rectangle.height`. [#2195](https://github.com/CesiumGS/cesium/issues/2195)
- `ConstantProperty` now accepts `HTMLElement` instances as valid values.
- `BillboardGraphics.image` and `ImageMaterialProperty.image` now accept `Property` instances that represent an `Image` or `Canvas` in addition to a url.
- Fixed a bug in `PolylineGeometry` that would cause gaps in the line. [#2136](https://github.com/CesiumGS/cesium/issues/2136)
- Fixed `upsampleQuantizedTerrainMesh` rounding errors that had occasionally led to missing terrain skirt geometry in upsampled tiles.
- Added `Math.mod` which computes `m % n` but also works when `m` is negative.

### 1.4 - 2014-12-01

- Breaking changes
  - Types implementing `TerrainProvider` are now required to implement the `getTileDataAvailable` function. Backwards compatibility for this was deprecated in Cesium 1.2.
- Deprecated
  - The `sourceUri` parameter to `GeoJsonDatasource.load` was deprecated and will be removed in Cesium 1.6 on February 3, 2015 ([#2257](https://github.com/CesiumGS/cesium/issues/2257)). Use `options.sourceUri` instead.
  - `GeometryPipeline.wrapLongitude` was deprecated. It will be removed in Cesium 1.5 on January 2, 2015. Use `GeometryPipeline.splitLongitude`. ([#2272](https://github.com/CesiumGS/cesium/issues/2272))
  - `GeometryPipeline.combine` was deprecated. It will be removed in Cesium 1.5. Use `GeometryPipeline.combineInstances`.
- Added support for touch events on Internet Explorer 11 using the [Pointer Events API](http://www.w3.org/TR/pointerevents/).
- Added geometry outline width support to the `DataSource` layer. This is exposed via the new `outlineWidth` property on `EllipseGraphics`, `EllipsoidGraphics`, `PolygonGraphics`, `RectangleGraphics`, and `WallGraphics`.
- Added `outlineWidth` support to CZML geometry packets.
- Added `stroke-width` support to the GeoJSON simple-style implementation.
- Added the ability to specify global GeoJSON default styling. See the [documentation](http://cesiumjs.org/Cesium/Build/Documentation/GeoJsonDataSource.html) for details.
- Added `CallbackProperty` to support lazy property evaluation as well as make custom properties easier to create.
- Added an options parameter to `GeoJsonDataSource.load`, `GeoJsonDataSource.loadUrl`, and `GeoJsonDataSource.fromUrl` to allow for basic per-instance styling. [Sandcastle example](http://cesiumjs.org/Cesium/Apps/Sandcastle/index.html?src=GeoJSON%20and%20TopoJSON.html&label=Showcases).
- Improved GeoJSON loading performance.
- Improved point visualization performance for all DataSources.
- Improved the performance and memory usage of `EllipseGeometry`, `EllipseOutlineGeometry`, `CircleGeometry`, and `CircleOutlineGeometry`.
- Added `tileMatrixLabels` option to `WebMapTileServiceImageryProvider`.
- Fixed a bug in `PolylineGeometry` that would cause the geometry to be split across the IDL for 3D only scenes. [#1197](https://github.com/CesiumGS/cesium/issues/1197)
- Added `modelMatrix` and `cull` options to `Primitive` constructor.
- The `translation` parameter to `Matrix4.fromRotationTranslation` now defaults to `Cartesian3.ZERO`.
- Fixed `ModelNode.matrix` when a node is targeted for animation.
- `Camera.tilt` now clamps to [-pi / 2, pi / 2] instead of [0, pi / 2].
- Fixed an issue that could lead to poor performance on lower-end GPUs like the Intel HD 3000.
- Added `distanceSquared` to `Cartesian2`, `Cartesian3`, and `Cartesian4`.
- Added `Matrix4.multiplyByMatrix3`.
- Fixed a bug in `Model` where the WebGL shader optimizer in Linux was causing mesh loading to fail.

### 1.3 - 2014-11-03

- Worked around a shader compilation regression in Firefox 33 and 34 by falling back to a less precise shader on those browsers. [#2197](https://github.com/CesiumGS/cesium/issues/2197)
- Added support to the `CesiumTerrainProvider` for terrain tiles with more than 64K vertices, which is common for sub-meter terrain.
- Added `Primitive.compressVertices`. When true (default), geometry vertices are compressed to save GPU memory.
- Added `culture` option to `BingMapsImageryProvider` constructor.
- Reduced the amount of GPU memory used by billboards and labels.
- Fixed a bug that caused non-base imagery layers with a limited `rectangle` to be stretched to the edges of imagery tiles. [#416](https://github.com/CesiumGS/cesium/issues/416)
- Fixed rendering polylines with duplicate positions. [#898](https://github.com/CesiumGS/cesium/issues/898)
- Fixed a bug in `Globe.pick` that caused it to return incorrect results when using terrain data with vertex normals. The bug manifested itself as strange behavior when navigating around the surface with the mouse as well as incorrect results when using `Camera.viewRectangle`.
- Fixed a bug in `sampleTerrain` that could cause it to produce undefined heights when sampling for a position very near the edge of a tile.
- `ReferenceProperty` instances now retain their last value if the entity being referenced is removed from the target collection. The reference will be automatically reattached if the target is reintroduced.
- Upgraded topojson from 1.6.8 to 1.6.18.
- Upgraded Knockout from version 3.1.0 to 3.2.0.
- Upgraded CodeMirror, used by SandCastle, from 2.24 to 4.6.

### 1.2 - 2014-10-01

- Deprecated
  - Types implementing the `TerrainProvider` interface should now include the new `getTileDataAvailable` function. The function will be required starting in Cesium 1.4.
- Fixed model orientations to follow the same Z-up convention used throughout Cesium. There was also an orientation issue fixed in the [online model converter](http://cesiumjs.org/convertmodel.html). If you are having orientation issues after updating, try reconverting your models.
- Fixed a bug in `Model` where the wrong animations could be used when the model was created from glTF JSON instead of a url to a glTF file. [#2078](https://github.com/CesiumGS/cesium/issues/2078)
- Fixed a bug in `GeoJsonDataSource` which was causing polygons with height values to be drawn onto the surface.
- Fixed a bug that could cause a crash when quickly adding and removing imagery layers.
- Eliminated imagery artifacts at some zoom levels due to Mercator reprojection.
- Added support for the GeoJSON [simplestyle specification](https://github.com/mapbox/simplestyle-spec). ([Sandcastle example](http://cesiumjs.org/Cesium/Apps/Sandcastle/index.html?src=GeoJSON%20simplestyle.html))
- Added `GeoJsonDataSource.fromUrl` to make it easy to add a data source in less code.
- Added `PinBuilder` class for easy creation of map pins. ([Sandcastle example](http://cesiumjs.org/Cesium/Apps/Sandcastle/index.html?src=PinBuilder.html))
- Added `Color.brighten` and `Color.darken` to make it easy to brighten or darker a color instance.
- Added a constructor option to `Scene`, `CesiumWidget`, and `Viewer` to disable order independent translucency.
- Added support for WKID 102113 (equivalent to 102100) to `ArcGisMapServerImageryProvider`.
- Added `TerrainProvider.getTileDataAvailable` to improve tile loading performance when camera starts near globe.
- Added `Globe.showWaterEffect` to enable/disable the water effect for supported terrain providers.
- Added `Globe.baseColor` to set the color of the globe when no imagery is available.
- Changed default `GeoJSON` Point feature graphics to use `BillboardGraphics` with a blue map pin instead of color `PointGraphics`.
- Cesium now ships with a version of the [maki icon set](https://www.mapbox.com/maki/) for use with `PinBuilder` and GeoJSON simplestyle support.
- Cesium now ships with a default web.config file to simplify IIS deployment.

### 1.1 - 2014-09-02

- Added a new imagery provider, `WebMapTileServiceImageryProvider`, for accessing tiles on a WMTS 1.0.0 server.
- Added an optional `pickFeatures` function to the `ImageryProvider` interface. With supporting imagery providers, such as `WebMapServiceImageryProvider`, it can be used to determine the rasterized features under a particular location.
- Added `ImageryLayerCollection.pickImageryLayerFeatures`. It determines the rasterized imagery layer features intersected by a given pick ray by querying supporting layers using `ImageryProvider.pickFeatures`.
- Added `tileWidth`, `tileHeight`, `minimumLevel`, and `tilingScheme` parameters to the `WebMapServiceImageryProvider` constructor.
- Added `id` property to `Scene` which is a readonly unique identifier associated with each instance.
- Added `FeatureDetection.supportsWebWorkers`.
- Greatly improved the performance of time-varying polylines when using DataSources.
- `viewerEntityMixin` now automatically queries for imagery layer features on click and shows their properties in the `InfoBox` panel.
- Fixed a bug in terrain and imagery loading that could cause an inconsistent frame rate when moving around the globe, especially on a faster internet connection.
- Fixed a bug that caused `SceneTransforms.wgs84ToWindowCoordinates` to incorrectly return `undefined` when in 2D.
- Fixed a bug in `ImageryLayer` that caused layer images to be rendered twice for each terrain tile that existed prior to adding the imagery layer.
- Fixed a bug in `Camera.pickEllipsoid` that caused it to return the back side of the ellipsoid when near the surface.
- Fixed a bug which prevented `loadWithXhr` from working with older browsers, such as Internet Explorer 9.

### 1.0 - 2014-08-01

- Breaking changes ([why so many?](https://community.cesium.com/t/moving-towards-cesium-1-0/1209))

  - All `Matrix2`, `Matrix3`, `Matrix4` and `Quaternion` functions that take a `result` parameter now require the parameter, except functions starting with `from`.
  - Removed `Billboard.imageIndex` and `BillboardCollection.textureAtlas`. Instead, use `Billboard.image`.

    - Code that looked like:

            var billboards = new Cesium.BillboardCollection();
            var textureAtlas = new Cesium.TextureAtlas({
                scene : scene,
                images : images // array of loaded images
            });
            billboards.textureAtlas = textureAtlas;
            billboards.add({
                imageIndex : 0,
                position : //...
            });

    - should now look like:

            var billboards = new Cesium.BillboardCollection();
            billboards.add({
                image : '../images/Cesium_Logo_overlay.png',
                position : //...
            });

  - Updated the [Model Converter](http://cesiumjs.org/convertmodel.html) and `Model` to support [glTF 0.8](https://github.com/KhronosGroup/glTF/blob/schema-8/specification/README.md). See the [forum post](https://community.cesium.com/t/cesium-and-gltf-version-compatibility/1343) for full details.
  - `Model` primitives are now rotated to be `Z`-up to match Cesium convention; glTF stores models with `Y` up.
  - `SimplePolylineGeometry` and `PolylineGeometry` now curve to follow the ellipsoid surface by default. To disable this behavior, set the option `followSurface` to `false`.
  - Renamed `DynamicScene` layer to `DataSources`. The following types were also renamed:
    - `DynamicBillboard` -> `BillboardGraphics`
    - `DynamicBillboardVisualizer` -> `BillboardVisualizer`
    - `CompositeDynamicObjectCollection` -> `CompositeEntityCollection`
    - `DynamicClock` -> `DataSourceClock`
    - `DynamicEllipse` -> `EllipseGraphics`
    - `DynamicEllipsoid` -> `EllipsoidGraphics`
    - `DynamicObject` -> `Entity`
    - `DynamicObjectCollection` -> `EntityCollection`
    - `DynamicObjectView` -> `EntityView`
    - `DynamicLabel` -> `LabelGraphics`
    - `DynamicLabelVisualizer` -> `LabelVisualizer`
    - `DynamicModel` -> `ModelGraphics`
    - `DynamicModelVisualizer` -> `ModelVisualizer`
    - `DynamicPath` -> `PathGraphics`
    - `DynamicPathVisualizer` -> `PathVisualizer`
    - `DynamicPoint` -> `PointGraphics`
    - `DynamicPointVisualizer` -> `PointVisualizer`
    - `DynamicPolygon` -> `PolygonGraphics`
    - `DynamicPolyline` -> `PolylineGraphics`
    - `DynamicRectangle` -> `RectangleGraphics`
    - `DynamicWall` -> `WallGraphics`
    - `viewerDynamicObjectMixin` -> `viewerEntityMixin`
  - Removed `DynamicVector` and `DynamicVectorVisualizer`.
  - Renamed `DataSource.dynamicObjects` to `DataSource.entities`.
  - `EntityCollection.getObjects()` and `CompositeEntityCollection.getObjects()` are now properties named `EntityCollection.entities` and `CompositeEntityCollection.entities`.
  - Renamed `Viewer.trackedObject` and `Viewer.selectedObject` to `Viewer.trackedEntity` and `Viewer.selectedEntity` when using the `viewerEntityMixin`.
  - Renamed functions for consistency:
    - `BoundingSphere.getPlaneDistances` -> `BoundingSphere.computePlaneDistances`
    - `Cartesian[2,3,4].getMaximumComponent` -> `Cartesian[2,3,4].maximumComponent`
    - `Cartesian[2,3,4].getMinimumComponent` -> `Cartesian[2,3,4].minimumComponent`
    - `Cartesian[2,3,4].getMaximumByComponent` -> `Cartesian[2,3,4].maximumByComponent`
    - `Cartesian[2,3,4].getMinimumByComponent` -> `Cartesian[2,3,4].minimumByComponent`
    - `CubicRealPolynomial.realRoots` -> `CubicRealPolynomial.computeRealRoots`
    - `CubicRealPolynomial.discriminant` -> `CubicRealPolynomial.computeDiscriminant`
    - `JulianDate.getTotalDays` -> `JulianDate.totalDyas`
    - `JulianDate.getSecondsDifference` -> `JulianDate.secondsDifference`
    - `JulianDate.getDaysDifference` -> `JulianDate.daysDifference`
    - `JulianDate.getTaiMinusUtc` -> `JulianDate.computeTaiMinusUtc`
    - `Matrix3.getEigenDecompostion` -> `Matrix3.computeEigenDecomposition`
    - `Occluder.getVisibility` -> `Occluder.computeVisibility`
    - `Occluder.getOccludeePoint` -> `Occluder.computerOccludeePoint`
    - `QuadraticRealPolynomial.discriminant` -> `QuadraticRealPolynomial.computeDiscriminant`
    - `QuadraticRealPolynomial.realRoots` -> `QuadraticRealPolynomial.computeRealRoots`
    - `QuarticRealPolynomial.discriminant` -> `QuarticRealPolynomial.computeDiscriminant`
    - `QuarticRealPolynomial.realRoots` -> `QuarticRealPolynomial.computeRealRoots`
    - `Quaternion.getAxis` -> `Quaternion.computeAxis`
    - `Quaternion.getAngle` -> `Quaternion.computeAngle`
    - `Quaternion.innerQuadrangle` -> `Quaternion.computeInnerQuadrangle`
    - `Rectangle.getSouthwest` -> `Rectangle.southwest`
    - `Rectangle.getNorthwest` -> `Rectangle.northwest`
    - `Rectangle.getSoutheast` -> `Rectangle.southeast`
    - `Rectangle.getNortheast` -> `Rectangle.northeast`
    - `Rectangle.getCenter` -> `Rectangle.center`
    - `CullingVolume.getVisibility` -> `CullingVolume.computeVisibility`
  - Replaced `PerspectiveFrustum.fovy` with `PerspectiveFrustum.fov` which will change the field of view angle in either the `X` or `Y` direction depending on the aspect ratio.
  - Removed the following from the Cesium API: `Transforms.earthOrientationParameters`, `EarthOrientationParameters`, `EarthOrientationParametersSample`, `Transforms.iau2006XysData`, `Iau2006XysData`, `Iau2006XysSample`, `IauOrientationAxes`, `TimeConstants`, `Scene.frameState`, `FrameState`, `EncodedCartesian3`, `EllipsoidalOccluder`, `TextureAtlas`, and `FAR`. These are still available but are not part of the official API and may change in future versions.
  - Removed `DynamicObject.vertexPositions`. Use `DynamicWall.positions`, `DynamicPolygon.positions`, and `DynamicPolyline.positions` instead.
  - Removed `defaultPoint`, `defaultLine`, and `defaultPolygon` from `GeoJsonDataSource`.
  - Removed `Primitive.allow3DOnly`. Set the `Scene` constructor option `scene3DOnly` instead.
  - `SampledProperty` and `SampledPositionProperty` no longer extrapolate outside of their sample data time range by default.
  - Changed the following functions to properties:
    - `TerrainProvider.hasWaterMask`
    - `CesiumTerrainProvider.hasWaterMask`
    - `ArcGisImageServerTerrainProvider.hasWaterMask`
    - `EllipsoidTerrainProvider.hasWaterMask`
    - `VRTheWorldTerrainProvider.hasWaterMask`
  - Removed `ScreenSpaceCameraController.ellipsoid`. The behavior that depended on the ellipsoid is now determined based on the scene state.
  - Sandcastle examples now automatically wrap the example code in RequireJS boilerplate. To upgrade any custom examples, copy the code into an existing example (such as Hello World) and save a new file.
  - Removed `CustomSensorVolume`, `RectangularPyramidSensorVolume`, `DynamicCone`, `DynamicConeVisualizerUsingCustomSensor`, `DynamicPyramid` and `DynamicPyramidVisualizer`. This will be moved to a plugin in early August. [#1887](https://github.com/CesiumGS/cesium/issues/1887)
  - If `Primitive.modelMatrix` is changed after creation, it only affects primitives with one instance and only in 3D mode.
  - `ImageryLayer` properties `alpha`, `brightness`, `contrast`, `hue`, `saturation`, and `gamma` may no longer be functions. If you need to change these values each frame, consider moving your logic to an event handler for `Scene.preRender`.
  - Removed `closeTop` and `closeBottom` options from `RectangleGeometry`.
  - CZML changes:
    - CZML is now versioned using the <major>.<minor> scheme. For example, any CZML 1.0 implementation will be able to load any 1.<minor> document (with graceful degradation). Major version number increases will be reserved for breaking changes. We fully expect these major version increases to happen, as CZML is still in development, but we wanted to give developers a stable target to work with.
    - A `"1.0"` version string is required to be on the document packet, which is required to be the first packet in a CZML file. Previously the `document` packet was optional; it is now mandatory. The simplest document packet is:
      ```
      {
        "id":"document",
        "version":"1.0"
      }
      ```
    - The `vertexPositions` property has been removed. There is now a `positions` property directly on objects that use it, currently `polyline`, `polygon`, and `wall`.
    - `cone`, `pyramid`, and `vector` have been removed from the core CZML schema. They are now treated as extensions maintained by Analytical Graphics and have been renamed to `agi_conicSensor`, `agi_customPatternSensor`, and `agi_vector` respectively.
    - The `orientation` property has been changed to match Cesium convention. To update existing CZML documents, conjugate the quaternion values.
    - `pixelOffset` now uses the top-left of the screen as the origin; previously it was the bottom-left. To update existing documents, negate the `y` value.
    - Removed `color`, `outlineColor`, and `outlineWidth` properties from `polyline` and `path`. There is a new `material` property that allows you to specify a variety of materials, such as `solidColor`, `polylineOutline` and `polylineGlow`.
    - See the [CZML Schema](https://github.com/CesiumGS/cesium/wiki/CZML-Content) for more details. We plan on greatly improving this document in the coming weeks.

- Added camera collision detection with terrain to the default mouse interaction.
- Modified the default camera tilt mouse behavior to tilt about the point clicked, taking into account terrain.
- Modified the default camera mouse behavior to look about the camera's position when the sky is clicked.
- Cesium can now render an unlimited number of imagery layers, no matter how few texture units are supported by the hardware.
- Added support for rendering terrain lighting with oct-encoded per-vertex normals. Added `CesiumTerrainProvider.requestVertexNormals` to request per vertex normals. Added `hasVertexNormals` property to all terrain providers to indicate whether or not vertex normals are included in the requested terrain tiles.
- Added `Globe.getHeight` and `Globe.pick` for finding the terrain height at a given Cartographic coordinate and picking the terrain with a ray.
- Added `scene3DOnly` options to `Viewer`, `CesiumWidget`, and `Scene` constructors. This setting optimizes memory usage and performance for 3D mode at the cost of losing the ability to use 2D or Columbus View.
- Added `forwardExtrapolationType`, `forwardExtrapolationDuration`, `backwardExtrapolationType`, and `backwardExtrapolationDuration` to `SampledProperty` and `SampledPositionProperty` which allows the user to specify how a property calculates its value when outside the range of its sample data.
- Prevent primitives from flashing off and on when modifying static DataSources.
- Added the following methods to `IntersectionTests`: `rayTriangle`, `lineSegmentTriangle`, `raySphere`, and `lineSegmentSphere`.
- Matrix types now have `add` and `subtract` functions.
- `Matrix3` type now has a `fromCrossProduct` function.
- Added `CesiumMath.signNotZero`, `CesiumMath.toSNorm` and `CesiumMath.fromSNorm` functions.
- DataSource & CZML models now default to North-East-Down orientation if none is provided.
- `TileMapServiceImageryProvider` now works with tilesets created by tools that better conform to the TMS specification. In particular, a profile of `global-geodetic` or `global-mercator` is now supported (in addition to the previous `geodetic` and `mercator`) and in these profiles it is assumed that the X coordinates of the bounding box correspond to the longitude direction.
- `EntityCollection` and `CompositeEntityCollection` now include the array of modified entities as the last parameter to their `onCollectionChanged` event.
- `RectangleGeometry`, `RectangleOutlineGeometry` and `RectanglePrimitive` can cross the international date line.

## Beta Releases

### b30 - 2014-07-01

- Breaking changes ([why so many?](https://community.cesium.com/t/moving-towards-cesium-1-0/1209))

  - CZML property references now use a `#` symbol to separate identifier from property path. `objectId.position` should now be `objectId#position`.
  - All `Cartesian2`, `Cartesian3`, `Cartesian4`, `TimeInterval`, and `JulianDate` functions that take a `result` parameter now require the parameter (except for functions starting with `from`).
  - Modified `Transforms.pointToWindowCoordinates` and `SceneTransforms.wgs84ToWindowCoordinates` to return window coordinates with origin at the top left corner.
  - `Billboard.pixelOffset` and `Label.pixelOffset` now have their origin at the top left corner.
  - Replaced `CameraFlightPath.createAnimation` with `Camera.flyTo` and replaced `CameraFlightPath.createAnimationRectangle` with `Camera.flyToRectangle`. Code that looked like:

            scene.animations.add(Cesium.CameraFlightPath.createAnimation(scene, {
                destination : Cesium.Cartesian3.fromDegrees(-117.16, 32.71, 15000.0)
            }));

    should now look like:

            scene.camera.flyTo({
                destination : Cesium.Cartesian3.fromDegrees(-117.16, 32.71, 15000.0)
            });

  - In `Camera.flyTo` and `Camera.flyToRectangle`:
    - `options.duration` is now in seconds, not milliseconds.
    - Renamed `options.endReferenceFrame` to `options.endTransform`.
    - Renamed `options.onComplete` to `options.complete`.
    - Renamed `options.onCancel` to `options.cancel`.
  - The following are now in seconds, not milliseconds.
    - `Scene.morphToColumbusView`, `Scene.morphTo2D`, and `Scene.morphTo3D` parameter `duration`.
    - `HomeButton` constructor parameter `options.duration`, `HomeButtonViewModel` constructor parameter `duration`, and `HomeButtonViewModel.duration`.
    - `SceneModePicker` constructor parameter `duration`, `SceneModePickerViewModel` constructor parameter `duration`, and `SceneModePickerViewModel.duration`.
    - `Geocoder` and `GeocoderViewModel` constructor parameter `options.flightDuration` and `GeocoderViewModel.flightDuration`.
    - `ScreenSpaceCameraController.bounceAnimationTime`.
    - `FrameRateMonitor` constructor parameter `options.samplingWindow`, `options.quietPeriod`, and `options.warmupPeriod`.
  - Refactored `JulianDate` to be in line with other Core types.
    - Most functions now take result parameters.
    - The default constructor no longer creates a date at the current time, use `JulianDate.now()` instead.
    - Removed `JulianDate.getJulianTimeFraction` and `JulianDate.compareTo`
    - `new JulianDate()` -> `JulianDate.now()`
    - `date.getJulianDayNumber()` -> `date.dayNumber`
    - `date.getSecondsOfDay()` -> `secondsOfDay`
    - `date.getTotalDays()` -> `JulianDate.getTotalDays(date)`
    - `date.getSecondsDifference(arg1, arg2)` -> `JulianDate.getSecondsDifference(arg2, arg1)` (Note, order of arguments flipped)
    - `date.getDaysDifference(arg1, arg2)` -> `JulianDate.getDaysDifference(arg2, arg1)` (Note, order of arguments flipped)
    - `date.getTaiMinusUtc()` -> `JulianDate.getTaiMinusUtc(date)`
    - `date.addSeconds(seconds)` -> `JulianDate.addSeconds(date, seconds)`
    - `date.addMinutes(minutes)` -> `JulianDate.addMinutes(date, minutes)`
    - `date.addHours(hours)` -> `JulianDate.addHours(date, hours)`
    - `date.addDays(days)` -> `JulianDate.addDays(date, days)`
    - `date.lessThan(right)` -> `JulianDate.lessThan(left, right)`
    - `date.lessThanOrEquals(right)` -> `JulianDate.lessThanOrEquals(left, right)`
    - `date.greaterThan(right)` -> `JulianDate.greaterThan(left, right)`
    - `date.greaterThanOrEquals(right)` -> `JulianDate.greaterThanOrEquals(left, right)`
  - Refactored `TimeInterval` to be in line with other Core types.

    - The constructor no longer requires parameters and now takes a single options parameter. Code that looked like:

            new TimeInterval(startTime, stopTime, true, true, data);

    should now look like:

            new TimeInterval({
                start : startTime,
                stop : stopTime,
                isStartIncluded : true,
                isStopIncluded : true,
                data : data
            });

    - `TimeInterval.fromIso8601` now takes a single options parameter. Code that looked like:

            TimeInterval.fromIso8601(intervalString, true, true, data);

    should now look like:

            TimeInterval.fromIso8601({
                iso8601 : intervalString,
                isStartIncluded : true,
                isStopIncluded : true,
                data : data
            });

    - `interval.intersect(otherInterval)` -> `TimeInterval.intersect(interval, otherInterval)`
    - `interval.contains(date)` -> `TimeInterval.contains(interval, date)`

  - Removed `TimeIntervalCollection.intersectInterval`.
  - `TimeIntervalCollection.findInterval` now takes a single options parameter instead of individual parameters. Code that looked like:

            intervalCollection.findInterval(startTime, stopTime, false, true);

    should now look like:

            intervalCollection.findInterval({
                start : startTime,
                stop : stopTime,
                isStartIncluded : false,
                isStopIncluded : true
            });

  - `TimeIntervalCollection.empty` was renamed to `TimeIntervalCollection.isEmpty`
  - Removed `Scene.animations` and `AnimationCollection` from the public Cesium API.
  - Replaced `color`, `outlineColor`, and `outlineWidth` in `DynamicPath` with a `material` property.
  - `ModelAnimationCollection.add` and `ModelAnimationCollection.addAll` renamed `options.startOffset` to `options.delay`. Also renamed `ModelAnimation.startOffset` to `ModelAnimation.delay`.
  - Replaced `Scene.scene2D.projection` property with read-only `Scene.mapProjection`. Set this with the `mapProjection` option for the `Viewer`, `CesiumWidget`, or `Scene` constructors.
  - Moved Fresnel, Reflection, and Refraction materials to the [Materials Pack Plugin](https://github.com/CesiumGS/cesium-materials-pack).
  - Renamed `Simon1994PlanetaryPositions` functions `ComputeSunPositionInEarthInertialFrame` and `ComputeMoonPositionInEarthInertialFrame` to `computeSunPositionInEarthInertialFrame` and `computeMoonPositionInEarthInertialFrame`, respectively.
  - `Scene` constructor function now takes an `options` parameter instead of individual parameters.
  - `CesiumWidget.showErrorPanel` now takes a `message` parameter in between the previous `title` and `error` parameters.
  - Removed `Camera.createCorrectPositionAnimation`.
  - Moved `LeapSecond.leapSeconds` to `JulianDate.leapSeconds`.
  - `Event.removeEventListener` no longer throws `DeveloperError` if the `listener` does not exist; it now returns `false`.
  - Enumeration values of `SceneMode` have better correspondence with mode names to help with debugging.
  - The build process now requires [Node.js](http://nodejs.org/) to be installed on the system.

- Cesium now supports Internet Explorer 11.0.9 on desktops. For the best results, use the new [IE Developer Channel](http://devchannel.modern.ie/) for development.
- `ReferenceProperty` can now handle sub-properties, for example, `myObject#billboard.scale`.
- `DynamicObject.id` can now include period characters.
- Added `PolylineGlowMaterialProperty` which enables data sources to use the PolylineGlow material.
- Fixed support for embedded resources in glTF models.
- Added `HermitePolynomialApproximation.interpolate` for performing interpolation when derivative information is available.
- `SampledProperty` and `SampledPositionProperty` can now store derivative information for each sample value. This allows for more accurate interpolation when using `HermitePolynomialApproximation`.
- Added `FrameRateMonitor` to monitor the frame rate achieved by a `Scene` and to raise a `lowFrameRate` event when it falls below a configurable threshold.
- Added `PerformanceWatchdog` widget and `viewerPerformanceWatchdogMixin`.
- `Viewer` and `CesiumWidget` now provide more user-friendly error messages when an initialization or rendering error occurs.
- `Viewer` and `CesiumWidget` now take a new optional parameter, `creditContainer`.
- `Viewer` can now optionally be constructed with a `DataSourceCollection`. Previously, it always created one itself internally.
- Fixed a problem that could rarely lead to the camera's `tilt` property being `NaN`.
- `GeoJsonDataSource` no longer uses the `name` or `title` property of the feature as the dynamic object's name if the value of the property is null.
- Added `TimeIntervalCollection.isStartIncluded` and `TimeIntervalCollection.isStopIncluded`.
- Added `Cesium.VERSION` to the combined `Cesium.js` file.
- Made general improvements to the [reference documentation](http://cesiumjs.org/refdoc.html).
- Updated third-party [Tween.js](https://github.com/sole/tween.js/) from r7 to r13.
- Updated third-party JSDoc 3.3.0-alpha5 to 3.3.0-alpha9.
- The development web server has been rewritten in Node.js, and is now included as part of each release.

### b29 - 2014-06-02

- Breaking changes ([why so many?](https://community.cesium.com/t/moving-towards-cesium-1-0/1209))

  - Replaced `Scene.createTextureAtlas` with `new TextureAtlas`.
  - Removed `CameraFlightPath.createAnimationCartographic`. Code that looked like:

           var flight = CameraFlightPath.createAnimationCartographic(scene, {
               destination : cartographic
           });
           scene.animations.add(flight);

    should now look like:

           var flight = CameraFlightPath.createAnimation(scene, {
               destination : ellipsoid.cartographicToCartesian(cartographic)
           });
           scene.animations.add(flight);

  - Removed `CesiumWidget.onRenderLoopError` and `Viewer.renderLoopError`. They have been replaced by `Scene.renderError`.
  - Renamed `CompositePrimitive` to `PrimitiveCollection` and added an `options` parameter to the constructor function.
  - Removed `Shapes.compute2DCircle`, `Shapes.computeCircleBoundary` and `Shapes.computeEllipseBoundary`. Instead, use `CircleOutlineGeometry` and `EllipseOutlineGeometry`. See the [tutorial](http://cesiumjs.org/2013/11/04/Geometry-and-Appearances/).
  - Removed `PolylinePipeline`, `PolygonPipeline`, `Tipsify`, `FrustumCommands`, and all `Renderer` types (except noted below) from the public Cesium API. These are still available but are not part of the official API and may change in future versions. `Renderer` types in particular are likely to change.
  - For AMD users only:
    - Moved `PixelFormat` from `Renderer` to `Core`.
    - Moved the following from `Renderer` to `Scene`: `TextureAtlas`, `TextureAtlasBuilder`, `BlendEquation`, `BlendFunction`, `BlendingState`, `CullFace`, `DepthFunction`, `StencilFunction`, and `StencilOperation`.
    - Moved the following from `Scene` to `Core`: `TerrainProvider`, `ArcGisImageServerTerrainProvider`, `CesiumTerrainProvider`, `EllipsoidTerrainProvider`, `VRTheWorldTerrainProvider`, `TerrainData`, `HeightmapTerrainData`, `QuantizedMeshTerrainData`, `TerrainMesh`, `TilingScheme`, `GeographicTilingScheme`, `WebMercatorTilingScheme`, `sampleTerrain`, `TileProviderError`, `Credit`.
  - Removed `TilingScheme.createRectangleOfLevelZeroTiles`, `GeographicTilingScheme.createLevelZeroTiles` and `WebMercatorTilingScheme.createLevelZeroTiles`.
  - Removed `CameraColumbusViewMode`.
  - Removed `Enumeration`.

- Added new functions to `Cartesian3`: `fromDegrees`, `fromRadians`, `fromDegreesArray`, `fromRadiansArray`, `fromDegreesArray3D` and `fromRadiansArray3D`. Added `fromRadians` to `Cartographic`.
- Fixed dark lighting in 3D and Columbus View when viewing a primitive edge on. ([#592](https://github.com/CesiumGS/cesium/issues/592))
- Improved Internet Explorer 11.0.8 support including workarounds for rendering labels, billboards, and the sun.
- Improved terrain and imagery rendering performance when very close to the surface.
- Added `preRender` and `postRender` events to `Scene`.
- Added `Viewer.targetFrameRate` and `CesiumWidget.targetFrameRate` to allow for throttling of the requestAnimationFrame rate.
- Added `Viewer.resolutionScale` and `CesiumWidget.resolutionScale` to allow the scene to be rendered at a resolution other than the canvas size.
- `Camera.transform` now works consistently across scene modes.
- Fixed a bug that prevented `sampleTerrain` from working with STK World Terrain in Firefox.
- `sampleTerrain` no longer fails when used with a `TerrainProvider` that is not yet ready.
- Fixed problems that could occur when using `ArcGisMapServerImageryProvider` to access a tiled MapServer of non-global extent.
- Added `interleave` option to `Primitive` constructor.
- Upgraded JSDoc from 3.0 to 3.3.0-alpha5. The Cesium reference documentation now has a slightly different look and feel.
- Upgraded Dojo from 1.9.1 to 1.9.3. NOTE: Dojo is only used in Sandcastle and not required by Cesium.

### b28 - 2014-05-01

- Breaking changes ([why so many?](https://community.cesium.com/t/breaking-changes/1132)):
  - Renamed and moved `Scene.primitives.centralBody` moved to `Scene.globe`.
  - Removed `CesiumWidget.centralBody` and `Viewer.centralBody`. Use `CesiumWidget.scene.globe` and `Viewer.scene.globe`.
  - Renamed `CentralBody` to `Globe`.
  - Replaced `Model.computeWorldBoundingSphere` with `Model.boundingSphere`.
  - Refactored visualizers, removing `setDynamicObjectCollection`, `getDynamicObjectCollection`, `getScene`, and `removeAllPrimitives` which are all superfluous after the introduction of `DataSourceDisplay`. The affected classes are:
    - `DynamicBillboardVisualizer`
    - `DynamicConeVisualizerUsingCustomSensor`
    - `DynamicLabelVisualizer`
    - `DynamicModelVisualizer`
    - `DynamicPathVisualizer`
    - `DynamicPointVisualizer`
    - `DynamicPyramidVisualizer`
    - `DynamicVectorVisualizer`
    - `GeometryVisualizer`
  - Renamed Extent to Rectangle
    - `Extent` -> `Rectangle`
    - `ExtentGeometry` -> `RectangleGeomtry`
    - `ExtentGeometryOutline` -> `RectangleGeometryOutline`
    - `ExtentPrimitive` -> `RectanglePrimitive`
    - `BoundingRectangle.fromExtent` -> `BoundingRectangle.fromRectangle`
    - `BoundingSphere.fromExtent2D` -> `BoundingSphere.fromRectangle2D`
    - `BoundingSphere.fromExtentWithHeights2D` -> `BoundingSphere.fromRectangleWithHeights2D`
    - `BoundingSphere.fromExtent3D` -> `BoundingSphere.fromRectangle3D`
    - `EllipsoidalOccluder.computeHorizonCullingPointFromExtent` -> `EllipsoidalOccluder.computeHorizonCullingPointFromRectangle`
    - `Occluder.computeOccludeePointFromExtent` -> `Occluder.computeOccludeePointFromRectangle`
    - `Camera.getExtentCameraCoordinates` -> `Camera.getRectangleCameraCoordinates`
    - `Camera.viewExtent` -> `Camera.viewRectangle`
    - `CameraFlightPath.createAnimationExtent` -> `CameraFlightPath.createAnimationRectangle`
    - `TilingScheme.extentToNativeRectangle` -> `TilingScheme.rectangleToNativeRectangle`
    - `TilingScheme.tileXYToNativeExtent` -> `TilingScheme.tileXYToNativeRectangle`
    - `TilingScheme.tileXYToExtent` -> `TilingScheme.tileXYToRectangle`
  - Converted `DataSource` get methods into properties.
    - `getName` -> `name`
    - `getClock` -> `clock`
    - `getChangedEvent` -> `changedEvent`
    - `getDynamicObjectCollection` -> `dynamicObjects`
    - `getErrorEvent` -> `errorEvent`
  - `BaseLayerPicker` has been extended to support terrain selection ([#1607](https://github.com/CesiumGS/cesium/pull/1607)).
    - The `BaseLayerPicker` constructor function now takes the container element and an options object instead of a CentralBody and ImageryLayerCollection.
    - The `BaseLayerPickerViewModel` constructor function now takes an options object instead of a `CentralBody` and `ImageryLayerCollection`.
    - `ImageryProviderViewModel` -> `ProviderViewModel`
    - `BaseLayerPickerViewModel.selectedName` -> `BaseLayerPickerViewModel.buttonTooltip`
    - `BaseLayerPickerViewModel.selectedIconUrl` -> `BaseLayerPickerViewModel.buttonImageUrl`
    - `BaseLayerPickerViewModel.selectedItem` -> `BaseLayerPickerViewModel.selectedImagery`
    - `BaseLayerPickerViewModel.imageryLayers`has been removed and replaced with `BaseLayerPickerViewModel.centralBody`
  - Renamed `TimeIntervalCollection.clear` to `TimeIntervalColection.removeAll`
  - `Context` is now private.
    - Removed `Scene.context`. Instead, use `Scene.drawingBufferWidth`, `Scene.drawingBufferHeight`, `Scene.maximumAliasedLineWidth`, and `Scene.createTextureAtlas`.
    - `Billboard.computeScreenSpacePosition`, `Label.computeScreenSpacePosition`, `SceneTransforms.clipToWindowCoordinates` and `SceneTransforms.clipToDrawingBufferCoordinates` take a `Scene` parameter instead of a `Context`.
    - `Camera` constructor takes `Scene` as parameter instead of `Context`
  - Types implementing the `ImageryProvider` interface arenow require a `hasAlphaChannel` property.
  - Removed `checkForChromeFrame` since Chrome Frame is no longer supported by Google. See [Google's official announcement](http://blog.chromium.org/2013/06/retiring-chrome-frame.html).
  - Types implementing `DataSource` no longer need to implement `getIsTimeVarying`.
- Added a `NavigationHelpButton` widget that, when clicked, displays information about how to navigate around the globe with the mouse. The new button is enabled by default in the `Viewer` widget.
- Added `Model.minimumPixelSize` property so models remain visible when the viewer zooms out.
- Added `DynamicRectangle` to support DataSource provided `RectangleGeometry`.
- Added `DynamicWall` to support DataSource provided `WallGeometry`.
- Improved texture upload performance and reduced memory usage when using `BingMapsImageryProvider` and other imagery providers that return false from `hasAlphaChannel`.
- Added the ability to offset the grid in the `GridMaterial`.
- `GeometryVisualizer` now creates geometry asynchronously to prevent locking up the browser.
- Add `Clock.canAnimate` to prevent time from advancing, even while the clock is animating.
- `Viewer` now prevents time from advancing if asynchronous geometry is being processed in order to avoid showing an incomplete picture. This can be disabled via the `Viewer.allowDataSourcesToSuspendAnimation` settings.
- Added ability to modify glTF material parameters using `Model.getMaterial`, `ModelMaterial`, and `ModelMesh.material`.
- Added `asynchronous` and `ready` properties to `Model`.
- Added `Cartesian4.fromColor` and `Color.fromCartesian4`.
- Added `getScale` and `getMaximumScale` to `Matrix2`, `Matrix3`, and `Matrix4`.
- Upgraded Knockout from version 3.0.0 to 3.1.0.
- Upgraded TopoJSON from version 1.1.4 to 1.6.8.

### b27 - 2014-04-01

- Breaking changes:

  - All `CameraController` functions have been moved up to the `Camera`. Removed `CameraController`. For example, code that looked like:

           scene.camera.controller.viewExtent(extent);

    should now look like:

           scene.camera.viewExtent(extent);

  - Finished replacing getter/setter functions with properties:
    - `ImageryLayer`
      - `getImageryProvider` -> `imageryProvider`
      - `getExtent` -> `extent`
    - `Billboard`, `Label`
      - `getShow`, `setShow` -> `show`
      - `getPosition`, `setPosition` -> `position`
      - `getPixelOffset`, `setPixelOffset` -> `pixelOffset`
      - `getTranslucencyByDistance`, `setTranslucencyByDistance` -> `translucencyByDistance`
      - `getPixelOffsetScaleByDistance`, `setPixelOffsetScaleByDistance` -> `pixelOffsetScaleByDistance`
      - `getEyeOffset`, `setEyeOffset` -> `eyeOffset`
      - `getHorizontalOrigin`, `setHorizontalOrigin` -> `horizontalOrigin`
      - `getVerticalOrigin`, `setVerticalOrigin` -> `verticalOrigin`
      - `getScale`, `setScale` -> `scale`
      - `getId` -> `id`
    - `Billboard`
      - `getScaleByDistance`, `setScaleByDistance` -> `scaleByDistance`
      - `getImageIndex`, `setImageIndex` -> `imageIndex`
      - `getColor`, `setColor` -> `color`
      - `getRotation`, `setRotation` -> `rotation`
      - `getAlignedAxis`, `setAlignedAxis` -> `alignedAxis`
      - `getWidth`, `setWidth` -> `width`
      - `getHeight` `setHeight` -> `height`
    - `Label`
      - `getText`, `setText` -> `text`
      - `getFont`, `setFont` -> `font`
      - `getFillColor`, `setFillColor` -> `fillColor`
      - `getOutlineColor`, `setOutlineColor` -> `outlineColor`
      - `getOutlineWidth`, `setOutlineWidth` -> `outlineWidth`
      - `getStyle`, `setStyle` -> `style`
    - `Polygon`
      - `getPositions`, `setPositions` -> `positions`
    - `Polyline`
      - `getShow`, `setShow` -> `show`
      - `getPositions`, `setPositions` -> `positions`
      - `getMaterial`, `setMeterial` -> `material`
      - `getWidth`, `setWidth` -> `width`
      - `getLoop`, `setLoop` -> `loop`
      - `getId` -> `id`
    - `Occluder`
      - `getPosition` -> `position`
      - `getRadius` -> `radius`
      - `setCameraPosition` -> `cameraPosition`
    - `LeapSecond`
      - `getLeapSeconds`, `setLeapSeconds` -> `leapSeconds`
    - `Fullscreen`
      - `getFullscreenElement` -> `element`
      - `getFullscreenChangeEventName` -> `changeEventName`
      - `getFullscreenErrorEventName` -> `errorEventName`
      - `isFullscreenEnabled` -> `enabled`
      - `isFullscreen` -> `fullscreen`
    - `Event`
      - `getNumberOfListeners` -> `numberOfListeners`
    - `EllipsoidGeodesic`
      - `getSurfaceDistance` -> `surfaceDistance`
      - `getStart` -> `start`
      - `getEnd` -> `end`
      - `getStartHeading` -> `startHeading`
      - `getEndHeading` -> `endHeading`
    - `AnimationCollection`
      - `getAll` -> `all`
    - `CentralBodySurface`
      - `getTerrainProvider`, `setTerrainProvider` -> `terrainProvider`
    - `Credit`
      - `getText` -> `text`
      - `getImageUrl` -> `imageUrl`
      - `getLink` -> `link`
    - `TerrainData`, `HightmapTerrainData`, `QuanitzedMeshTerrainData`
      - `getWaterMask` -> `waterMask`
    - `Tile`
      - `getChildren` -> `children`
    - `Buffer`
      - `getSizeInBytes` -> `sizeInBytes`
      - `getUsage` -> `usage`
      - `getVertexArrayDestroyable`, `setVertexArrayDestroyable` -> `vertexArrayDestroyable`
    - `CubeMap`
      - `getPositiveX` -> `positiveX`
      - `getNegativeX` -> `negativeX`
      - `getPositiveY` -> `positiveY`
      - `getNegativeY` -> `negativeY`
      - `getPositiveZ` -> `positiveZ`
      - `getNegativeZ` -> `negativeZ`
    - `CubeMap`, `Texture`
      - `getSampler`, `setSampler` -> `sampler`
      - `getPixelFormat` -> `pixelFormat`
      - `getPixelDatatype` -> `pixelDatatype`
      - `getPreMultiplyAlpha` -> `preMultiplyAlpha`
      - `getFlipY` -> `flipY`
      - `getWidth` -> `width`
      - `getHeight` -> `height`
    - `CubeMapFace`
      - `getPixelFormat` -> `pixelFormat`
      - `getPixelDatatype` -> `pixelDatatype`
    - `Framebuffer`
      - `getNumberOfColorAttachments` -> `numberOfColorAttachments`
      - `getDepthTexture` -> `depthTexture`
      - `getDepthRenderbuffer` -> `depthRenderbuffer`
      - `getStencilRenderbuffer` -> `stencilRenderbuffer`
      - `getDepthStencilTexture` -> `depthStencilTexture`
      - `getDepthStencilRenderbuffer` -> `depthStencilRenderbuffer`
      - `hasDepthAttachment` -> `hasdepthAttachment`
    - `Renderbuffer`
      - `getFormat` -> `format`
      - `getWidth` -> `width`
      - `getHeight` -> `height`
    - `ShaderProgram`
      - `getVertexAttributes` -> `vertexAttributes`
      - `getNumberOfVertexAttributes` -> `numberOfVertexAttributes`
      - `getAllUniforms` -> `allUniforms`
      - `getManualUniforms` -> `manualUniforms`
    - `Texture`
      - `getDimensions` -> `dimensions`
    - `TextureAtlas`
      - `getBorderWidthInPixels` -> `borderWidthInPixels`
      - `getTextureCoordinates` -> `textureCoordinates`
      - `getTexture` -> `texture`
      - `getNumberOfImages` -> `numberOfImages`
      - `getGUID` -> `guid`
    - `VertexArray`
      - `getNumberOfAttributes` -> `numberOfAttributes`
      - `getIndexBuffer` -> `indexBuffer`
  - Finished removing prototype functions. (Use 'static' versions of these functions instead):
    - `BoundingRectangle`
      - `union`, `expand`
    - `BoundingSphere`
      - `union`, `expand`, `getPlaneDistances`, `projectTo2D`
    - `Plane`
      - `getPointDistance`
    - `Ray`
      - `getPoint`
    - `Spherical`
      - `normalize`
    - `Extent`
      - `validate`, `getSouthwest`, `getNorthwest`, `getNortheast`, `getSoutheast`, `getCenter`, `intersectWith`, `contains`, `isEmpty`, `subsample`
  - `DataSource` now has additional required properties, `isLoading` and `loadingEvent` as well as a new optional `update` method which will be called each frame.
  - Renamed `Stripe` material uniforms `lightColor` and `darkColor` to `evenColor` and `oddColor`.
  - Replaced `SceneTransitioner` with new functions and properties on the `Scene`: `morphTo2D`, `morphToColumbusView`, `morphTo3D`, `completeMorphOnUserInput`, `morphStart`, `morphComplete`, and `completeMorph`.
  - Removed `TexturePool`.

- Improved visual quality for translucent objects with [Weighted Blended Order-Independent Transparency](http://cesiumjs.org/2014/03/14/Weighted-Blended-Order-Independent-Transparency/).
- Fixed extruded polygons rendered in the southern hemisphere. [#1490](https://github.com/CesiumGS/cesium/issues/1490)
- Fixed Primitive picking that have a closed appearance drawn on the surface. [#1333](https://github.com/CesiumGS/cesium/issues/1333)
- Added `StripeMaterialProperty` for supporting the `Stripe` material in DynamicScene.
- `loadArrayBuffer`, `loadBlob`, `loadJson`, `loadText`, and `loadXML` now support loading data from data URIs.
- The `debugShowBoundingVolume` property on primitives now works across all scene modes.
- Eliminated the use of a texture pool for Earth surface imagery textures. The use of the pool was leading to mipmapping problems in current versions of Google Chrome where some tiles would show imagery from entirely unrelated parts of the globe.

### b26 - 2014-03-03

- Breaking changes:
  - Replaced getter/setter functions with properties:
    - `Scene`
      - `getCanvas` -> `canvas`
      - `getContext` -> `context`
      - `getPrimitives` -> `primitives`
      - `getCamera` -> `camera`
      - `getScreenSpaceCameraController` -> `screenSpaceCameraController`
      - `getFrameState` -> `frameState`
      - `getAnimations` -> `animations`
    - `CompositePrimitive`
      - `getCentralBody`, `setCentralBody` -> `centralBody`
      - `getLength` -> `length`
    - `Ellipsoid`
      - `getRadii` -> `radii`
      - `getRadiiSquared` -> `radiiSquared`
      - `getRadiiToTheFourth` -> `radiiToTheFourth`
      - `getOneOverRadii` -> `oneOverRadii`
      - `getOneOverRadiiSquared` -> `oneOverRadiiSquared`
      - `getMinimumRadius` -> `minimumRadius`
      - `getMaximumRadius` -> `maximumRadius`
    - `CentralBody`
      - `getEllipsoid` -> `ellipsoid`
      - `getImageryLayers` -> `imageryLayers`
    - `EllipsoidalOccluder`
      - `getEllipsoid` -> `ellipsoid`
      - `getCameraPosition`, `setCameraPosition` -> `cameraPosition`
    - `EllipsoidTangentPlane`
      - `getEllipsoid` -> `ellipsoid`
      - `getOrigin` -> `origin`
    - `GeographicProjection`
      - `getEllipsoid` -> `ellipsoid`
    - `WebMercatorProjection`
      - `getEllipsoid` -> `ellipsoid`
    - `SceneTransitioner`
      - `getScene` -> `scene`
      - `getEllipsoid` -> `ellipsoid`
    - `ScreenSpaceCameraController`
      - `getEllipsoid`, `setEllipsoid` -> `ellipsoid`
    - `SkyAtmosphere`
      - `getEllipsoid` -> `ellipsoid`
    - `TilingScheme`, `GeographicTilingScheme`, `WebMercatorTilingSheme`
      - `getEllipsoid` -> `ellipsoid`
      - `getExtent` -> `extent`
      - `getProjection` -> `projection`
    - `ArcGisMapServerImageryProvider`, `BingMapsImageryProvider`, `GoogleEarthImageryProvider`, `GridImageryProvider`, `OpenStreetMapImageryProvider`, `SingleTileImageryProvider`, `TileCoordinatesImageryProvider`, `TileMapServiceImageryProvider`, `WebMapServiceImageryProvider`
      - `getProxy` -> `proxy`
      - `getTileWidth` -> `tileWidth`
      - `getTileHeight` -> `tileHeight`
      - `getMaximumLevel` -> `maximumLevel`
      - `getMinimumLevel` -> `minimumLevel`
      - `getTilingScheme` -> `tilingScheme`
      - `getExtent` -> `extent`
      - `getTileDiscardPolicy` -> `tileDiscardPolicy`
      - `getErrorEvent` -> `errorEvent`
      - `isReady` -> `ready`
      - `getCredit` -> `credit`
    - `ArcGisMapServerImageryProvider`, `BingMapsImageryProvider`, `GoogleEarthImageryProvider`, `OpenStreetMapImageryProvider`, `SingleTileImageryProvider`, `TileMapServiceImageryProvider`, `WebMapServiceImageryProvider`
      - `getUrl` -> `url`
    - `ArcGisMapServerImageryProvider`
      - `isUsingPrecachedTiles` - > `usingPrecachedTiles`
    - `BingMapsImageryProvider`
      - `getKey` -> `key`
      - `getMapStyle` -> `mapStyle`
    - `GoogleEarthImageryProvider`
      - `getPath` -> `path`
      - `getChannel` -> `channel`
      - `getVersion` -> `version`
      - `getRequestType` -> `requestType`
    - `WebMapServiceImageryProvider`
      - `getLayers` -> `layers`
    - `CesiumTerrainProvider`, `EllipsoidTerrainProvider`, `ArcGisImageServerTerrainProvider`, `VRTheWorldTerrainProvider`
      - `getErrorEvent` -> `errorEvent`
      - `getCredit` -> `credit`
      - `getTilingScheme` -> `tilingScheme`
      - `isReady` -> `ready`
    - `TimeIntervalCollection`
      - `getChangedEvent` -> `changedEvent`
      - `getStart` -> `start`
      - `getStop` -> `stop`
      - `getLength` -> `length`
      - `isEmpty` -> `empty`
    - `DataSourceCollection`, `ImageryLayerCollection`, `LabelCollection`, `PolylineCollection`, `SensorVolumeCollection`
      - `getLength` -> `length`
    - `BillboardCollection`
      - `getLength` -> `length`
      - `getTextureAtlas`, `setTextureAtlas` -> `textureAtlas`
      - `getDestroyTextureAtlas`, `setDestroyTextureAtlas` -> `destroyTextureAtlas`
  - Removed `Scene.getUniformState()`. Use `scene.context.getUniformState()`.
  - Visualizers no longer create a `dynamicObject` property on the primitives they create. Instead, they set the `id` property that is standard for all primitives.
  - The `propertyChanged` on DynamicScene objects has been renamed to `definitionChanged`. Also, the event is now raised in the case of an existing property being modified as well as having a new property assigned (previously only property assignment would raise the event).
  - The `visualizerTypes` parameter to the `DataSouceDisplay` has been changed to a callback function that creates an array of visualizer instances.
  - `DynamicDirectionsProperty` and `DynamicVertexPositionsProperty` were both removed, they have been superseded by `PropertyArray` and `PropertyPositionArray`, which make it easy for DataSource implementations to create time-dynamic arrays.
  - `VisualizerCollection` has been removed. It is superseded by `DataSourceDisplay`.
  - `DynamicEllipsoidVisualizer`, `DynamicPolygonVisualizer`, and `DynamicPolylineVisualizer` have been removed. They are superseded by `GeometryVisualizer` and corresponding `GeometryUpdater` implementations; `EllipsoidGeometryUpdater`, `PolygonGeometryUpdater`, `PolylineGeometryUpdater`.
  - Modified `CameraFlightPath` functions to take place in the camera's current reference frame. The arguments to the function now need to be given in world coordinates and an optional reference frame can be given when the flight is completed.
  - `PixelDatatype` properties are now JavaScript numbers, not `Enumeration` instances.
  - `combine` now takes two objects instead of an array, and defaults to copying shallow references. The `allowDuplicates` parameter has been removed. In the event of duplicate properties, the first object's properties will be used.
  - Removed `FeatureDetection.supportsCrossOriginImagery`. This check was only useful for very old versions of WebKit.
- Added `Model` for drawing 3D models using glTF. See the [tutorial](http://cesiumjs.org/2014/03/03/Cesium-3D-Models-Tutorial/) and [Sandcastle example](http://cesiumjs.org/Cesium/Apps/Sandcastle/index.html?src=3D%20Models.html&label=Showcases).
- DynamicScene now makes use of [Geometry and Appearances](http://cesiumjs.org/2013/11/04/Geometry-and-Appearances/), which provides a tremendous improvements to DataSource visualization (CZML, GeoJSON, etc..). Extruded geometries are now supported and in many use cases performance is an order of magnitude faster.
- Added new `SelectionIndicator` and `InfoBox` widgets to `Viewer`, activated by `viewerDynamicObjectMixin`.
- `CesiumTerrainProvider` now supports mesh-based terrain like the tiles created by [STK Terrain Server](https://community.cesium.com/t/stk-terrain-server-beta/1017).
- Fixed rendering artifact on translucent objects when zooming in or out.
- Added `CesiumInspector` widget for graphics debugging. In Cesium Viewer, it is enabled by using the query parameter `inspector=true`. Also see the [Sandcastle example](http://cesiumjs.org/Cesium/Apps/Sandcastle/index.html?src=Cesium%20Inspector.html&label=Showcases).
- Improved compatibility with Internet Explorer 11.
- `DynamicEllipse`, `DynamicPolygon`, and `DynamicEllipsoid` now have properties matching their geometry counterpart, i.e. `EllipseGeometry`, `EllipseOutlineGeometry`, etc. These properties are also available in CZML.
- Added a `definitionChanged` event to the `Property` interface as well as most `DynamicScene` objects. This makes it easy for a client to observe when new data is loaded into a property or object.
- Added an `isConstant` property to the `Property` interface. Constant properties do not change in regards to simulation time, i.e. `Property.getValue` will always return the same result for all times.
- `ConstantProperty` is now mutable; it's value can be updated via `ConstantProperty.setValue`.
- Improved the quality of imagery near the poles when the imagery source uses a `GeographicTilingScheme`.
- `OpenStreetMapImageryProvider` now supports imagery with a minimum level.
- `BingMapsImageryProvider` now uses HTTPS by default for metadata and tiles when the document is loaded over HTTPS.
- Added the ability for imagery providers to specify view-dependent attribution to be display in the `CreditDisplay`.
- View-dependent imagery source attribution is now added to the `CreditDisplay` by the `BingMapsImageryProvider`.
- Fixed viewing an extent. [#1431](https://github.com/CesiumGS/cesium/issues/1431)
- Fixed camera tilt in ICRF. [#544](https://github.com/CesiumGS/cesium/issues/544)
- Fixed developer error when zooming in 2D. If the zoom would create an invalid frustum, nothing is done. [#1432](https://github.com/CesiumGS/cesium/issues/1432)
- Fixed `WallGeometry` bug that failed by removing positions that were less close together by less than 6 decimal places. [#1483](https://github.com/CesiumGS/cesium/pull/1483)
- Fixed `EllipsoidGeometry` texture coordinates. [#1454](https://github.com/CesiumGS/cesium/issues/1454)
- Added a loop property to `Polyline`s to join the first and last point. [#960](https://github.com/CesiumGS/cesium/issues/960)
- Use `performance.now()` instead of `Date.now()`, when available, to limit time spent loading terrain and imagery tiles. This results in more consistent frame rates while loading tiles on some systems.
- `RequestErrorEvent` now includes the headers that were returned with the error response.
- Added `AssociativeArray`, which is a helper class for maintaining a hash of objects that also needs to be iterated often.
- Added `TimeIntervalCollection.getChangedEvent` which returns an event that will be raised whenever intervals are updated.
- Added a second parameter to `Material.fromType` to override default uniforms. [#1522](https://github.com/CesiumGS/cesium/pull/1522)
- Added `Intersections2D` class containing operations on 2D triangles.
- Added `czm_inverseViewProjection` and `czm_inverseModelViewProjection` automatic GLSL uniform.

### b25 - 2014-02-03

- Breaking changes:
  - The `Viewer` constructor argument `options.fullscreenElement` now matches the `FullscreenButton` default of `document.body`, it was previously the `Viewer` container itself.
  - Removed `Viewer.objectTracked` event; `Viewer.trackedObject` is now an ES5 Knockout observable that can be subscribed to directly.
  - Replaced `PerformanceDisplay` with `Scene.debugShowFramesPerSecond`.
  - `Asphalt`, `Blob`, `Brick`, `Cement`, `Erosion`, `Facet`, `Grass`, `TieDye`, and `Wood` materials were moved to the [Materials Pack Plugin](https://github.com/CesiumGS/cesium-materials-pack).
  - Renamed `GeometryPipeline.createAttributeIndices` to `GeometryPipeline.createAttributeLocations`.
  - Renamed `attributeIndices` property to `attributeLocations` when calling `Context.createVertexArrayFromGeometry`.
  - `PerformanceDisplay` requires a DOM element as a parameter.
- Fixed globe rendering in the current Canary version of Google Chrome.
- `Viewer` now monitors the clock settings of the first added `DataSource` for changes, and also now has a constructor option `automaticallyTrackFirstDataSourceClock` which will turn off this behavior.
- The `DynamicObjectCollection` created by `CzmlDataSource` now sends a single `collectionChanged` event after CZML is loaded; previously it was sending an event every time an object was created or removed during the load process.
- Added `ScreenSpaceCameraController.enableInputs` to fix issue with inputs not being restored after overlapping camera flights.
- Fixed picking in 2D with rotated map. [#1337](https://github.com/CesiumGS/cesium/issues/1337)
- `TileMapServiceImageryProvider` can now handle casing differences in tilemapresource.xml.
- `OpenStreetMapImageryProvider` now supports imagery with a minimum level.
- Added `Quaternion.fastSlerp` and `Quaternion.fastSquad`.
- Upgraded Tween.js to version r12.

### b24 - 2014-01-06

- Breaking changes:

  - Added `allowTextureFilterAnisotropic` (default: `true`) and `failIfMajorPerformanceCaveat` (default: `true`) properties to the `contextOptions` property passed to `Viewer`, `CesiumWidget`, and `Scene` constructors and moved the existing properties to a new `webgl` sub-property. For example, code that looked like:

           var viewer = new Viewer('cesiumContainer', {
               contextOptions : {
                 alpha : true
               }
           });

    should now look like:

           var viewer = new Viewer('cesiumContainer', {
               contextOptions : {
                 webgl : {
                   alpha : true
                 }
               }
           });

  - The read-only `Cartesian3` objects must now be cloned to camera properties instead of assigned. For example, code that looked like:

          camera.up = Cartesian3.UNIT_Z;

    should now look like:

          Cartesian3.clone(Cartesian3.UNIT_Z, camera.up);

  - The CSS files for individual widgets, e.g. `BaseLayerPicker.css`, no longer import other CSS files. Most applications should import `widgets.css` (and optionally `lighter.css`).
  - `SvgPath` has been replaced by a Knockout binding: `cesiumSvgPath`.
  - `DynamicObject.availability` is now a `TimeIntervalCollection` instead of a `TimeInterval`.
  - Removed prototype version of `BoundingSphere.transform`.
  - `Matrix4.multiplyByPoint` now returns a `Cartesian3` instead of a `Cartesian4`.

- The minified, combined `Cesium.js` file now omits certain `DeveloperError` checks, to increase performance and reduce file size. When developing your application, we recommend using the unminified version locally for early error detection, then deploying the minified version to production.
- Fixed disabling `CentralBody.enableLighting`.
- Fixed `Geocoder` flights when following an object.
- The `Viewer` widget now clears `Geocoder` input when the user clicks the home button.
- The `Geocoder` input type has been changed to `search`, which improves usability (particularly on mobile devices). There were also some other minor styling improvements.
- Added `CentralBody.maximumScreenSpaceError`.
- Added `translateEventTypes`, `zoomEventTypes`, `rotateEventTypes`, `tiltEventTypes`, and `lookEventTypes` properties to `ScreenSpaceCameraController` to change the default mouse inputs.
- Added `Billboard.setPixelOffsetScaleByDistance`, `Label.setPixelOffsetScaleByDistance`, `DynamicBillboard.pixelOffsetScaleByDistance`, and `DynamicLabel.pixelOffsetScaleByDistance` to control minimum/maximum pixelOffset scaling based on camera distance.
- Added `BoundingSphere.transformsWithoutScale`.
- Added `fromArray` function to `Matrix2`, `Matrix3` and `Matrix4`.
- Added `Matrix4.multiplyTransformation`, `Matrix4.multiplyByPointAsVector`.

### b23 - 2013-12-02

- Breaking changes:

  - Changed the `CatmulRomSpline` and `HermiteSpline` constructors from taking an array of structures to a structure of arrays. For example, code that looked like:

           var controlPoints = [
               { point: new Cartesian3(1235398.0, -4810983.0, 4146266.0), time: 0.0},
               { point: new Cartesian3(1372574.0, -5345182.0, 4606657.0), time: 1.5},
               { point: new Cartesian3(-757983.0, -5542796.0, 4514323.0), time: 3.0},
               { point: new Cartesian3(-2821260.0, -5248423.0, 4021290.0), time: 4.5},
               { point: new Cartesian3(-2539788.0, -4724797.0, 3620093.0), time: 6.0}
           ];
           var spline = new HermiteSpline(controlPoints);

    should now look like:

           var spline = new HermiteSpline({
               times : [ 0.0, 1.5, 3.0, 4.5, 6.0 ],
               points : [
                   new Cartesian3(1235398.0, -4810983.0, 4146266.0),
                   new Cartesian3(1372574.0, -5345182.0, 4606657.0),
                   new Cartesian3(-757983.0, -5542796.0, 4514323.0),
                   new Cartesian3(-2821260.0, -5248423.0, 4021290.0),
                   new Cartesian3(-2539788.0, -4724797.0, 3620093.0)
               ]
           });

  - `loadWithXhr` now takes an options object, and allows specifying HTTP method and data to send with the request.
  - Renamed `SceneTransitioner.onTransitionStart` to `SceneTransitioner.transitionStart`.
  - Renamed `SceneTransitioner.onTransitionComplete` to `SceneTransitioner.transitionComplete`.
  - Renamed `CesiumWidget.onRenderLoopError` to `CesiumWidget.renderLoopError`.
  - Renamed `SceneModePickerViewModel.onTransitionStart` to `SceneModePickerViewModel.transitionStart`.
  - Renamed `Viewer.onRenderLoopError` to `Viewer.renderLoopError`.
  - Renamed `Viewer.onDropError` to `Viewer.dropError`.
  - Renamed `CesiumViewer.onDropError` to `CesiumViewer.dropError`.
  - Renamed `viewerDragDropMixin.onDropError` to `viewerDragDropMixin.dropError`.
  - Renamed `viewerDynamicObjectMixin.onObjectTracked` to `viewerDynamicObjectMixin.objectTracked`.
  - `PixelFormat`, `PrimitiveType`, `IndexDatatype`, `TextureWrap`, `TextureMinificationFilter`, and `TextureMagnificationFilter` properties are now JavaScript numbers, not `Enumeration` instances.
  - Replaced `sizeInBytes` properties on `IndexDatatype` with `IndexDatatype.getSizeInBytes`.

- Added `perPositionHeight` option to `PolygonGeometry` and `PolygonOutlineGeometry`.
- Added `QuaternionSpline` and `LinearSpline`.
- Added `Quaternion.log`, `Quaternion.exp`, `Quaternion.innerQuadrangle`, and `Quaternion.squad`.
- Added `Matrix3.inverse` and `Matrix3.determinant`.
- Added `ObjectOrientedBoundingBox`.
- Added `Ellipsoid.transformPositionFromScaledSpace`.
- Added `Math.nextPowerOfTwo`.
- Renamed our main website from [cesium.agi.com](http://cesium.agi.com/) to [cesiumjs.org](http://cesiumjs.org/).

### b22 - 2013-11-01

- Breaking changes:
  - Reversed the rotation direction of `Matrix3.fromQuaternion` to be consistent with graphics conventions. Mirrored change in `Quaternion.fromRotationMatrix`.
  - The following prototype functions were removed:
    - From `Matrix2`, `Matrix3`, and `Matrix4`: `toArray`, `getColumn`, `setColumn`, `getRow`, `setRow`, `multiply`, `multiplyByVector`, `multiplyByScalar`, `negate`, and `transpose`.
    - From `Matrix4`: `getTranslation`, `getRotation`, `inverse`, `inverseTransformation`, `multiplyByTranslation`, `multiplyByUniformScale`, `multiplyByPoint`. For example, code that previously looked like `matrix.toArray();` should now look like `Matrix3.toArray(matrix);`.
  - Replaced `DynamicPolyline` `color`, `outlineColor`, and `outlineWidth` properties with a single `material` property.
  - Renamed `DynamicBillboard.nearFarScalar` to `DynamicBillboard.scaleByDistance`.
  - All data sources must now implement `DataSource.getName`, which returns a user-readable name for the data source.
  - CZML `document` objects are no longer added to the `DynamicObjectCollection` created by `CzmlDataSource`. Use the `CzmlDataSource` interface to access the data instead.
  - `TimeInterval.equals`, and `TimeInterval.equalsEpsilon` now compare interval data as well.
  - All SVG files were deleted from `Widgets/Images` and replaced by a new `SvgPath` class.
  - The toolbar widgets (Home, SceneMode, BaseLayerPicker) and the fullscreen button now depend on `CesiumWidget.css` for global Cesium button styles.
  - The toolbar widgets expect their `container` to be the toolbar itself now, no need for separate containers for each widget on the bar.
  - `Property` implementations are now required to implement a prototype `equals` function.
  - `ConstantProperty` and `TimeIntervalCollectionProperty` no longer take a `clone` function and instead require objects to implement prototype `clone` and `equals` functions.
  - The `SkyBox` constructor now takes an `options` argument with a `sources` property, instead of directly taking `sources`.
  - Replaced `SkyBox.getSources` with `SkyBox.sources`.
  - The `bearing` property of `DynamicEllipse` is now called `rotation`.
  - CZML `ellipse.bearing` property is now `ellipse.rotation`.
- Added a `Geocoder` widget that allows users to enter an address or the name of a landmark and zoom to that location. It is enabled by default in applications that use the `Viewer` widget.
- Added `GoogleEarthImageryProvider`.
- Added `Moon` for drawing the moon, and `IauOrientationAxes` for computing the Moon's orientation.
- Added `Material.translucent` property. Set this property or `Appearance.translucent` for correct rendering order. Translucent geometries are rendered after opaque geometries.
- Added `enableLighting`, `lightingFadeOutDistance`, and `lightingFadeInDistance` properties to `CentralBody` to configure lighting.
- Added `Billboard.setTranslucencyByDistance`, `Label.setTranslucencyByDistance`, `DynamicBillboard.translucencyByDistance`, and `DynamicLabel.translucencyByDistance` to control minimum/maximum translucency based on camera distance.
- Added `PolylineVolumeGeometry` and `PolylineVolumeGeometryOutline`.
- Added `Shapes.compute2DCircle`.
- Added `Appearances` tab to Sandcastle with an example for each geometry appearance.
- Added `Scene.drillPick` to return list of objects each containing 1 primitive at a screen space position.
- Added `PolylineOutlineMaterialProperty` for use with `DynamicPolyline.material`.
- Added the ability to use `Array` and `JulianDate` objects as custom CZML properties.
- Added `DynamicObject.name` and corresponding CZML support. This is a non-unique, user-readable name for the object.
- Added `DynamicObject.parent` and corresponding CZML support. This allows for `DataSource` objects to present data hierarchically.
- Added `DynamicPoint.scaleByDistance` to control minimum/maximum point size based on distance from the camera.
- The toolbar widgets (Home, SceneMode, BaseLayerPicker) and the fullscreen button can now be styled directly with user-supplied CSS.
- Added `skyBox` to the `CesiumWidget` and `Viewer` constructors for changing the default stars.
- Added `Matrix4.fromTranslationQuaternionRotationScale` and `Matrix4.multiplyByScale`.
- Added `Matrix3.getEigenDecomposition`.
- Added utility function `getFilenameFromUri`, which given a URI with or without query parameters, returns the last segment of the URL.
- Added prototype versions of `equals` and `equalsEpsilon` method back to `Cartesian2`, `Cartesian3`, `Cartesian4`, and `Quaternion`.
- Added prototype equals function to `NearFarScalar`, and `TimeIntervalCollection`.
- Added `FrameState.events`.
- Added `Primitive.allowPicking` to save memory when picking is not needed.
- Added `debugShowBoundingVolume`, for debugging primitive rendering, to `Primitive`, `Polygon`, `ExtentPrimitive`, `EllipsoidPrimitive`, `BillboardCollection`, `LabelCollection`, and `PolylineCollection`.
- Added `DebugModelMatrixPrimitive` for debugging primitive's `modelMatrix`.
- Added `options` argument to the `EllipsoidPrimitive` constructor.
- Upgraded Knockout from version 2.3.0 to 3.0.0.
- Upgraded RequireJS to version 2.1.9, and Almond to 0.2.6.
- Added a user-defined `id` to all primitives for use with picking. For example:

            primitives.add(new Polygon({
                id : {
                    // User-defined object returned by Scene.pick
                },
                // ...
            }));
            // ...
            var p = scene.pick(/* ... */);
            if (defined(p) && defined(p.id)) {
               // Use properties and functions in p.id
            }

### b21 - 2013-10-01

- Breaking changes:

  - Cesium now prints a reminder to the console if your application uses Bing Maps imagery and you do not supply a Bing Maps key for your application. This is a reminder that you should create a Bing Maps key for your application as soon as possible and prior to deployment. You can generate a Bing Maps key by visiting [https://www.bingmapsportal.com/](https://www.bingmapsportal.com/). Set the `BingMapsApi.defaultKey` property to the value of your application's key before constructing the `CesiumWidget` or any other types that use the Bing Maps API.

           BingMapsApi.defaultKey = 'my-key-generated-with-bingmapsportal.com';

  - `Scene.pick` now returns an object with a `primitive` property, not the primitive itself. For example, code that looked like:

           var primitive = scene.pick(/* ... */);
           if (defined(primitive)) {
              // Use primitive
           }

    should now look like:

           var p = scene.pick(/* ... */);
           if (defined(p) && defined(p.primitive)) {
              // Use p.primitive
           }

  - Removed `getViewMatrix`, `getInverseViewMatrix`, `getInverseTransform`, `getPositionWC`, `getDirectionWC`, `getUpWC` and `getRightWC` from `Camera`. Instead, use the `viewMatrix`, `inverseViewMatrix`, `inverseTransform`, `positionWC`, `directionWC`, `upWC`, and `rightWC` properties.
  - Removed `getProjectionMatrix` and `getInfiniteProjectionMatrix` from `PerspectiveFrustum`, `PerspectiveOffCenterFrustum` and `OrthographicFrustum`. Instead, use the `projectionMatrix` and `infiniteProjectionMatrix` properties.
  - The following prototype functions were removed:

    - From `Quaternion`: `conjugate`, `magnitudeSquared`, `magnitude`, `normalize`, `inverse`, `add`, `subtract`, `negate`, `dot`, `multiply`, `multiplyByScalar`, `divideByScalar`, `getAxis`, `getAngle`, `lerp`, `slerp`, `equals`, `equalsEpsilon`
    - From `Cartesian2`, `Cartesian3`, and `Cartesian4`: `getMaximumComponent`, `getMinimumComponent`, `magnitudeSquared`, `magnitude`, `normalize`, `dot`, `multiplyComponents`, `add`, `subtract`, `multiplyByScalar`, `divideByScalar`, `negate`, `abs`, `lerp`, `angleBetween`, `mostOrthogonalAxis`, `equals`, and `equalsEpsilon`.
    - From `Cartesian3`: `cross`

    Code that previously looked like `quaternion.magnitude();` should now look like `Quaternion.magnitude(quaternion);`.

  - `DynamicObjectCollection` and `CompositeDynamicObjectCollection` have been largely re-written, see the documentation for complete details. Highlights include:
    - `getObject` has been renamed `getById`.
    - `removeObject` has been renamed `removeById`.
    - `collectionChanged` event added for notification of objects being added or removed.
  - `DynamicScene` graphics object (`DynamicBillboard`, etc...) have had their static `mergeProperties` and `clean` functions removed.
  - `UniformState.update` now takes a context as its first parameter.
  - `Camera` constructor now takes a context instead of a canvas.
  - `SceneTransforms.clipToWindowCoordinates` now takes a context instead of a canvas.
  - Removed `canvasDimensions` from `FrameState`.
  - Removed `context` option from `Material` constructor and parameter from `Material.fromType`.
  - Renamed `TextureWrap.CLAMP` to `TextureWrap.CLAMP_TO_EDGE`.

- Added `Geometries` tab to Sandcastle with an example for each geometry type.
- Added `CorridorOutlineGeometry`.
- Added `PolylineGeometry`, `PolylineColorAppearance`, and `PolylineMaterialAppearance`.
- Added `colors` option to `SimplePolylineGeometry` for per vertex or per segment colors.
- Added proper support for browser zoom.
- Added `propertyChanged` event to `DynamicScene` graphics objects for receiving change notifications.
- Added prototype `clone` and `merge` functions to `DynamicScene` graphics objects.
- Added `width`, `height`, and `nearFarScalar` properties to `DynamicBillboard` for controlling the image size.
- Added `heading` and `tilt` properties to `CameraController`.
- Added `Scene.sunBloom` to enable/disable the bloom filter on the sun. The bloom filter should be disabled for better frame rates on mobile devices.
- Added `getDrawingBufferWidth` and `getDrawingBufferHeight` to `Context`.
- Added new built-in GLSL functions `czm_getLambertDiffuse` and `czm_getSpecular`.
- Added support for [EXT_frag_depth](http://www.khronos.org/registry/webgl/extensions/EXT_frag_depth/).
- Improved graphics performance.
  - An Everest terrain view went from 135-140 to over 150 frames per second.
  - Rendering over a thousand polylines in the same collection with different materials went from 20 to 40 frames per second.
- Improved runtime generation of GLSL shaders.
- Made sun size accurate.
- Fixed bug in triangulation that fails on complex polygons. Instead, it makes a best effort to render what it can. [#1121](https://github.com/CesiumGS/cesium/issues/1121)
- Fixed geometries not closing completely. [#1093](https://github.com/CesiumGS/cesium/issues/1093)
- Fixed `EllipsoidTangentPlane.projectPointOntoPlane` for tangent planes on an ellipsoid other than the unit sphere.
- `CompositePrimitive.add` now returns the added primitive. This allows us to write more concise code.

        var p = new Primitive(/* ... */);
        primitives.add(p);
        return p;

  becomes

        return primitives.add(new Primitive(/* ... */));

### b20 - 2013-09-03

_This releases fixes 2D and other issues with Chrome 29.0.1547.57 ([#1002](https://github.com/CesiumGS/cesium/issues/1002) and [#1047](https://github.com/CesiumGS/cesium/issues/1047))._

- Breaking changes:

  - The `CameraFlightPath` functions `createAnimation`, `createAnimationCartographic`, and `createAnimationExtent` now take `scene` as their first parameter instead of `frameState`.
  - Completely refactored the `DynamicScene` property system to vastly improve the API. See [#1080](https://github.com/CesiumGS/cesium/pull/1080) for complete details.
    - Removed `CzmlBoolean`, `CzmlCartesian2`, `CzmlCartesian3`, `CzmlColor`, `CzmlDefaults`, `CzmlDirection`, `CzmlHorizontalOrigin`, `CzmlImage`, `CzmlLabelStyle`, `CzmlNumber`, `CzmlPosition`, `CzmlString`, `CzmlUnitCartesian3`, `CzmlUnitQuaternion`, `CzmlUnitSpherical`, and `CzmlVerticalOrigin` since they are no longer needed.
    - Removed `DynamicProperty`, `DynamicMaterialProperty`, `DynamicDirectionsProperty`, and `DynamicVertexPositionsProperty`; replacing them with an all new system of properties.
      - `Property` - base interface for all properties.
      - `CompositeProperty` - a property composed of other properties.
      - `ConstantProperty` - a property whose value never changes.
      - `SampledProperty` - a property whose value is interpolated from a set of samples.
      - `TimeIntervalCollectionProperty` - a property whose value changes based on time interval.
      - `MaterialProperty` - base interface for all material properties.
      - `CompositeMaterialProperty` - a `CompositeProperty` for materials.
      - `ColorMaterialProperty` - a property that maps to a color material. (replaces `DynamicColorMaterial`)
      - `GridMaterialProperty` - a property that maps to a grid material. (replaces `DynamicGridMaterial`)
      - `ImageMaterialProperty` - a property that maps to an image material. (replaces `DynamicImageMaterial`)
      - `PositionProperty`- base interface for all position properties.
      - `CompositePositionProperty` - a `CompositeProperty` for positions.
      - `ConstantPositionProperty` - a `PositionProperty` whose value does not change in respect to the `ReferenceFrame` in which is it defined.
      - `SampledPositionProperty` - a `SampledProperty` for positions.
      - `TimeIntervalCollectionPositionProperty` - A `TimeIntervalCollectionProperty` for positions.
  - Removed `processCzml`, use `CzmlDataSource` instead.
  - `Source/Widgets/Viewer/lighter.css` was deleted, use `Source/Widgets/lighter.css` instead.
  - Replaced `ExtentGeometry` parameters for extruded extent to make them consistent with other geometries.
    - `options.extrudedOptions.height` -> `options.extrudedHeight`
    - `options.extrudedOptions.closeTop` -> `options.closeBottom`
    - `options.extrudedOptions.closeBottom` -> `options.closeTop`
  - Geometry constructors no longer compute vertices or indices. Use the type's `createGeometry` method. For example, code that looked like:

          var boxGeometry = new BoxGeometry({
            minimumCorner : min,
            maximumCorner : max,
            vertexFormat : VertexFormat.POSITION_ONLY
          });

    should now look like:

          var box = new BoxGeometry({
              minimumCorner : min,
              maximumCorner : max,
              vertexFormat : VertexFormat.POSITION_ONLY
          });
          var geometry = BoxGeometry.createGeometry(box);

  - Removed `createTypedArray` and `createArrayBufferView` from each of the `ComponentDatatype` enumerations. Instead, use `ComponentDatatype.createTypedArray` and `ComponentDatatype.createArrayBufferView`.
  - `DataSourceDisplay` now requires a `DataSourceCollection` to be passed into its constructor.
  - `DeveloperError` and `RuntimeError` no longer contain an `error` property. Call `toString`, or check the `stack` property directly instead.
  - Replaced `createPickFragmentShaderSource` with `createShaderSource`.
  - Renamed `PolygonPipeline.earClip2D` to `PolygonPipeline.triangulate`.

- Added outline geometries. [#1021](https://github.com/CesiumGS/cesium/pull/1021).
- Added `CorridorGeometry`.
- Added `Billboard.scaleByDistance` and `NearFarScalar` to control billboard minimum/maximum scale based on camera distance.
- Added `EllipsoidGeodesic`.
- Added `PolylinePipeline.scaleToSurface`.
- Added `PolylinePipeline.scaleToGeodeticHeight`.
- Added the ability to specify a `minimumTerrainLevel` and `maximumTerrainLevel` when constructing an `ImageryLayer`. The layer will only be shown for terrain tiles within the specified range.
- Added `Math.setRandomNumberSeed` and `Math.nextRandomNumber` for generating repeatable random numbers.
- Added `Color.fromRandom` to generate random and partially random colors.
- Added an `onCancel` callback to `CameraFlightPath` functions that will be executed if the flight is canceled.
- Added `Scene.debugShowFrustums` and `Scene.debugFrustumStatistics` for rendering debugging.
- Added `Packable` and `PackableForInterpolation` interfaces to aid interpolation and in-memory data storage. Also made most core Cesium types implement them.
- Added `InterpolationAlgorithm` interface to codify the base interface already being used by `LagrangePolynomialApproximation`, `LinearApproximation`, and `HermitePolynomialApproximation`.
- Improved the performance of polygon triangulation using an O(n log n) algorithm.
- Improved geometry batching performance by moving work to a web worker.
- Improved `WallGeometry` to follow the curvature of the earth.
- Improved visual quality of closed translucent geometries.
- Optimized polyline bounding spheres.
- `Viewer` now automatically sets its clock to that of the first added `DataSource`, regardless of how it was added to the `DataSourceCollection`. Previously, this was only done for dropped files by `viewerDragDropMixin`.
- `CesiumWidget` and `Viewer` now display an HTML error panel if an error occurs while rendering, which can be disabled with a constructor option.
- `CameraFlightPath` now automatically disables and restores mouse input for the flights it generates.
- Fixed broken surface rendering in Columbus View when using the `EllipsoidTerrainProvider`.
- Fixed triangulation for polygons that cross the international date line.
- Fixed `EllipsoidPrimitive` rendering for some oblate ellipsoids. [#1067](https://github.com/CesiumGS/cesium/pull/1067).
- Fixed Cesium on Nexus 4 with Android 4.3.
- Upgraded Knockout from version 2.2.1 to 2.3.0.

### b19 - 2013-08-01

- Breaking changes:
  - Replaced tessellators and meshes with geometry. In particular:
    - Replaced `CubeMapEllipsoidTessellator` with `EllipsoidGeometry`.
    - Replaced `BoxTessellator` with `BoxGeometry`.
    - Replaced `ExtentTessletaor` with `ExtentGeometry`.
    - Removed `PlaneTessellator`. It was incomplete and not used.
    - Renamed `MeshFilters` to `GeometryPipeline`.
    - Renamed `MeshFilters.toWireframeInPlace` to `GeometryPipeline.toWireframe`.
    - Removed `MeshFilters.mapAttributeIndices`. It was not used.
    - Renamed `Context.createVertexArrayFromMesh` to `Context.createVertexArrayFromGeometry`. Likewise, renamed `mesh` constructor property to `geometry`.
  - Renamed `ComponentDatatype.*.toTypedArray` to `ComponentDatatype.*.createTypedArray`.
  - Removed `Polygon.configureExtent`. Use `ExtentPrimitive` instead.
  - Removed `Polygon.bufferUsage`. It is no longer needed.
  - Removed `height` and `textureRotationAngle` arguments from `Polygon` `setPositions` and `configureFromPolygonHierarchy` functions. Use `Polygon` `height` and `textureRotationAngle` properties.
  - Renamed `PolygonPipeline.cleanUp` to `PolygonPipeline.removeDuplicates`.
  - Removed `PolygonPipeline.wrapLongitude`. Use `GeometryPipeline.wrapLongitude` instead.
  - Added `surfaceHeight` parameter to `BoundingSphere.fromExtent3D`.
  - Added `surfaceHeight` parameter to `Extent.subsample`.
  - Renamed `pointInsideTriangle2D` to `pointInsideTriangle`.
  - Renamed `getLogo` to `getCredit` for `ImageryProvider` and `TerrainProvider`.
- Added Geometry and Appearances [#911](https://github.com/CesiumGS/cesium/pull/911).
- Added property `intersectionWidth` to `DynamicCone`, `DynamicPyramid`, `CustomSensorVolume`, and `RectangularPyramidSensorVolume`.
- Added `ExtentPrimitive`.
- Added `PolylinePipeline.removeDuplicates`.
- Added `barycentricCoordinates` to compute the barycentric coordinates of a point in a triangle.
- Added `BoundingSphere.fromEllipsoid`.
- Added `BoundingSphere.projectTo2D`.
- Added `Extent.fromDegrees`.
- Added `czm_tangentToEyeSpaceMatrix` built-in GLSL function.
- Added debugging aids for low-level rendering: `DrawCommand.debugShowBoundingVolume` and `Scene.debugCommandFilter`.
- Added extrusion to `ExtentGeometry`.
- Added `Credit` and `CreditDisplay` for displaying credits on the screen.
- Improved performance and visual quality of `CustomSensorVolume` and `RectangularPyramidSensorVolume`.
- Improved the performance of drawing polygons created with `configureFromPolygonHierarchy`.

### b18 - 2013-07-01

- Breaking changes:
  - Removed `CesiumViewerWidget` and replaced it with a new `Viewer` widget with mixin architecture. This new widget does not depend on Dojo and is part of the combined Cesium.js file. It is intended to be a flexible base widget for easily building robust applications. ([#838](https://github.com/CesiumGS/cesium/pull/838))
  - Changed all widgets to use ECMAScript 5 properties. All public observable properties now must be accessed and assigned as if they were normal properties, instead of being called as functions. For example:
    - `clockViewModel.shouldAnimate()` -> `clockViewModel.shouldAnimate`
    - `clockViewModel.shouldAnimate(true);` -> `clockViewModel.shouldAnimate = true;`
  - `ImageryProviderViewModel.fromConstants` has been removed. Use the `ImageryProviderViewModel` constructor directly.
  - Renamed the `transitioner` property on `CesiumWidget`, `HomeButton`, and `ScreenModePicker` to `sceneTrasitioner` to be consistent with property naming convention.
  - `ImageryProvider.loadImage` now requires that the calling imagery provider instance be passed as its first parameter.
  - Removed the Dojo-based `checkForChromeFrame` function, and replaced it with a new standalone version that returns a promise to signal when the asynchronous check has completed.
  - Removed `Assets/Textures/NE2_LR_LC_SR_W_DR_2048.jpg`. If you were previously using this image with `SingleTileImageryProvider`, consider instead using `TileMapServiceImageryProvider` with a URL of `Assets/Textures/NaturalEarthII`.
  - The `Client CZML` SandCastle demo has been removed, largely because it is redundant with the Simple CZML demo.
  - The `Two Viewer Widgets` SandCastle demo has been removed. We will add back a multi-scene example when we have a good architecture for it in place.
  - Changed static `clone` functions in all objects such that if the object being cloned is undefined, the function will return undefined instead of throwing an exception.
- Fix resizing issues in `CesiumWidget` ([#608](https://github.com/CesiumGS/cesium/issues/608), [#834](https://github.com/CesiumGS/cesium/issues/834)).
- Added initial support for [GeoJSON](http://www.geojson.org/) and [TopoJSON](https://github.com/mbostock/topojson). ([#890](https://github.com/CesiumGS/cesium/pull/890), [#906](https://github.com/CesiumGS/cesium/pull/906))
- Added rotation, aligned axis, width, and height properties to `Billboard`s.
- Improved the performance of "missing tile" checking, especially for Bing imagery.
- Improved the performance of terrain and imagery refinement, especially when using a mixture of slow and fast imagery sources.
- `TileMapServiceImageryProvider` now supports imagery with a minimum level. This improves compatibility with tile sets generated by MapTiler or gdal2tiles.py using their default settings.
- Added `Context.getAntialias`.
- Improved test robustness on Mac.
- Upgraded RequireJS to version 2.1.6, and Almond to 0.2.5.
- Fixed artifacts that showed up on the edges of imagery tiles on a number of GPUs.
- Fixed an issue in `BaseLayerPicker` where destroy wasn't properly cleaning everything up.
- Added the ability to unsubscribe to `Timeline` update event.
- Added a `screenSpaceEventHandler` property to `CesiumWidget`. Also added a `sceneMode` option to the constructor to set the initial scene mode.
- Added `useDefaultRenderLoop` property to `CesiumWidget` that allows the default render loop to be disabled so that a custom render loop can be used.
- Added `CesiumWidget.onRenderLoopError` which is an `Event` that is raised if an exception is generated inside of the default render loop.
- `ImageryProviderViewModel.creationCommand` can now return an array of ImageryProvider instances, which allows adding multiple layers when a single item is selected in the `BaseLayerPicker` widget.

### b17 - 2013-06-03

- Breaking changes:
  - Replaced `Uniform.getFrameNumber` and `Uniform.getTime` with `Uniform.getFrameState`, which returns the full frame state.
  - Renamed `Widgets/Fullscreen` folder to `Widgets/FullscreenButton` along with associated objects/files.
    - `FullscreenWidget` -> `FullscreenButton`
    - `FullscreenViewModel` -> `FullscreenButtonViewModel`
  - Removed `addAttribute`, `removeAttribute`, and `setIndexBuffer` from `VertexArray`. They were not used.
- Added support for approximating local vertical, local horizontal (LVLH) reference frames when using `DynamicObjectView` in 3D. The object automatically selects LVLH or EastNorthUp based on the object's velocity.
- Added support for CZML defined vectors via new `CzmlDirection`, `DynamicVector`, and `DynamicVectorVisualizer` objects.
- Added `SceneTransforms.wgs84ToWindowCoordinates`. [#746](https://github.com/CesiumGS/cesium/issues/746).
- Added `fromElements` to `Cartesian2`, `Cartesian3`, and `Cartesian4`.
- Added `DrawCommand.cull` to avoid redundant visibility checks.
- Added `czm_morphTime` automatic GLSL uniform.
- Added support for [OES_vertex_array_object](http://www.khronos.org/registry/webgl/extensions/OES_vertex_array_object/), which improves rendering performance.
- Added support for floating-point textures.
- Added `IntersectionTests.trianglePlaneIntersection`.
- Added `computeHorizonCullingPoint`, `computeHorizonCullingPointFromVertices`, and `computeHorizonCullingPointFromExtent` methods to `EllipsoidalOccluder` and used them to build a more accurate horizon occlusion test for terrain rendering.
- Added sun visualization. See `Sun` and `Scene.sun`.
- Added a new `HomeButton` widget for returning to the default view of the current scene mode.
- Added `Command.beforeExecute` and `Command.afterExecute` events to enable additional processing when a command is executed.
- Added rotation parameter to `Polygon.configureExtent`.
- Added camera flight to extents. See new methods `CameraController.getExtentCameraCoordinates` and `CameraFlightPath.createAnimationExtent`.
- Improved the load ordering of terrain and imagery tiles, so that relevant detail is now more likely to be loaded first.
- Improved appearance of the Polyline arrow material.
- Fixed polyline clipping artifact. [#728](https://github.com/CesiumGS/cesium/issues/728).
- Fixed polygon crossing International Date Line for 2D and Columbus view. [#99](https://github.com/CesiumGS/cesium/issues/99).
- Fixed issue for camera flights when `frameState.mode === SceneMode.MORPHING`.
- Fixed ISO8601 date parsing when UTC offset is specified in the extended format, such as `2008-11-10T14:00:00+02:30`.

### b16 - 2013-05-01

- Breaking changes:

  - Removed the color, outline color, and outline width properties of polylines. Instead, use materials for polyline color and outline properties. Code that looked like:

           var polyline = polylineCollection.add({
               positions : positions,
               color : new Color(1.0, 1.0, 1.0, 1.0),
               outlineColor : new Color(1.0, 0.0, 0.0, 1.0),
               width : 1.0,
               outlineWidth : 3.0
           });

    should now look like:

           var outlineMaterial = Material.fromType(context, Material.PolylineOutlineType);
           outlineMaterial.uniforms.color = new Color(1.0, 1.0, 1.0, 1.0);
           outlineMaterial.uniforms.outlineColor = new Color(1.0, 0.0, 0.0, 1.0);
           outlineMaterial.uniforms.outlinewidth = 2.0;

           var polyline = polylineCollection.add({
               positions : positions,
               width : 3.0,
               material : outlineMaterial
           });

  - `CzmlCartographic` has been removed and all cartographic values are converted to Cartesian internally during CZML processing. This improves performance and fixes interpolation of cartographic source data. The Cartographic representation can still be retrieved if needed.
  - Removed `ComplexConicSensorVolume`, which was not documented and did not work on most platforms. It will be brought back in a future release. This does not affect CZML, which uses a custom sensor to approximate a complex conic.
  - Replaced `computeSunPosition` with `Simon1994PlanetaryPosition`, which has functions to calculate the position of the sun and the moon more accurately.
  - Removed `Context.createClearState`. These properties are now part of `ClearCommand`.
  - `RenderState` objects returned from `Context.createRenderState` are now immutable.
  - Removed `positionMC` from `czm_materialInput`. It is no longer used by any materials.

- Added wide polylines that work with and without ANGLE.
- Polylines now use materials to describe their surface appearance. See the [Fabric](https://github.com/CesiumGS/cesium/wiki/Fabric) wiki page for more details on how to create materials.
- Added new `PolylineOutline`, `PolylineGlow`, `PolylineArrow`, and `Fade` materials.
- Added `czm_pixelSizeInMeters` automatic GLSL uniform.
- Added `AnimationViewModel.snapToTicks`, which when set to true, causes the shuttle ring on the Animation widget to snap to the defined tick values, rather than interpolate between them.
- Added `Color.toRgba` and `Color.fromRgba` to convert to/from numeric unsigned 32-bit RGBA values.
- Added `GridImageryProvider` for custom rendering effects and debugging.
- Added new `Grid` material.
- Made `EllipsoidPrimitive` double-sided.
- Improved rendering performance by minimizing WebGL state calls.
- Fixed an error in Web Worker creation when loading Cesium.js from a different origin.
- Fixed `EllipsoidPrimitive` picking and picking objects with materials that have transparent parts.
- Fixed imagery smearing artifacts on mobile devices and other devices without high-precision fragment shaders.

### b15 - 2013-04-01

- Breaking changes:
  - `Billboard.computeScreenSpacePosition` now takes `Context` and `FrameState` arguments instead of a `UniformState` argument.
  - Removed `clampToPixel` property from `BillboardCollection` and `LabelCollection`. This option is no longer needed due to overall LabelCollection visualization improvements.
  - Removed `Widgets/Dojo/CesiumWidget` and replaced it with `Widgets/CesiumWidget`, which has no Dojo dependancies.
  - `destroyObject` no longer deletes properties from the object being destroyed.
  - `darker.css` files have been deleted and the `darker` theme is now the default style for widgets. The original theme is now known as `lighter` and is in corresponding `lighter.css` files.
  - CSS class names have been standardized to avoid potential collisions. All widgets now follow the same pattern, `cesium-<widget>-<className>`.
  - Removed `view2D`, `view3D`, and `viewColumbus` properties from `CesiumViewerWidget`. Use the `sceneTransitioner` property instead.
- Added `BoundingSphere.fromCornerPoints`.
- Added `fromArray` and `distance` functions to `Cartesian2`, `Cartesian3`, and `Cartesian4`.
- Added `DynamicPath.resolution` property for setting the maximum step size, in seconds, to take when sampling a position for path visualization.
- Added `TileCoordinatesImageryProvider` that renders imagery with tile X, Y, Level coordinates on the surface of the globe. This is mostly useful for debugging.
- Added `DynamicEllipse` and `DynamicObject.ellipse` property to render CZML ellipses on the globe.
- Added `sampleTerrain` function to sample the terrain height of a list of `Cartographic` positions.
- Added `DynamicObjectCollection.removeObject` and handling of the new CZML `delete` property.
- Imagery layers with an `alpha` of exactly 0.0 are no longer rendered. Previously these invisible layers were rendered normally, which was a waste of resources. Unlike the `show` property, imagery tiles in a layer with an `alpha` of 0.0 are still downloaded, so the layer will become visible more quickly when its `alpha` is increased.
- Added `onTransitionStart` and `onTransitionComplete` events to `SceneModeTransitioner`.
- Added `SceneModePicker`; a new widget for morphing between scene modes.
- Added `BaseLayerPicker`; a new widget for switching among pre-configured base layer imagery providers.

### b14 - 2013-03-01

- Breaking changes:
  - Major refactoring of both animation and widgets systems as we move to an MVVM-like architecture for user interfaces.
    - New `Animation` widget for controlling playback.
    - AnimationController.js has been deleted.
    - `ClockStep.SYSTEM_CLOCK_DEPENDENT` was renamed to `ClockStep.SYSTEM_CLOCK_MULTIPLIER`.
    - `ClockStep.SYSTEM_CLOCK` was added to have the clock always match the system time.
    - `ClockRange.LOOP` was renamed to `ClockRange.LOOP_STOP` and now only loops in the forward direction.
    - `Clock.reverseTick` was removed, simply negate `Clock.multiplier` and pass it to `Clock.tick`.
    - `Clock.shouldAnimate` was added to indicate if `Clock.tick` should actually advance time.
    - The Timeline widget was moved into the Widgets/Timeline subdirectory.
    - `Dojo/TimelineWidget` was removed. You should use the non-toolkit specific Timeline widget directly.
  - Removed `CesiumViewerWidget.fullScreenElement`, instead use the `CesiumViewerWidget.fullscreen.viewModel.fullScreenElement` observable property.
  - `IntersectionTests.rayPlane` now takes the new `Plane` type instead of separate `planeNormal` and `planeD` arguments.
  - Renamed `ImageryProviderError` to `TileProviderError`.
- Added support for global terrain visualization via `CesiumTerrainProvider`, `ArcGisImageServerTerrainProvider`, and `VRTheWorldTerrainProvider`. See the [Terrain Tutorial](http://cesiumjs.org/2013/02/15/Cesium-Terrain-Tutorial/) for more information.
- Added `FullscreenWidget` which is a simple, single-button widget that toggles fullscreen mode of the specified element.
- Added interactive extent drawing to the `Picking` Sandcastle example.
- Added `HeightmapTessellator` to create a mesh from a heightmap.
- Added `JulianDate.equals`.
- Added `Plane` for representing the equation of a plane.
- Added a line segment-plane intersection test to `IntersectionTests`.
- Improved the lighting used in 2D and Columbus View modes. In general, the surface lighting in these modes should look just like it does in 3D.
- Fixed an issue where a `PolylineCollection` with a model matrix other than the identity would be incorrectly rendered in 2D and Columbus view.
- Fixed an issue in the `ScreenSpaceCameraController` where disabled mouse events can cause the camera to be moved after being re-enabled.

### b13 - 2013-02-01

- Breaking changes:
  - The combined `Cesium.js` file and other required files are now created in `Build/Cesium` and `Build/CesiumUnminified` folders.
  - The Web Worker files needed when using the combined `Cesium.js` file are now in a `Workers` subdirectory.
  - Removed `erosion` property from `Polygon`, `ComplexConicSensorVolume`, `RectangularPyramidSensorVolume`, and `ComplexConicSensorVolume`. Use the new `Erosion` material. See the Sandbox Animation example.
  - Removed `setRectangle` and `getRectangle` methods from `ViewportQuad`. Use the new `rectangle` property.
  - Removed `time` parameter from `Scene.initializeFrame`. Instead, pass the time to `Scene.render`.
- Added new `RimLighting` and `Erosion` materials. See the [Fabric](https://github.com/CesiumGS/cesium/wiki/Fabric) wiki page.
- Added `hue` and `saturation` properties to `ImageryLayer`.
- Added `czm_hue` and `czm_saturation` to adjust the hue and saturation of RGB colors.
- Added `JulianDate.getDaysDifference` method.
- Added `Transforms.computeIcrfToFixedMatrix` and `computeFixedToIcrfMatrix`.
- Added `EarthOrientationParameters`, `EarthOrientationParametersSample`, `Iau2006XysData`, and `Iau2006XysDataSample` classes to `Core`.
- CZML now supports the ability to specify positions in the International Celestial Reference Frame (ICRF), and inertial reference frame.
- Fixed globe rendering on the Nexus 4 running Google Chrome Beta.
- `ViewportQuad` now supports the material system. See the [Fabric](https://github.com/CesiumGS/cesium/wiki/Fabric) wiki page.
- Fixed rendering artifacts in `EllipsoidPrimitive`.
- Fixed an issue where streaming CZML would fail when changing material types.
- Updated Dojo from 1.7.2 to 1.8.4. Reminder: Cesium does not depend on Dojo but uses it for reference applications.

### b12a - 2013-01-18

- Breaking changes:

  - Renamed the `server` property to `url` when constructing a `BingMapsImageryProvider`. Likewise, renamed `BingMapsImageryProvider.getServer` to `BingMapsImageryProvider.getUrl`. Code that looked like

           var bing = new BingMapsImageryProvider({
               server : 'dev.virtualearth.net'
           });

    should now look like:

           var bing = new BingMapsImageryProvider({
               url : 'http://dev.virtualearth.net'
           });

  - Renamed `toCSSColor` to `toCssColorString`.
  - Moved `minimumZoomDistance` and `maximumZoomDistance` from the `CameraController` to the `ScreenSpaceCameraController`.

- Added `fromCssColorString` to `Color` to create a `Color` instance from any CSS value.
- Added `fromHsl` to `Color` to create a `Color` instance from H, S, L values.
- Added `Scene.backgroundColor`.
- Added `textureRotationAngle` parameter to `Polygon.setPositions` and `Polygon.configureFromPolygonHierarchy` to rotate textures on polygons.
- Added `Matrix3.fromRotationX`, `Matrix3.fromRotationY`, `Matrix3.fromRotationZ`, and `Matrix2.fromRotation`.
- Added `fromUniformScale` to `Matrix2`, `Matrix3`, and `Matrix4`.
- Added `fromScale` to `Matrix2`.
- Added `multiplyByUniformScale` to `Matrix4`.
- Added `flipY` property when calling `Context.createTexture2D` and `Context.createCubeMap`.
- Added `MeshFilters.encodePosition` and `EncodedCartesian3.encode`.
- Fixed jitter artifacts with polygons.
- Fixed camera tilt close to the `minimumZoomDistance`.
- Fixed a bug that could lead to blue tiles when zoomed in close to the North and South poles.
- Fixed a bug where removing labels would remove the wrong label and ultimately cause a crash.
- Worked around a bug in Firefox 18 preventing typed arrays from being transferred to or from Web Workers.
- Upgraded RequireJS to version 2.1.2, and Almond to 0.2.3.
- Updated the default Bing Maps API key.

### b12 - 2013-01-03

- Breaking changes:
  - Renamed `EventHandler` to `ScreenSpaceEventHandler`.
  - Renamed `MouseEventType` to `ScreenSpaceEventType`.
  - Renamed `MouseEventType.MOVE` to `ScreenSpaceEventType.MOUSE_MOVE`.
  - Renamed `CameraEventHandler` to `CameraEventAggregator`.
  - Renamed all `*MouseAction` to `*InputAction` (including get, set, remove, etc).
  - Removed `Camera2DController`, `CameraCentralBodyController`, `CameraColumbusViewController`, `CameraFlightController`, `CameraFreeLookController`, `CameraSpindleController`, and `CameraControllerCollection`. Common ways to modify the camera are through the `CameraController` object of the `Camera` and will work in all scene modes. The default camera handler is the `ScreenSpaceCameraController` object on the `Scene`.
  - Changed default Natural Earth imagery to a 2K version of [Natural Earth II with Shaded Relief, Water, and Drainages](http://www.naturalearthdata.com/downloads/10m-raster-data/10m-natural-earth-2/). The previously used version did not include lakes and rivers. This replaced `Source/Assets/Textures/NE2_50M_SR_W_2048.jpg` with `Source/Assets/Textures/NE2_LR_LC_SR_W_DR_2048.jpg`.
- Added pinch-zoom, pinch-twist, and pinch-tilt for touch-enabled browsers (particularly mobile browsers).
- Improved rendering support on Nexus 4 and Nexus 7 using Firefox.
- Improved camera flights.
- Added Sandbox example using NASA's new [Black Marble](http://www.nasa.gov/mission_pages/NPP/news/earth-at-night.html) night imagery.
- Added constrained z-axis by default to the Cesium widgets.
- Upgraded Jasmine from version 1.1.0 to 1.3.0.
- Added `JulianDate.toIso8601`, which creates an ISO8601 compliant representation of a JulianDate.
- The `Timeline` widget now properly displays leap seconds.

### b11 - 2012-12-03

- Breaking changes:
  - Widget render loop now started by default. Startup code changed, see Sandcastle examples.
  - Changed `Timeline.makeLabel` to take a `JulianDate` instead of a JavaScript date parameter.
  - Default Earth imagery has been moved to a new package `Assets`. Images used by `Sandcastle` examples have been moved to the Sandcastle folder, and images used by the Dojo widgets are now self-contained in the `Widgets` package.
  - `positionToEyeEC` in `czm_materialInput` is no longer normalized by default.
  - `FullScreen` and related functions have been renamed to `Fullscreen` to match the W3C standard name.
  - `Fullscreen.isFullscreenEnabled` was incorrectly implemented in certain browsers. `isFullscreenEnabled` now correctly determines whether the browser will allow an element to go fullscreen. A new `isFullscreen` function is available to determine if the browser is currently in fullscreen mode.
  - `Fullscreen.getFullScreenChangeEventName` and `Fullscreen.getFullScreenChangeEventName` now return the proper event name, suitable for use with the `addEventListener` API, instead prefixing them with "on".
  - Removed `Scene.setSunPosition` and `Scene.getSunPosition`. The sun position used for lighting is automatically computed based on the scene's time.
  - Removed a number of rendering options from `CentralBody`, including the ground atmosphere, night texture, specular map, cloud map, cloud shadows, and bump map. These features weren't really production ready and had a disproportionate cost in terms of shader complexity and compilation time. They may return in a more polished form in a future release.
  - Removed `affectedByLighting` property from `Polygon`, `EllipsoidPrimitive`, `RectangularPyramidSensorVolume`, `CustomSensorVolume`, and `ComplexConicSensorVolume`.
  - Removed `DistanceIntervalMaterial`. This was not documented.
  - `Matrix2.getElementIndex`, `Matrix3.getElementIndex`, and `Matrix4.getElementIndex` functions have had their parameters swapped and now take row first and column second. This is consistent with other class constants, such as Matrix2.COLUMN1ROW2.
  - Replaced `CentralBody.showSkyAtmosphere` with `Scene.skyAtmosphere` and `SkyAtmosphere`. This has no impact for those using the Cesium widget.
- Improved lighting in Columbus view and on polygons, ellipsoids, and sensors.
- Fixed atmosphere rendering artifacts and improved Columbus view transition.
- Fixed jitter artifacts with billboards and polylines.
- Added `TileMapServiceImageryProvider`. See the Imagery Layers `Sandcastle` example.
- Added `Water` material. See the Materials `Sandcastle` example.
- Added `SkyBox` to draw stars. Added `CesiumWidget.showSkyBox` and `CesiumViewerWidget.showSkyBox`.
- Added new `Matrix4` functions: `Matrix4.multiplyByTranslation`, `multiplyByPoint`, and `Matrix4.fromScale`. Added `Matrix3.fromScale`.
- Added `EncodedCartesian3`, which is used to eliminate jitter when drawing primitives.
- Added new automatic GLSL uniforms: `czm_frameNumber`, `czm_temeToPseudoFixed`, `czm_entireFrustum`, `czm_inverseModel`, `czm_modelViewRelativeToEye`, `czm_modelViewProjectionRelativeToEye`, `czm_encodedCameraPositionMCHigh`, and `czm_encodedCameraPositionMCLow`.
- Added `czm_translateRelativeToEye` and `czm_luminance` GLSL functions.
- Added `shininess` to `czm_materialInput`.
- Added `QuadraticRealPolynomial`, `CubicRealPolynomial`, and `QuarticRealPolynomial` for finding the roots of quadratic, cubic, and quartic polynomials.
- Added `IntersectionTests.grazingAltitudeLocation` for finding a point on a ray nearest to an ellipsoid.
- Added `mostOrthogonalAxis` function to `Cartesian2`, `Cartesian3`, and `Cartesian4`.
- Changed CesiumViewerWidget default behavior so that zooming to an object now requires a single left-click, rather than a double-click.
- Updated third-party [Tween.js](https://github.com/sole/tween.js/).

### b10 - 2012-11-02

- Breaking changes:
  - Renamed `Texture2DPool` to `TexturePool`.
  - Renamed `BingMapsTileProvider` to `BingMapsImageryProvider`.
  - Renamed `SingleTileProvider` to `SingleTileImageryProvider`.
  - Renamed `ArcGISTileProvider` to `ArcGisMapServerImageryProvider`.
  - Renamed `EquidistantCylindrdicalProjection` to `GeographicProjection`.
  - Renamed `MercatorProjection` to `WebMercatorProjection`.
  - `CentralBody.dayTileProvider` has been removed. Instead, add one or more imagery providers to the collection returned by `CentralBody.getImageryLayers()`.
  - The `description.generateTextureCoords` parameter passed to `ExtentTessellator.compute` is now called `description.generateTextureCoordinates`.
  - Renamed `bringForward`, `sendBackward`, `bringToFront`, and `sendToBack` methods on `CompositePrimitive` to `raise`, `lower`, `raiseToTop`, and `lowerToBottom`, respectively.
  - `Cache` and `CachePolicy` are no longer used and have been removed.
  - Fixed problem with Dojo widget startup, and removed "postSetup" callback in the process. See Sandcastle examples and update your startup code.
- `CentralBody` now allows imagery from multiple sources to be layered and alpha blended on the globe. See the new `Imagery Layers` and `Map Projections` Sandcastle examples.
- Added `WebMapServiceImageryProvider`.
- Improved middle mouse click behavior to always tilt in the same direction.
- Added `getElementIndex` to `Matrix2`, `Matrix3`, and `Matrix4`.

### b9 - 2012-10-01

- Breaking changes:
  - Removed the `render` and `renderForPick` functions of primitives. The primitive `update` function updates a list of commands for the renderer. For more details, see the [Data Driven Renderer](https://github.com/CesiumGS/cesium/wiki/Data-Driven-Renderer-Details).
  - Removed `Context.getViewport` and `Context.setViewport`. The viewport defaults to the size of the canvas if a primitive does not override the viewport property in the render state.
  - `shallowEquals` has been removed.
  - Passing `undefined` to any of the set functions on `Billboard` now throws an exception.
  - Passing `undefined` to any of the set functions on `Polyline` now throws an exception.
  - `PolygonPipeline.scaleToGeodeticHeight` now takes ellipsoid as the last parameter, instead of the first. It also now defaults to `Ellipsoid.WGS84` if no parameter is provided.
- The new Sandcastle live editor and demo gallery replace the Sandbox and Skeleton examples.
- Improved picking performance and accuracy.
- Added EllipsoidPrimitive for visualizing ellipsoids and spheres. Currently, this is only supported in 3D, not 2D or Columbus view.
- Added `DynamicEllipsoid` and `DynamicEllipsoidVisualizer` which use the new `EllipsoidPrimitive` to implement ellipsoids in CZML.
- `Extent` functions now take optional result parameters. Also added `getCenter`, `intersectWith`, and `contains` functions.
- Add new utility class, `DynamicObjectView` for tracking a DynamicObject with the camera across scene modes; also hooked up CesiumViewerWidget to use it.
- Added `enableTranslate`, `enableZoom`, and `enableRotate` properties to `Camera2DController` to selectively toggle camera behavior. All values default to `true`.
- Added `Camera2DController.setPositionCartographic` to simplify moving the camera programmatically when in 2D mode.
- Improved near/far plane distances and eliminated z-fighting.
- Added `Matrix4.multiplyByTranslation`, `Matrix4.fromScale`, and `Matrix3.fromScale`.

### b8 - 2012-09-05

- Breaking changes:

  - Materials are now created through a centralized Material class using a JSON schema called [Fabric](https://github.com/CesiumGS/cesium/wiki/Fabric). For example, change:

          polygon.material = new BlobMaterial({repeat : 10.0});

    to:

          polygon.material = Material.fromType(context, 'Blob');
          polygon.material.repeat = 10.0;

    or:

          polygon.material = new Material({
              context : context,
              fabric : {
                  type : 'Blob',
                  uniforms : {
                      repeat : 10.0
                  }
              }
          });

  - `Label.computeScreenSpacePosition` now requires the current scene state as a parameter.
  - Passing `undefined` to any of the set functions on `Label` now throws an exception.
  - Renamed `agi_` prefix on GLSL identifiers to `czm_`.
  - Replaced `ViewportQuad` properties `vertexShader` and `fragmentShader` with optional constructor arguments.
  - Changed the GLSL automatic uniform `czm_viewport` from an `ivec4` to a `vec4` to reduce casting.
  - `Billboard` now defaults to an image index of `-1` indicating no texture, previously billboards defaulted to `0` indicating the first texture in the atlas. For example, change:

          billboards.add({
              position : { x : 1.0, y : 2.0, z : 3.0 },
          });

    to:

          billboards.add({
              position : { x : 1.0, y : 2.0, z : 3.0 },
              imageIndex : 0
          });

  - Renamed `SceneState` to `FrameState`.
  - `SunPosition` was changed from a static object to a function `computeSunPosition`; which now returns a `Cartesian3` with the computed position. It was also optimized for performance and memory pressure. For example, change:

          var result = SunPosition.compute(date);
          var position = result.position;

        to:

          var position = computeSunPosition(date);

- All `Quaternion` operations now have static versions that work with any objects exposing `x`, `y`, `z` and `w` properties.
- Added support for nested polygons with holes. See `Polygon.configureFromPolygonHierarchy`.
- Added support to the renderer for view frustum and central body occlusion culling. All built-in primitives, such as `BillboardCollection`, `Polygon`, `PolylineCollection`, etc., can be culled. See the advanced examples in the Sandbox for details.
- Added `writeTextToCanvas` function which handles sizing the resulting canvas to fit the desired text.
- Added support for CZML path visualization via the `DynamicPath` and `DynamicPathVisualizer` objects. See the [CZML wiki](https://github.com/CesiumGS/cesium/wiki/CZML-Guide) for more details.
- Added support for [WEBGL_depth_texture](http://www.khronos.org/registry/webgl/extensions/WEBGL_depth_texture/). See `Framebuffer.setDepthTexture`.
- Added `CesiumMath.isPowerOfTwo`.
- Added `affectedByLighting` to `ComplexConicSensorVolume`, `CustomSensorVolume`, and `RectangularPyramidSensorVolume` to turn lighting on/off for these objects.
- CZML `Polygon`, `Cone`, and `Pyramid` objects are no longer affected by lighting.
- Added `czm_viewRotation` and `czm_viewInverseRotation` automatic GLSL uniforms.
- Added a `clampToPixel` property to `BillboardCollection` and `LabelCollection`. When true, it aligns all billboards and text to a pixel in screen space, providing a crisper image at the cost of jumpier motion.
- `Ellipsoid` functions now take optional result parameters.

### b7 - 2012-08-01

- Breaking changes:

  - Removed keyboard input handling from `EventHandler`.
  - `TextureAtlas` takes an object literal in its constructor instead of separate parameters. Code that previously looked like:

          context.createTextureAtlas(images, pixelFormat, borderWidthInPixels);

    should now look like:

          context.createTextureAtlas({images : images, pixelFormat : pixelFormat, borderWidthInPixels : borderWidthInPixels});

  - `Camera.pickEllipsoid` returns the picked position in world coordinates and the ellipsoid parameter is optional. Prefer the new `Scene.pickEllipsoid` method. For example, change

          var position = camera.pickEllipsoid(ellipsoid, windowPosition);

    to:

          var position = scene.pickEllipsoid(windowPosition, ellipsoid);

  - `Camera.getPickRay` now returns the new `Ray` type instead of an object with position and direction properties.
  - `Camera.viewExtent` now takes an `Extent` argument instead of west, south, east and north arguments. Prefer `Scene.viewExtent` over `Camera.viewExtent`. `Scene.viewExtent` will work in any `SceneMode`. For example, change

          camera.viewExtent(ellipsoid, west, south, east, north);

    to:

          scene.viewExtent(extent, ellipsoid);

  - `CameraSpindleController.mouseConstrainedZAxis` has been removed. Instead, use `CameraSpindleController.constrainedAxis`. Code that previously looked like:

          spindleController.mouseConstrainedZAxis = true;

    should now look like:

          spindleController.constrainedAxis = Cartesian3.UNIT_Z;

  - The `Camera2DController` constructor and `CameraControllerCollection.add2D` now require a projection instead of an ellipsoid.
  - `Chain` has been removed. `when` is now included as a more complete CommonJS Promises/A implementation.
  - `Jobs.downloadImage` was replaced with `loadImage` to provide a promise that will asynchronously load an image.
  - `jsonp` now returns a promise for the requested data, removing the need for a callback parameter.
  - JulianDate.getTimeStandard() has been removed, dates are now always stored internally as TAI.
  - LeapSeconds.setLeapSeconds now takes an array of LeapSecond instances instead of JSON.
  - TimeStandard.convertUtcToTai and TimeStandard.convertTaiToUtc have been removed as they are no longer needed.
  - `Cartesian3.prototype.getXY()` was replaced with `Cartesian2.fromCartesian3`. Code that previously looked like `cartesian3.getXY();` should now look like `Cartesian2.fromCartesian3(cartesian3);`.
  - `Cartesian4.prototype.getXY()` was replaced with `Cartesian2.fromCartesian4`. Code that previously looked like `cartesian4.getXY();` should now look like `Cartesian2.fromCartesian4(cartesian4);`.
  - `Cartesian4.prototype.getXYZ()` was replaced with `Cartesian3.fromCartesian4`. Code that previously looked like `cartesian4.getXYZ();` should now look like `Cartesian3.fromCartesian4(cartesian4);`.
  - `Math.angleBetween` was removed because it was a duplicate of `Cartesian3.angleBetween`. Simply replace calls of the former to the later.
  - `Cartographic3` was renamed to `Cartographic`.
  - `Cartographic2` was removed; use `Cartographic` instead.
  - `Ellipsoid.toCartesian` was renamed to `Ellipsoid.cartographicToCartesian`.
  - `Ellipsoid.toCartesians` was renamed to `Ellipsoid.cartographicArrayToCartesianArray`.
  - `Ellipsoid.toCartographic2` was renamed to `Ellipsoid.cartesianToCartographic`.
  - `Ellipsoid.toCartographic2s` was renamed to `Ellipsoid.cartesianArrayToCartographicArray`.
  - `Ellipsoid.toCartographic3` was renamed to `Ellipsoid.cartesianToCartographic`.
  - `Ellipsoid.toCartographic3s` was renamed to `Ellipsoid.cartesianArrayToCartographicArray`.
  - `Ellipsoid.cartographicDegreesToCartesian` was removed. Code that previously looked like `ellipsoid.cartographicDegreesToCartesian(new Cartographic(45, 50, 10))` should now look like `ellipsoid.cartographicToCartesian(Cartographic.fromDegrees(45, 50, 10))`.
  - `Math.cartographic3ToRadians`, `Math.cartographic2ToRadians`, `Math.cartographic2ToDegrees`, and `Math.cartographic3ToDegrees` were removed. These functions are no longer needed because Cartographic instances are always represented in radians.
  - All functions starting with `multiplyWith` now start with `multiplyBy` to be consistent with functions starting with `divideBy`.
  - The `multiplyWithMatrix` function on each `Matrix` type was renamed to `multiply`.
  - All three Matrix classes have been largely re-written for consistency and performance. The `values` property has been eliminated and Matrices are no longer immutable. Code that previously looked like `matrix = matrix.setColumn0Row0(12);` now looks like `matrix[Matrix2.COLUMN0ROW0] = 12;`. Code that previously looked like `matrix.setColumn3(cartesian3);` now looked like `matrix.setColumn(3, cartesian3, matrix)`.
  - 'Polyline' is no longer externally creatable. To create a 'Polyline' use the 'PolylineCollection.add' method.

          Polyline polyline = new Polyline();

    to

          PolylineCollection polylineCollection = new PolylineCollection();
          Polyline polyline = polylineCollection.add();

- All `Cartesian2` operations now have static versions that work with any objects exposing `x` and `y` properties.
- All `Cartesian3` operations now have static versions that work with any objects exposing `x`, `y`, and `z` properties.
- All `Cartesian4` operations now have static versions that work with any objects exposing `x`, `y`, `z` and `w` properties.
- All `Cartographic` operations now have static versions that work with any objects exposing `longitude`, `latitude`, and `height` properties.
- All `Matrix` classes are now indexable like arrays.
- All `Matrix` operations now have static versions of all prototype functions and anywhere we take a Matrix instance as input can now also take an Array or TypedArray.
- All `Matrix`, `Cartesian`, and `Cartographic` operations now take an optional result parameter for object re-use to reduce memory pressure.
- Added `Cartographic.fromDegrees` to make creating Cartographic instances from values in degrees easier.
- Added `addImage` to `TextureAtlas` so images can be added to a texture atlas after it is constructed.
- Added `Scene.pickEllipsoid`, which picks either the ellipsoid or the map depending on the current `SceneMode`.
- Added `Event`, a new utility class which makes it easy for objects to expose event properties.
- Added `TextureAtlasBuilder`, a new utility class which makes it easy to build a TextureAtlas asynchronously.
- Added `Clock`, a simple clock for keeping track of simulated time.
- Added `LagrangePolynomialApproximation`, `HermitePolynomialApproximation`, and `LinearApproximation` interpolation algorithms.
- Added `CoordinateConversions`, a new static class where most coordinate conversion methods will be stored.
- Added `Spherical` coordinate type
- Added a new DynamicScene layer for time-dynamic, data-driven visualization. This include CZML processing. For more details see https://github.com/CesiumGS/cesium/wiki/Architecture and https://github.com/CesiumGS/cesium/wiki/CZML-in-Cesium.
- Added a new application, Cesium Viewer, for viewing CZML files and otherwise exploring the globe.
- Added a new Widgets directory, to contain common re-usable Cesium related controls.
- Added a new Timeline widget to the Widgets directory.
- Added a new Widgets/Dojo directory, to contain dojo-specific widgets.
- Added new Timeline and Cesium dojo widgets.
- Added `CameraCentralBodyController` as the new default controller to handle mouse input.
  - The left mouse button rotates around the central body.
  - The right mouse button and mouse wheel zoom in and out.
  - The middle mouse button rotates around the point clicked on the central body.
- Added `computeTemeToPseudoFixedMatrix` function to `Transforms`.
- Added 'PolylineCollection' to manage numerous polylines. 'PolylineCollection' dramatically improves rendering speed when using polylines.

### b6a - 2012-06-20

- Breaking changes:
  - Changed `Tipsify.tipsify` and `Tipsify.calculateACMR` to accept an object literal instead of three separate arguments. Supplying a maximum index and cache size is now optional.
  - `CentralBody` no longer requires a camera as the first parameter.
- Added `CentralBody.northPoleColor` and `CentralBody.southPoleColor` to fill in the poles if they are not covered by a texture.
- Added `Polygon.configureExtent` to create a polygon defined by west, south, east, and north values.
- Added functions to `Camera` to provide position and directions in world coordinates.
- Added `showThroughEllipsoid` to `CustomSensorVolume` and `RectangularPyramidSensorVolume` to allow sensors to draw through Earth.
- Added `affectedByLighting` to `CentralBody` and `Polygon` to turn lighting on/off for these objects.

### b5 - 2012-05-15

- Breaking changes:

  - Renamed Geoscope to Cesium. To update your code, change all `Geoscope.*` references to `Cesium.*`, and reference Cesium.js instead of Geoscope.js.
  - `CompositePrimitive.addGround` was removed; use `CompositePrimitive.add` instead. For example, change

          primitives.addGround(polygon);

    to:

          primitives.add(polygon);

  - Moved `eastNorthUpToFixedFrame` and `northEastDownToFixedFrame` functions from `Ellipsoid` to a new `Transforms` object. For example, change

          var m = ellipsoid.eastNorthUpToFixedFrame(p);

    to:

          var m = Cesium.Transforms.eastNorthUpToFixedFrame(p, ellipsoid);

  - Label properties `fillStyle` and `strokeStyle` were renamed to `fillColor` and `outlineColor`; they are also now color objects instead of strings. The label `Color` property has been removed.

    For example, change

          label.setFillStyle("red");
          label.setStrokeStyle("#FFFFFFFF");

    to:

          label.setFillColor({ red : 1.0, blue : 0.0, green : 0.0, alpha : 1.0 });
          label.setOutlineColor({ red : 1.0, blue : 1.0, green : 1.0, alpha : 1.0 });

  - Renamed `Tipsify.Tipsify` to `Tipsify.tipsify`.
  - Renamed `Tipsify.CalculateACMR` to `Tipsify.calculateACMR`.
  - Renamed `LeapSecond.CompareLeapSecondDate` to `LeapSecond.compareLeapSecondDate`.
  - `Geoscope.JSONP.get` is now `Cesium.jsonp`. `Cesium.jsonp` now takes a url, a callback function, and an options object. The previous 2nd and 4th parameters are now specified using the options object.
  - `TWEEN` is no longer globally defined, and is instead available as `Cesium.Tween`.
  - Chain.js functions such as `run` are now moved to `Cesium.Chain.run`, etc.
  - `Geoscope.CollectionAlgorithms.binarySearch` is now `Cesium.binarySearch`.
  - `Geoscope.ContainmentTests.pointInsideTriangle2D` is now `Cesium.pointInsideTriangle2D`.
  - Static constructor methods prefixed with "createFrom", now start with "from":

          Matrix2.createfromColumnMajorArray

    becomes

          Matrix2.fromColumnMajorArray

  - The `JulianDate` constructor no longer takes a `Date` object, use the new from methods instead:

          new JulianDate(new Date());

    becomes

          JulianDate.fromDate(new Date("January 1, 2011 12:00:00 EST"));
          JulianDate.fromIso8601("2012-04-24T18:08Z");
          JulianDate.fromTotalDays(23452.23);

  - `JulianDate.getDate` is now `JulianDate.toDate()` and returns a new instance each time.
  - `CentralBody.logoOffsetX` and `logoOffsetY` have been replaced with `CentralBody.logoOffset`, a `Cartesian2`.
  - TileProviders now take a proxy object instead of a string, to allow more control over how proxy URLs are built. Construct a DefaultProxy, passing the previous proxy URL, to get the previous behavior.
  - `Ellipsoid.getScaledWgs84()` has been removed since it is not needed.
  - `getXXX()` methods which returned a new instance of what should really be a constant are now exposed as frozen properties instead. This should improve performance and memory pressure.

    - `Cartsian2/3/4.getUnitX()` -> `Cartsian2/3/4.UNIT_X`
    - `Cartsian2/3/4.getUnitY()` -> `Cartsian2/3/4.UNIT_Y`
    - `Cartsian2/3/4.getUnitZ()` -> `Cartsian3/4.UNIT_Z`
    - `Cartsian2/3/4.getUnitW()` -> `Cartsian4.UNIT_W`
    - `Matrix/2/3/4.getIdentity()` -> `Matrix/2/3/4.IDENTITY`
    - `Quaternion.getIdentity()` -> `Quaternion.IDENTITY`
    - `Ellipsoid.getWgs84()` -> `Ellipsoid.WGS84`
    - `Ellipsoid.getUnitSphere()` -> `Ellipsoid.UNIT_SPHERE`
    - `Cartesian2/3/4/Cartographic.getZero()` -> `Cartesian2/3/4/Cartographic.ZERO`

- Added `PerformanceDisplay` which can be added to a scene to display frames per second (FPS).
- Labels now correctly allow specifying fonts by non-pixel CSS units such as points, ems, etc.
- Added `Shapes.computeEllipseBoundary` and updated `Shapes.computeCircleBoundary` to compute boundaries using arc-distance.
- Added `fileExtension` and `credit` properties to `OpenStreetMapTileProvider` construction.
- Night lights no longer disappear when `CentralBody.showGroundAtmosphere` is `true`.

### b4 - 2012-03-01

- Breaking changes:

  - Replaced `Geoscope.SkyFromSpace` object with `CentralBody.showSkyAtmosphere` property.
  - For mouse click and double click events, replaced `event.x` and `event.y` with `event.position`.
  - For mouse move events, replaced `movement.startX` and `startY` with `movement.startPosition`. Replaced `movement.endX` and `movement.endY` with `movement.endPosition`.
  - `Scene.Pick` now takes a `Cartesian2` with the origin at the upper-left corner of the canvas. For example, code that looked like:

          scene.pick(movement.endX, scene.getCanvas().clientHeight - movement.endY);

    becomes:

          scene.pick(movement.endPosition);

- Added `SceneTransitioner` to switch between 2D and 3D views. See the new Skeleton 2D example.
- Added `CentralBody.showGroundAtmosphere` to show an atmosphere on the ground.
- Added `Camera.pickEllipsoid` to get the point on the globe under the mouse cursor.
- Added `Polygon.height` to draw polygons at a constant altitude above the ellipsoid.

### b3 - 2012-02-06

- Breaking changes:
  - Replaced `Geoscope.Constants` and `Geoscope.Trig` with `Geoscope.Math`.
  - `Polygon`
    - Replaced `setColor` and `getColor` with a `material.color` property.
    - Replaced `setEllipsoid` and `getEllipsoid` with an `ellipsoid` property.
    - Replaced `setGranularity` and `getGranularity` with a `granularity` property.
  - `Polyline`
    - Replaced `setColor`/`getColor` and `setOutlineColor`/`getOutlineColor` with `color` and `outline` properties.
    - Replaced `setWidth`/`getWidth` and `setOutlineWidth`/`getOutlineWidth` with `width` and `outlineWidth` properties.
  - Removed `Geoscope.BillboardCollection.bufferUsage`. It is now automatically determined.
  - Removed `Geoscope.Label` set/get functions for `shadowOffset`, `shadowBlur`, `shadowColor`. These are no longer supported.
  - Renamed `Scene.getTransitions` to `Scene.getAnimations`.
  - Renamed `SensorCollection` to `SensorVolumeCollection`.
  - Replaced `ComplexConicSensorVolume.material` with separate materials for each surface: `outerMaterial`, `innerMaterial`, and `capMaterial`.
  - Material renames
    - `TranslucentSensorVolumeMaterial` to `ColorMaterial`.
    - `DistanceIntervalSensorVolumeMaterial` to `DistanceIntervalMaterial`.
    - `TieDyeSensorVolumeMaterial` to `TieDyeMaterial`.
    - `CheckerboardSensorVolumeMaterial` to `CheckerboardMaterial`.
    - `PolkaDotSensorVolumeMaterial` to `DotMaterial`.
    - `FacetSensorVolumeMaterial` to `FacetMaterial`.
    - `BlobSensorVolumeMaterial` to `BlobMaterial`.
  - Added new materials:
    - `VerticalStripeMaterial`
    - `HorizontalStripeMaterial`
    - `DistanceIntervalMaterial`
  - Added polygon material support via the new `Polygon.material` property.
  - Added clock angle support to `ConicSensorVolume` via the new `maximumClockAngle` and `minimumClockAngle` properties.
  - Added a rectangular sensor, `RectangularPyramidSensorVolume`.
  - Changed custom sensor to connect direction points using the sensor's radius; previously, points were connected with a line.
  - Improved performance and memory usage of `BillboardCollection` and `LabelCollection`.
  - Added more mouse events.
  - Added Sandbox examples for new features.

### b2 - 2011-12-01

- Added complex conic and custom sensor volumes, and various materials to change their appearance. See the new Sensor folder in the Sandbox.
- Added modelMatrix property to primitives to render them in a local reference frame. See the polyline example in the Sandbox.
- Added eastNorthUpToFixedFrame() and northEastDownToFixedFrame() to Ellipsoid to create local reference frames.
- Added CameraFlightController to zoom smoothly from one point to another. See the new camera examples in the Sandbox.
- Added row and column assessors to Matrix2, Matrix3, and Matrix4.
- Added Scene, which reduces the amount of code required to use Geoscope. See the Skeleton. We recommend using this instead of explicitly calling update() and render() for individual or composite primitives. Existing code will need minor changes:

  - Calls to Context.pick() should be replaced with Scene.pick().
  - Primitive constructors no longer require a context argument.
  - Primitive update() and render() functions now require a context argument. However, when using the new Scene object, these functions do not need to be called directly.
  - TextureAtlas should no longer be created directly; instead, call Scene.getContext().createTextureAtlas().
  - Other breaking changes:

    - Camera get/set functions, e.g., getPosition/setPosition were replaced with properties, e.g., position.
    - Replaced CompositePrimitive, Polygon, and Polyline getShow/setShow functions with a show property.
    - Replaced Polyline, Polygon, BillboardCollection, and LabelCollection getBufferUsage/setBufferUsage functions with a bufferUsage property.
    - Changed colors used by billboards, labels, polylines, and polygons. Previously, components were named r, g, b, and a. They are now red, green, blue, and alpha. Previously, each component's range was [0, 255]. The range is now [0, 1] floating point. For example,

            color : { r : 0, g : 255, b : 0, a : 255 }

      becomes:

            color : { red : 0.0, green : 1.0, blue : 0.0, alpha : 1.0 }

### b1 - 2011-09-19

- Added `Shapes.computeCircleBoundary` to compute circles. See the Sandbox.
- Changed the `EventHandler` constructor function to take the Geoscope canvas, which ensures the mouse position is correct regardless of the canvas' position on the page. Code that previously looked like:

        var handler = new Geoscope.EventHandler();

  should now look like:

        var handler = new Geoscope.EventHandler(canvas);

- Context.Pick no longer requires clamping the x and y arguments. Code that previously looked like:

        var pickedObject = context.pick(primitives, us, Math.max(x, 0.0),
            Math.max(context.getCanvas().clientHeight - y, 0.0));

  can now look like:

        var pickedObject = context.pick(primitives, us, x, context.getCanvas().clientHeight - y);

- Changed Polyline.setWidth and Polyline.setOutlineWidth to clamp the width to the WebGL implementation limit instead of throwing an exception. Code that previously looked like:

        var maxWidth = context.getMaximumAliasedLineWidth();
        polyline.setWidth(Math.min(5, maxWidth));
        polyline.setOutlineWidth(Math.min(10, maxWidth));

  can now look like:

        polyline.setWidth(5);
        polyline.setOutlineWidth(10);

- Improved the Sandbox:
  - Code in the editor is now evaluated as you type for quick prototyping.
  - Highlighting a Geoscope type in the editor and clicking the doc button in the toolbar now brings up the reference help for that type.
- BREAKING CHANGE: The `Context` constructor-function now takes an element instead of an ID. Code that previously looked like:

        var context = new Geoscope.Context("glCanvas");
        var canvas = context.getCanvas();

  should now look like:

        var canvas = document.getElementById("glCanvas");
        var context = new Geoscope.Context(canvas);

### b0 - 2011-08-31

- Added new Sandbox and Skeleton examples. The sandbox contains example code for common tasks. The skeleton is a bare-bones application for building upon. Most sandbox code examples can be copy and pasted directly into the skeleton.
- Added `Geoscope.Polygon` for drawing polygons on the globe.
- Added `Context.pick` to pick objects in one line of code.
- Added `bringForward`, `bringToFront`, `sendBackward`, and `sendToBack` functions to `CompositePrimitive` to control the render-order for ground primitives.
- Added `getShow`/`setShow` functions to `Polyline` and `CompositePrimitive`.
- Added new camera control and event types including `CameraFreeLookEventHandler`, `CameraSpindleEventHandler`, and `EventHandler`.
- Replaced `Ellipsoid.toCartesian3` with `Ellipsoid.toCartesian`.
- update and `updateForPick` functions no longer require a `UniformState` argument.

## Alpha Releases

### a6 - 2011-08-05

- Added support for lines using `Geoscope.Polyline`. See the Sandbox example.
- Made `CompositePrimitive`, `LabelCollection`, and `BillboardCollection` have consistent function names, including a new `contains()` function.
- Improved reference documentation layout.

### a5 - 2011-07-22

- Flushed out `CompositePrimitive`, `TimeStandard`, and `LeapSecond` types.
- Improved support for browsers using ANGLE (Windows Only).

### a4 - 2011-07-15

- Added `Geoscope.TimeStandard` for handling TAI and UTC time standards.
- Added `Geoscope.Quaternion`, which is a foundation for future camera control.
- Added initial version of `Geoscope.PrimitiveCollection` to simplify rendering.
- Prevented billboards/labels near the surface from getting cut off by the globe.
- See the Sandbox for example code.
- Added more reference documentation for labels.

### a3 - 2011-07-08

- Added `Geoscope.LabelCollection` for drawing text.
- Added `Geoscope.JulianDate` and `Geoscope.TimeConstants` for proper time handling.
- See the Sandbox example for how to use the new labels and Julian date.

### a2 - 2011-07-01

- Added `Geoscope.ViewportQuad` and `Geoscope.Rectangle` (foundations for 2D map).
- Improved the visual quality of cloud shadows.

### a1 - 2011-06-24

- Added `SunPosition` type to compute the sun position for a julian date.
- Simplified picking. See the mouse move event in the Sandbox example.
- `Cartographic2` and `Cartographic3` are now mutable types.
- Added reference documentation for billboards.

### a0 - 2011-06-17

- Initial Release.<|MERGE_RESOLUTION|>--- conflicted
+++ resolved
@@ -5,9 +5,7 @@
 ##### Additions :tada:
 
 - Added `ScreenOverlay` support to `KMLDataSource`. [#9864](https://github.com/CesiumGS/cesium/pull/9864)
-<<<<<<< HEAD
 - Added `lambertDiffuseMultiplier` property to Globe object to enhance terrain lighting. [#9878](https://github.com/CesiumGS/cesium/pull/9878)
-=======
 - Added back some support for Draco attribute quantization as a workaround until a full fix in the next Draco version. [#9904](https://github.com/CesiumGS/cesium/pull/9904)
 
 ##### Fixes :wrench:
@@ -16,7 +14,6 @@
 - Fixed Draco attribute quantization in point clouds. [#9908](https://github.com/CesiumGS/cesium/pull/9908)
 - Fixed crashes caused by the cloud noise texture exceeding WebGL's maximum supported texture size. [#9885](https://github.com/CesiumGS/cesium/pull/9885)
 - Updated third-party zip.js library to 2.3.12 to fix compatibility with Webpack 4. [#9897](https://github.com/cesiumgs/cesium/pull/9897)
->>>>>>> aa6c5f01
 
 ### 1.86.1 - 2021-10-15
 
