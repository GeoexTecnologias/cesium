--- conflicted
+++ resolved
@@ -2,7 +2,6 @@
 
 ### 1.92 - 2022-04-01
 
-<<<<<<< HEAD
 ##### Additions :tada:
 
 - Updated 3D Tiles Next extensions to match the latest specification. See the [latest specification PR](https://github.com/CesiumGS/3d-tiles/pull/630):
@@ -34,11 +33,10 @@
   - Implicit tiling is now specified in `tile.implicitTiling` rather than the `3DTILES_implicit_tiling` extension. [#10169](https://github.com/CesiumGS/cesium/pull/10169)
   - Multiple contents are now provided in `tile.contents` rather than the `3DTILES_multiple_contents` extension. [#10174](https://github.com/CesiumGS/cesium/pull/10174)
   - S2 cell bounding volumes are now specified in `boundingVolume.s2Cell` rather than the `3DTILES_bounding_volume_s2` extension. [#10176](https://github.com/CesiumGS/cesium/pull/10176)
-=======
+
 ##### Fixes :wrench:
 
 - Fixed a bug where `pnts` tiles would crash when `Cesium.ExperimentalFeatures.enableModelExperimental` was true. [#10183](https://github.com/CesiumGS/cesium/pull/10183)
->>>>>>> def262d2
 
 ### 1.91 - 2022-03-01
 
