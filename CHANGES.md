--- conflicted
+++ resolved
@@ -20,13 +20,9 @@
 ##### Additions :tada:
 
 - Surface normals are now computed for clipping and shape bounds in VoxelEllipsoidShape and VoxelCylinderShape. [#11847](https://github.com/CesiumGS/cesium/pull/11847)
-<<<<<<< HEAD
-- Implemented sharper rendering and lighting on voxels with CYLINDER and ELLIPSOID shape. [#11076](https://github.com/CesiumGS/cesium/pull/11076)
-- Added the `Check` object of validators to the public api and types. [#11901](https://github.com/CesiumGS/cesium/pull/11901)
-=======
 - Implemented sharper rendering and lighting on voxels with CYLINDER and ELLIPSOID shape. [#11875](https://github.com/CesiumGS/cesium/pull/11875)
 - Implemented vertical exaggeration for voxels with BOX shape. [#11887](https://github.com/CesiumGS/cesium/pull/11887)
->>>>>>> 2b41ad30
+- Added the `Check` object of validators to the public api and types. [#11901](https://github.com/CesiumGS/cesium/pull/11901)
 
 ### 1.115 - 2024-03-01
 
