# Change Log

### 1.99 - 2022-11-01

<<<<<<< HEAD
#### Major Announcements :loudspeaker:

- CesiumJS is now published alongside two smaller packages `@cesium/engine` and `@cesium/widgets`:
  - The source code has been paritioned into two npm workspaces: `packages/engine` and `packages/widgets`.
  - These workspaces packages will follow semantic versioning.
  - These workspaces packages will be published as ES modules with TypeScript definitions.
  - The combined CesiumJS release will continue to be published, however, only the `Assets`, `ThirdParty` and `Widgets` (with CSS files only) are available in the root level `Source` folder.
=======
##### Additions :tada:

- Added support for I3S 3D Object and IntegratedMesh Layers. [#9634](https://github.com/CesiumGS/cesium/pull/9634)
>>>>>>> af80e360

##### Deprecated :hourglass_flowing_sand:

- The viewer parameter in `KmlTour.prototype.play` was deprecated in Cesium 1.99. It will be removed in 1.100. Instead of a `Viewer`, pass a `CesiumWidget` instead. [#10845](https://github.com/CesiumGS/cesium/pull/10845)

##### Fixes :wrench:

- Fixed a bug where the scale of a `Model` was being incorrectly applied to its bounding sphere. [#10855](https://github.com/CesiumGS/cesium/pull/10855)
- Fixed a bug where rendering a `Model` with image-based lighting while specular environment maps were unsupported caused a crash. [#10859](https://github.com/CesiumGS/cesium/pull/10859)
- Fixed a bug where request render mode was broken when a ground primitive is added. [#10756](https://github.com/CesiumGS/cesium/issues/10756)

### 1.98.1 - 2022-10-03

- This is an npm only release to fix the improperly published 1.98.

### 1.98 - 2022-10-03

#### Breaking Changes :mega:

- As of the previous release (1.97), `new Model()` is an internal constructor and must not be used directly. Use `Model.fromGltf()` instead. [#10778](https://github.com/CesiumGS/cesium/pull/10778)

##### Additions :tada:

- Added support for the `WEB3D_quantized_attributes` extension found in some glTF 1.0 models. [#10758](https://github.com/CesiumGS/cesium/pull/10758)

##### Fixes :wrench:

- Fixed a bug where instanced models without normals would not render. [#10765](https://github.com/CesiumGS/cesium/pull/10765)
- Fixed a regression where `i3dm` with scale and without rotation would render incorrectly. [#10808](https://github.com/CesiumGS/cesium/pull/10808)
- Fixed a regression where instanced feature IDs were not processed correctly [#10771](https://github.com/CesiumGS/cesium/pull/10771)
- Fixed a regression where `Cesium3DTileFeature.setProperty()` was not creating properties for unknown property IDs. [#10775](https://github.com/CesiumGS/cesium/pull/10775)
- Fixed a regression where `pnts` tiles with `3DTILES_draco_point_compression` and <= 8 quantization bits were being rendered incorrectly. [#10794](https://github.com/CesiumGS/cesium/pull/10794)
- Fixed a regression where glTF models with unused nodes would crash [#10813](https://github.com/CesiumGS/cesium/pull/10813)
- Fixed a regression where tilesets would not load in multiple `Viewer`s. [#10828](https://github.com/CesiumGS/cesium/pull/10828)
- Fixed a bug where camera would not follow the `Viewer.trackedEntity` if it had a model with a `HeightReference` other than `NONE`. [#10805](https://github.com/CesiumGS/cesium/pull/10805)
- Fixed a bug where calling `removeAll` on a `ClippingPlaneCollection` attached to a `Model` would cause a crash. [#10827](https://github.com/CesiumGS/cesium/pull/10827)
- Fixed a bug where replacing a `Model`'s `ClippingPlaneCollection` with one of the same length would cause a crash. [#10831](https://github.com/CesiumGS/cesium/pull/10831)
- Fixed a bug where KMLs with a NetworkLink with viewRefreshMode=='onRegion' would cause Cesium to make numerous resource requests and possibly trigger an out of memory error. [#10790](https://github.com/CesiumGS/cesium/pull/10790)
- Fixed a bug where calling `Vector3DTileContent.getFeature` before a render update could result in no feature being returned. [#10819](https://github.com/CesiumGS/cesium/pull/10819)

### 1.97 - 2022-09-01

#### Major Announcements :loudspeaker:

- CesiumJS has switched to a new architecture for loading glTF models and tilesets to enable:
  - User-defined GLSL shaders via [`CustomShader`](Documentation/CustomShaderGuide/README.md)
  - Support for [3D Tiles Next](https://cesium.com/blog/2021/11/10/introducing-3d-tiles-next/) metadata extensions: [`EXT_structural_metadata`](https://github.com/CesiumGS/glTF/tree/proposal-EXT_structural_metadata/extensions/2.0/Vendor/EXT_structural_metadata), [`EXT_mesh_features`](https://github.com/CesiumGS/glTF/tree/proposal-EXT_mesh_features/extensions/2.0/Vendor/EXT_mesh_features) and [`EXT_instance_features`](https://github.com/CesiumGS/glTF/tree/3d-tiles-next/extensions/2.0/Vendor/EXT_instance_features)
  - Support for [`EXT_mesh_gpu_instancing`](https://github.com/KhronosGroup/glTF/tree/main/extensions/2.0/Vendor/EXT_mesh_gpu_instancing)
  - Support for [`EXT_meshopt_compression`](https://github.com/KhronosGroup/glTF/tree/main/extensions/2.0/Vendor/EXT_meshopt_compression)
  - Texture caching across different tiles
  - Numerous bug fixes
- Usage notes for the new glTF architecture:
  - Those using `ModelExperimental.fromGltf()` should now use `Model.fromGltf()`.
  - The `enableModelExperimental` flag was removed, as tilesets and entities always use the new architecture.
  - The new implementation of `Model` uses the same public API as before, so no other changes are necessary.

#### Breaking Changes :mega:

- glTF 1.0 assets are no longer fully supported. glTF 1.0 techniques are converted to PBR materials where possible, but more complex techniques will no longer function correctly. If custom GLSL shaders are needed, use `CustomShader` instead. [#10648](https://github.com/CesiumGS/cesium/pull/10648)
- The glTF 2.0 extension `KHR_techniques_webgl` and `KHR_materials_common` are also no longer fully supported. Materials are converted to PBR materials where possible.
- Support for rendering instanced models on the CPU has been removed.
- `Model.gltf`, `Model.basePath`, `Model.pendingTextureLoads` (properties), and `Model.dequantizeInShader` (constructor option) have been removed.
- `ModelMesh` and `ModelMaterial` have been removed.
- `new Model()` is an internal constructor and must not be used directly. Use `Model.fromGltf()` instead. [#10778](https://github.com/CesiumGS/cesium/pull/10778)

##### Additions :tada:

- `Model` can now classify other assets with a given `classificationType`. [#10623](https://github.com/CesiumGS/cesium/pull/10623)
- `Model` now supports back face culling for point clouds. [#10703](https://github.com/CesiumGS/cesium/pull/10703)
- Export asset files such as CSS in `package.json`, allowing bundlers to import without additional configuration. [#9212](https://github.com/CesiumGS/cesium/pull/9212)
- The `sideEffects` field in `package.json` is now specified, allowing more conservative bundlers like Webpack to enable tree shaking by default. [#10714](https://github.com/CesiumGS/cesium/pull/10714)
- Model entities now support `CustomShader`. [#10747](https://github.com/CesiumGS/cesium/pull/10747)

##### Fixes :wrench:

- Fixed bug with `Viewer.flyTo` where camera could go underground when target is an `Entity` with `ModelGraphics` with `HeightReference.CLAMP_TO_GROUND` or `HeightReference.RELATIVE_TO_GROUND`. [#10631](https://github.com/CesiumGS/cesium/pull/10631)
- Fixed issues running CesiumJS under Node.js when using ES modules. [#10684](https://github.com/CesiumGS/cesium/issues/10684)
- Fixed the incorrect lighting of instanced models. [#10690](https://github.com/CesiumGS/cesium/pull/10690)
- Fixed developer error with `Camera.flyTo` with an `orientation` and a `Rectangle` value for `destination`. [#10704](https://github.com/CesiumGS/cesium/issues/10704)
- Fixed rendering bug with points in .vctr format, where points wouldn't show until picked or styled. [#10707](https://github.com/CesiumGS/cesium/pull/10707)
- Fixed bounding volume calculations for glTF models with `KHR_mesh_quantization` and normalized positions. [#10741](https://github.com/CesiumGS/cesium/pull/10741)

### 1.96 - 2022-08-01

##### Major Announcements :loudspeaker:

- Built `Cesium.js` is no longer AMD format. This may or may not be a breaking change depending on how you use Cesium in your app. See our [blog post](https://cesium.com/blog/2022/07/19/build-tooling-updates-coming-to-cesiumjs/) for the full details. [#10399](https://github.com/CesiumGS/cesium/pull/10399)
  - Built `Cesium.js` has gone from `12.5MB` to `8.4MB` unminified and from `4.3MB` to `3.6MB` minified. `Cesium.js.map` has gone from `22MB` to `17.2MB`.
  - If you were ingesting individual ESM-style modules from the combined file `Build/Cesium/Cesium.js` or `Build/CesiumUnminified/Cesium.js`, instead use `Build/Cesium/index.js` or `Build/CesiumUnminified/index.js` respectively.
  - Using ESM from `Source` will require a bundler to resolve third party node dependencies.
  - `CESIUM_BASE_URL` should be set to either `Build/Cesium` or `Build/CesiumUnminified`.

##### Breaking Changes :mega:

- `Model.boundingSphere` now returns the bounding sphere in ECEF coordinates instead of the local coordinate system. [#10589](https://github.com/CesiumGS/cesium/pull/10589)

##### Additions :tada:

- Models and tilesets that use the `CESIUM_primitive_outline` extension can now toggle outlines at runtime with the `showOutline` property. Furthermore, the color of the outlines can now be controlled by the `outlineColor` property. [#10506](https://github.com/CesiumGS/cesium/pull/10506)
- Added optional `blurActiveElementOnCanvasFocus` option to set the behavior of blurring the active element when interacting with the canvas. [#10518](https://github.com/CesiumGS/cesium/pull/10518)
- Added `ModelExperimental.getNode` to allow users to modify the transforms of model nodes at runtime. [#10540](https://github.com/CesiumGS/cesium/pull/10540)
- Added support for point cloud styling for tilesets loaded with `ModelExperimental`. [#10569](https://github.com/CesiumGS/cesium/pull/10569)
- Upgraded earcut from version 2.2.2 to version 2.2.4 which includes 10-15% better performance in triangulation. [#10593](https://github.com/CesiumGS/cesium/pull/10593)

##### Fixes :wrench:

- Fixed crash when loading glTF models with the `EXT_mesh_features` and `EXT_structural_metadata` extensions without `channels` property. [#10511](https://github.com/CesiumGS/cesium/pull/10511)
- Fixed a crash in the 3D Tiles Feature Styling sandcastle that occurred when using `ModelExperimental`. [#10514](https://github.com/CesiumGS/cesium/pull/10514)
- Fixed improper handling of double-sided materials in `ModelExperimental`. [#10507](https://github.com/CesiumGS/cesium/pull/10507)
- Fixed a bug where the alpha component of `model.color` would not update in the 3D Models Coloring sandcastle when using `ModelExperimental`. [#10519](https://github.com/CesiumGS/cesium/pull/10519)
- Fixed a bug where .cmpt files were not cached correctly in `ModelExperimental`. [#10524](https://github.com/CesiumGS/cesium/pull/10524)
- Fixed a crash in the 3D Tiles Formats sandcastle when loading draco-compressed point clouds with `ModelExperimental`. [#10521](https://github.com/CesiumGS/cesium/pull/10521)
- Fixed a bug where per-feature post-processing was not working with `ModelExperimental`. [#10528](https://github.com/CesiumGS/cesium/pull/10528)
- Fixed error in `loadAndExecuteScript` and favorite icon lost in sandcaslte when CesiumJS was running in cross-origin isloated evironment.[#10515](https://github.com/CesiumGS/cesium/pull/10515)
- Fixed a bug where `Viewer.zoomTo` would continuously throw errors if a `Cesium3DTileset` failed to load.[#10523](https://github.com/CesiumGS/cesium/pull/10523)
- Fixed a bug where styles would not apply to tilesets if they were applied while the tileset was hidden. [#10582](https://github.com/CesiumGS/cesium/pull/10582)
- Fixed a bug where `.i3dm` models with quantized positions were not being correctly loaded by `ModelExperimental`. [#10598](https://github.com/CesiumGS/cesium/pull/10598)
- Fixed a bug where dynamic geometry was not marked as `ready`. [#10517](https://github.com/CesiumGS/cesium/issues/10517)

##### Deprecated :hourglass_flowing_sand:

- Support for rendering instanced models on the CPU has been deprecated and will be removed in CesiumJS 1.97. [#10589](https://github.com/CesiumGS/cesium/pull/10589)
- The polyfills `requestAnimationFrame` and `cancelAnimationFrame` have been deprecated and will be removed in 1.99. Use the native browser methods instead. [#10579](https://github.com/CesiumGS/cesium/pull/10579)

### 1.95 - 2022-07-01

##### Breaking Changes :mega:

- Tilesets rendered with `ModelExperimental` must set `projectTo2D` to true in order to be accurately projected and rendered in 2D / CV mode. [#10440](https://github.com/CesiumGS/cesium/pull/10440)

##### Additions :tada:

- Memory statistics for `ModelExperimental` now appear in the `Cesium3DTilesInspector`. This includes binary metadata memory, which is not counted by `Model`. [#10397](https://github.com/CesiumGS/cesium/pull/10397)
- Memory statistics for `ResourceCache` (used by `ModelExperimental`) now appear in the `Cesium3DTilesInspector`. [#10413](https://github.com/CesiumGS/cesium/pull/10413)
- Added support for rendering individual models in 2D / CV using `ModelExperimental`. [#10419](https://github.com/CesiumGS/cesium/pull/10419)
- Added support for rendering instanced tilesets in 2D / CV using `ModelExperimental`. [#10433](https://github.com/CesiumGS/cesium/pull/10433)
- Added `modelUpAxis` and `modelForwardAxis` constructor options to `Cesium3DTileset` [#10439](https://github.com/CesiumGS/cesium/pull/10439)
- Added `heightReference` to `ModelExperimental`. [#10448](https://github.com/CesiumGS/cesium/pull/10448)
- Added `silhouetteSize` and `silhouetteColor` to `ModelExperimental`. [#10457](https://github.com/CesiumGS/cesium/pull/10457)
- Added support for mipmapped textures in `ModelExperimental`. [#10231](https://github.com/CesiumGS/cesium/issues/10231)
- Added `distanceDisplayCondition` to `ModelExperimental`. [#10481](https://github.com/CesiumGS/cesium/pull/10481)
- Added support for `AGI_articulations` to `ModelExperimental`. [#10479](https://github.com/CesiumGS/cesium/pull/10479)
- Added `credit` to `ModelExperimental`. [#10489](https://github.com/CesiumGS/cesium/pull/10489)
- Added `asynchronous` to `ModelExperimental.fromGltf`. [#10490](https://github.com/CesiumGS/cesium/pull/10490)
- Added `id` to `ModelExperimental`. [#10491](https://github.com/CesiumGS/cesium/pull/10491)
- `ExperimentalFeatures.enableModelExperimental` now enables `ModelExperimental` for entities and CZML in addition to 3D Tiles. [#10492](https://github.com/CesiumGS/cesium/pull/10492)

##### Fixes :wrench:

- Fixed `FeatureDetection` for Microsoft Edge. [#10429](https://github.com/CesiumGS/cesium/pull/10429)
- Fixed broken links in documentation of `CesiumTerrainProvider`. [#7478](https://github.com/CesiumGS/cesium/issues/7478)
- Warn if `Cesium3DTile` content.uri property is empty, and load empty tile. [#7263](https://github.com/CesiumGS/cesium/issues/7263)
- Updated text highlighting for code examples in documentation. [#10051](https://github.com/CesiumGS/cesium/issues/10051)
- Updated ModelExperimental shader defaults to match glTF spec. [#9992](https://github.com/CesiumGS/cesium/issues/9992)
- Fixed shadow rendering artifacts that appeared in `ModelExperimental`. [#10501](https://github.com/CesiumGS/cesium/pull/10501/)

##### Deprecated :hourglass_flowing_sand:

- The `.getPropertyNames` methods of `Cesium3DTileFeature`, `Cesium3DTilePointFeature`, and `ModelFeature` have been deprecated and will be removed in 1.98. Use the `.getPropertyIds` methods instead.

### 1.94.3 - 2022-06-10

- Fixed a crash with vector tilesets with lines when clamping to terrain or 3D tiles. [#10447](https://github.com/CesiumGS/cesium/pull/10447)

### 1.94.2 - 2022-06-03

- This is an npm only release to fix the improperly published 1.94.1.

### 1.94.1 - 2022-06-03

##### Additions :tada:

- Added support for rendering individual models in 2D / CV using `ModelExperimental`. [#10419](https://github.com/CesiumGS/cesium/pull/10419)

##### Fixes :wrench:

- Fixed `Cesium3DTileColorBlendMode.REPLACE` for certain tilesets. [#10424](https://github.com/CesiumGS/cesium/pull/10424)
- Fixed a crash when applying a style to a vector tileset with point features. [#10427](https://github.com/CesiumGS/cesium/pull/10427)

### 1.94 - 2022-06-01

##### Breaking Changes :mega:

- Removed individual image-based lighting parameters from `Model` and `Cesium3DTileset`. [#10388](https://github.com/CesiumGS/cesium/pull/10388)
- Models and tilesets rendered with `ModelExperimental` must set `enableDebugWireframe` to true in order for `debugWireframe` to work in WebGL1. [#10344](https://github.com/CesiumGS/cesium/pull/10344)
- Removed `ImagerySplitPosition` and `Scene.imagerySplitPosition`. Use `SplitDirection` and `Scene.splitPosition` instead.[#10418](https://github.com/CesiumGS/cesium/pull/10418)
- Removed restriction on enabling `Scene.orderIndependentTranslucency` on iPad and iOS. [#10417](https://github.com/CesiumGS/cesium/pull/10417)

##### Additions :tada:

- Added `Cesium3DTileStyle.fromUrl` for loading a style from a url. [#10348](https://github.com/CesiumGS/cesium/pull/10348)
- Added `IndexDatatype.fromTypedArray`. [#10350](https://github.com/CesiumGS/cesium/pull/10350)
- Added `ModelAnimationCollection.animateWhilePaused` and `ModelAnimation.animationTime` to allow explicit control over a model's animations. [#9339](https://github.com/CesiumGS/cesium/pull/9339)
- Replaced `options.gltf` with `options.url` in `ModelExperimental.fromGltf`. [#10371](https://github.com/CesiumGS/cesium/pull/10371)
- Added support for 2D / CV mode for non-instanced tilesets rendered with `ModelExperimental`. [#10384](https://github.com/CesiumGS/cesium/pull/10384)
- Added `PolygonGraphics.textureCoordinates`, `PolygonGeometry.textureCoordinates`, `CoplanarPolygonGeometry.textureCoordinates`, which override the default `stRotation`-based texture coordinate calculation behaviour with the provided texture coordinates, specified in the form of a `PolygonHierarchy` of `Cartesian2` points. [#10109](https://github.com/CesiumGS/cesium/pull/10109)

##### Fixes :wrench:

- Fixed the rendering issues related to order-independent translucency on iOS devices. [#10417](https://github.com/CesiumGS/cesium/pull/10417)
- Fixed the inaccurate computation of bounding spheres for models not centered at (0,0,0) in their local space. [#10395](https://github.com/CesiumGS/cesium/pull/10395)
- Fixed the inaccurate computation of bounding spheres for `ModelExperimental`. [#10339](https://github.com/CesiumGS/cesium/pull/10339/)
- Fixed error when destroying a 3D tileset before it has finished loading. [#10363](Fixes https://github.com/CesiumGS/cesium/issues/10363)
- Fixed race condition which can occur when updating `Cesium3DTileStyle` before its `readyPromise` has resolved. [#10345](https://github.com/CesiumGS/cesium/issues/10345)
- Fixed label background rendering. [#10342](https://github.com/CesiumGS/cesium/issues/10342)
- Enabled support for loading web assembly modules in Edge. [#6541](https://github.com/CesiumGS/cesium/pull/6541)
- Fixed crash for zero-area `region` bounding volumes in a 3D Tileset. [#10351](https://github.com/CesiumGS/cesium/pull/10351)
- Fixed `Cesium3DTileset.debugShowUrl` so that it works for implicit tiles too. [#10372](https://github.com/CesiumGS/cesium/issues/10372)
- Fixed crash when loading a tileset without a metadata schema but has external tilesets with tile or content metadata. [#10387](https://github.com/CesiumGS/cesium/pull/10387)
- Fixed winding order for negatively scaled models in `ModelExperimental`. [#10405](https://github.com/CesiumGS/cesium/pull/10405)
- Fixed error when calling `sampleTerrain` over a large area that required lots of tile requests. [#10425](https://github.com/CesiumGS/cesium/pull/10425)

##### Deprecated :hourglass_flowing_sand:

- `Cesium3DTileStyle` constructor parameters of `string` or `Resource` type have been deprecated and will be removed in CesiumJS 1.96. If loading a style from a url, use `Cesium3DTileStyle.fromUrl` instead. [#10348](https://github.com/CesiumGS/cesium/pull/10348)
- `Cesium3DTileStyle.readyPromise` and `Cesium3DTileStyle.ready` have been deprecated and will be removed in CesiumJS 1.96. If loading a style from a url, use `Cesium3DTileStyle.fromUrl` instead. [#10348](https://github.com/CesiumGS/cesium/pull/10348)
- `Model.gltf`, `Model.basePath`, `Model.pendingTextureLoads` (properties), and `Model.dequantizeInShader` (constructor option) have been deprecated and will be removed in CesiumJS 1.97. [#10415](https://github.com/CesiumGS/cesium/pull/10415)
- Support for glTF 1.0 assets has been deprecated and will be removed in CesiumJS 1.97. Please convert any glTF 1.0 assets to glTF 2.0. [#10414](https://github.com/CesiumGS/cesium/pull/10414)
- Support for the glTF extension `KHR_techniques_webgl` has been deprecated and will be removed in CesiumJS 1.97. If custom GLSL shaders are needed, use `CustomShader` instead. [#10414](https://github.com/CesiumGS/cesium/pull/10414)
- `Model.boundingSphere` currently returns results in the model's local coordinate system, but in CesiumJS 1.96 it will be changed to return results in ECEF coordinates. [#10415](https://github.com/CesiumGS/cesium/pull/10415)

### 1.93 - 2022-05-02

##### Breaking Changes :mega:

- Temporarily disable `Scene.orderIndependentTranslucency` by default on iPad and iOS due to a WebGL regression, see [#9827](https://github.com/CesiumGS/cesium/issues/9827). The old default will be restored once the issue has been resolved.

##### Additions :tada:

- Improved rendering of ground and sky atmosphere. [#10063](https://github.com/CesiumGS/cesium/pull/10063)
- Added support for morph targets in `ModelExperimental`. [#10271](https://github.com/CesiumGS/cesium/pull/10271)
- Added support for skins in `ModelExperimental`. [#10282](https://github.com/CesiumGS/cesium/pull/10282)
- Added support for animations in `ModelExperimental`. [#10314](https://github.com/CesiumGS/cesium/pull/10314)
- Added `debugWireframe` to `ModelExperimental`. [#10332](https://github.com/CesiumGS/cesium/pull/10332)
- Added `GeoJsonSource.process` to support adding features without removing existing entities, similar to `CzmlDataSource.process`. [#9275](https://github.com/CesiumGS/cesium/issues/9275)
- `KmlDataSource` now exposes the `camera` and `canvas` properties, which are used to provide information about the state of the `Viewer` when making network requests for a [`Link`](https://developers.google.com/kml/documentation/kmlreference#link). Passing these values in the constructor is now optional.
- Prevent text selection in the Timeline widget. [#10325](https://github.com/CesiumGS/cesium/pull/10325)

##### Fixes :wrench:

- Fixed `GoogleEarthEnterpriseImageryProvider.requestImagery`, `GridImageryProvider.requestImagery`, and `TileCoordinateImageryProvider.requestImagery` return types to match interface. [#10265](https://github.com/CesiumGS/cesium/issues/10265)
- Various property and return TypeScript definitions were corrected, and the `Event` class was made generic in order to support strongly typed event callbacks. [#10292](https://github.com/CesiumGS/cesium/pull/10292)
- Fixed debug label rendering in `Cesium3dTilesInspector`. [#10246](https://github.com/CesiumGS/cesium/issues/10246)
- Fixed a crash that occurred in `ModelExperimental` when loading a Draco-compressed model with tangents. [#10294](https://github.com/CesiumGS/cesium/pull/10294)
- Fixed an incorrect model matrix computation for `i3dm` tilesets that are loaded using `ModelExperimental`. [#10302](https://github.com/CesiumGS/cesium/pull/10302)
- Fixed race condition during billboard clamping when the height reference changes. [#10191](https://github.com/CesiumGS/cesium/issues/10191)
- Fixed ability to run `test` and other support tasks from within the release zip file. [#10311](https://github.com/CesiumGS/cesium/pull/10311)

### 1.92 - 2022-04-01

##### Breaking Changes :mega:

- Removed `Cesium.when`. Any `Promise` in the Cesium API has changed to the native `Promise` API. Code bases using cesium will likely need updates after this change. See the [upgrade guide](https://community.cesium.com/t/cesiumjs-is-switching-from-when-js-to-native-promises-which-will-be-a-breaking-change-in-1-92/17213) for instructions on how to update your code base to be compliant with native promises.
- `ArcGisMapServerImageryProvider.readyPromise` will not reject if there is a failure unless the request cannot be retried.
- `SingleTileImageryProvider.readyPromise` will not reject if there is a failure unless the request cannot be retried.
- Removed links to SpecRunner.html and related Jasmine files for running unit tests in browsers.

##### Additions :tada:

- Added experimental support for the [3D Tiles 1.1 draft](https://github.com/CesiumGS/3d-tiles/pull/666). [#10189](https://github.com/CesiumGS/cesium/pull/10189)
- Added support for `EXT_structural_metadata` property attributes in `CustomShader` [#10228](https://github.com/CesiumGS/cesium/pull/10228)
- Added partial support for `EXT_structural_metadata` property textures in `CustomShader` [#10247](https://github.com/CesiumGS/cesium/pull/10247)
- Added `minimumPixelSize`, `scale`, and `maximumScale` to `ModelExperimental`. [#10092](https://github.com/CesiumGS/cesium/pull/10092)
- `Cesium3DTileset` now has a `splitDirection` property, allowing the tileset to only be drawn on the left or right side of the screen. This is useful for visual comparison of tilesets. [#10193](https://github.com/CesiumGS/cesium/pull/10193)
- Added `lightColor` to `ModelExperimental` [#10207](https://github.com/CesiumGS/cesium/pull/10207)
- Added image-based lighting to `ModelExperimental`. [#10234](https://github.com/CesiumGS/cesium/pull/10234)
- Added clipping planes to `ModelExperimental`. [#10250](https://github.com/CesiumGS/cesium/pull/10250)
- Added `Cartesian2.clamp`, `Cartesian3.clamp`, and `Cartesian4.clamp`. [#10197](https://github.com/CesiumGS/cesium/pull/10197)
- Added a 'renderable' property to 'Fog' to disable its visual rendering while preserving tiles culling at a distance. [#10186](https://github.com/CesiumGS/cesium/pull/10186)
- Refactored metadata API so `tileset.metadata` and `content.group.metadata` are more symmetric with `content.metadata` and `tile.metadata`. [#10224](https://github.com/CesiumGS/cesium/pull/10224)

##### Fixes :wrench:

- Fixed `Scene` documentation for `msaaSamples` property. [#10205](https://github.com/CesiumGS/cesium/pull/10205)
- Fixed a bug where `pnts` tiles would crash when `Cesium.ExperimentalFeatures.enableModelExperimental` was true. [#10183](https://github.com/CesiumGS/cesium/pull/10183)
- Fixed an issue with Firefox and dimensionless SVG images. [#9191](https://github.com/CesiumGS/cesium/pull/9191)
- Fixed `ShadowMap` documentation for `options.pointLightRadius` type. [#10195](https://github.com/CesiumGS/cesium/pull/10195)
- Fixed evaluation of `minimumLevel` on metadataFailure for TileMapServiceImageryProvider. [#10198](https://github.com/CesiumGS/cesium/pull/10198)
- Fixed a bug where models without normals would render as solid black. Now, such models will use unlit shading. [#10237](https://github.com/CesiumGS/cesium/pull/10237)

##### Deprecated :hourglass_flowing_sand:

- `ImagerySplitDirection` and `Scene.imagerySplitPosition` have been deprecated and will be removed in CesiumJS 1.94. Use `SplitDirection` and `Scene.splitPosition` instead.
- Tilesets and models should now specify image-based lighting parameters in `ImageBasedLighting` instead of as individual options. The individual parameters are deprecated and will be removed in CesiumJS 1.94. [#10226](https://github.com/CesiumGS/cesium/pull/10226)

### 1.91 - 2022-03-01

##### Breaking Changes :mega:

- In Cesium 1.92, `when.js` will be removed and replaced with native promises. `Cesium.when` is deprecated and will be removed in 1.92. Any `Promise` returned from a function as of 1.92 will switch the native `Promise` API. Code bases using cesium will likely need updates after this change. See the [upgrade guide](https://community.cesium.com/t/cesiumjs-is-switching-from-when-js-to-native-promises-which-will-be-a-breaking-change-in-1-92/17213) for instructions on how to update your code base to be compliant with native promises.
- Fixed an inconsistently handled exception in `camera.getPickRay` that arises when the scene is not rendered. `camera.getPickRay` can now return undefined. [#10139](https://github.com/CesiumGS/cesium/pull/10139)

##### Additions :tada:

- Added MSAA support for WebGL2. Enabled in the `Viewer` constructor with the `msaaSamples` option and can be controlled through `Scene.msaaSamples`.
- glTF contents now use `ModelExperimental` by default. [#10055](https://github.com/CesiumGS/cesium/pull/10055)
- Added the ability to toggle back-face culling in `ModelExperimental`. [#10070](https://github.com/CesiumGS/cesium/pull/10070)
- Added `depthPlaneEllipsoidOffset` to `Viewer` and `Scene` constructors to address rendering artifacts below the WGS84 ellipsoid. [#9200](https://github.com/CesiumGS/cesium/pull/9200)
- Added support for `debugColorTiles` in `ModelExperimental`. [#10071](https://github.com/CesiumGS/cesium/pull/10071)
- Added support for shadows in `ModelExperimental`. [#10077](https://github.com/CesiumGS/cesium/pull/10077)
- Added `packArray` and `unpackArray` for matrix types. [#10118](https://github.com/CesiumGS/cesium/pull/10118)
- Added more affine transformation helper functions to `Matrix2`, `Matrix3`, and `Matrix4`. [#10124](https://github.com/CesiumGS/cesium/pull/10124)
  - Added `setScale`, `setUniformScale`, `setRotation`, `getRotation`, and `multiplyByUniformScale` to `Matrix2`.
  - Added `setScale`, `setUniformScale`, `setRotation`, and `multiplyByUniformScale` to `Matrix3`.
  - Added `setUniformScale`, `setRotation`, `getRotation`, and `fromRotation` to `Matrix4`.
- Added `AxisAlignedBoundingBox.fromCorners`. [#10130](https://github.com/CesiumGS/cesium/pull/10130)
- Added `BoundingSphere.fromTransformation`. [#10130](https://github.com/CesiumGS/cesium/pull/10130)
- Added `OrientedBoundingBox.fromTransformation`, `OrientedBoundingBox.computeCorners`, and `OrientedBoundingBox.computeTransformation`. [#10130](https://github.com/CesiumGS/cesium/pull/10130)
- Added `Rectangle.subsection`. [#10130](https://github.com/CesiumGS/cesium/pull/10130)
- Added option to show tileset credits on screen. [#10144](https://github.com/CesiumGS/cesium/pull/10144)
- glTF copyrights now appear under the credits display. [#10138](https://github.com/CesiumGS/cesium/pull/10138)
- Credits are now sorted based on their number of occurrences. [#10141](https://github.com/CesiumGS/cesium/pull/10141)

##### Fixes :wrench:

- Fixed a bug where updating `ModelExperimental`'s model matrix would not update its bounding sphere. [#10078](https://github.com/CesiumGS/cesium/pull/10078)
- Fixed feature ID texture artifacts on Safari. [#10111](https://github.com/CesiumGS/cesium/pull/10111)
- Fixed a bug where a translucent shader applied to a `ModelExperimental` with opaque features was not being rendered. [#10110](https://github.com/CesiumGS/cesium/pull/10110)

### 1.90 - 2022-02-01

##### Additions :tada:

- Feature IDs for styling and picking in `ModelExperimental` can now be selected via `(tileset|model).featureIdIndex` and `(tileset|model).instanceFeatureIdIndex`. [#10018](https://github.com/CesiumGS/cesium/pull/10018)
- Added support for all types of feature IDs in `CustomShader`. [#10018](https://github.com/CesiumGS/cesium/pull/10018)
- Moved documentation for `CustomShader` into `Documentation/CustomShaderGuide/` to make it more discoverable. [#10054](https://github.com/CesiumGS/cesium/pull/10054)
- Added getters `Cesium3DTileFeature.featureId` and `ModelFeature.featureId` so the feature ID or batch ID can be accessed from a picked feature. [#10022](https://github.com/CesiumGS/cesium/pull/10022)
- Added `I3dmLoader` to transcode .i3dm to `ModelExperimental`. [#9968](https://github.com/CesiumGS/cesium/pull/9968)
- Added `PntsLoader` to transcode .pnts to `ModelExperimental`. [#9978](https://github.com/CesiumGS/cesium/pull/9978)
- Added point cloud attenuation support to `ModelExperimental`. [#9998](https://github.com/CesiumGS/cesium/pull/9998)

##### Fixes :wrench:

- Fixed an error when loading GeoJSON with null `stroke` or `fill` properties but valid opacity values. [#9717](https://github.com/CesiumGS/cesium/pull/9717)
- Fixed `scene.pickTranslucentDepth` for translucent point clouds with eye dome lighting. [#9991](https://github.com/CesiumGS/cesium/pull/9991)
- Added a setter for `tileset.pointCloudShading` that throws if set to `undefined` to clarify that this is disallowed. [#9998](https://github.com/CesiumGS/cesium/pull/9998)
- Fixes handling .b3dm `_BATCHID` accessors in `ModelExperimental` [#10008](https://github.com/CesiumGS/cesium/pull/10008) and [10031](https://github.com/CesiumGS/cesium/pull/10031)
- Fixed path entity being drawn when data is unavailable [#1704](https://github.com/CesiumGS/cesium/pull/1704)
- Fixed setting `tileset.imageBasedLightingFactor` has no effect on i3dm tile content. [#10020](https://github.com/CesiumGS/cesium/pull/10020)
- Zooming out is no longer sluggish when close to `screenSpaceCameraController.minimumDistance`. [#9932](https://github.com/CesiumGS/cesium/pull/9932)
- Fixed Particle System Weather sandcastle demo to work with new ES6 rules. [#10045](https://github.com/CesiumGS/cesium/pull/10045)

### 1.89 - 2022-01-03

##### Breaking Changes :mega:

- Removed `Scene.debugShowGlobeDepth`. [#9965](https://github.com/CesiumGS/cesium/pull/9965)
- Removed `CesiumInspectorViewModel.globeDepth` and `CesiumInspectorViewModel.pickDepth`. [#9965](https://github.com/CesiumGS/cesium/pull/9965)
- `barycentricCoordinates` returns `undefined` when the input triangle is degenerate. [#9175](https://github.com/CesiumGS/cesium/pull/9175)

##### Additions :tada:

- Added a `pointSize` field to custom vertex shaders for more control over shading point clouds. [#9960](https://github.com/CesiumGS/cesium/pull/9960)
- Added `lambertDiffuseMultiplier` property to Globe object to enhance terrain lighting. [#9878](https://github.com/CesiumGS/cesium/pull/9878)
- Added `getFeatureInfoUrl` option to `WebMapServiceImageryProvider` which reads the getFeatureInfo request URL for WMS service if it differs with the getCapabilities URL. [#9563](https://github.com/CesiumGS/cesium/pull/9563)
- Added `tileset.enableModelExperimental` so tilesets with `Model` and `ModelExperimental` can be mixed in the same scene. [#9982](https://github.com/CesiumGS/cesium/pull/9982)

##### Fixes :wrench:

- Fixed handling of vec3 vertex colors in `ModelExperimental`. [#9955](https://github.com/CesiumGS/cesium/pull/9955)
- Fixed handling of Draco quantized vec3 vertex colors in `ModelExperimental`. [#9957](https://github.com/CesiumGS/cesium/pull/9957)
- Fixed handling of vec3 vertex colors in `CustomShaderPipelineStage`. [#9964](https://github.com/CesiumGS/cesium/pull/9964)
- Fixes how `Camera.changed` handles changes in `heading`. [#9970](https://github.com/CesiumGS/cesium/pull/9970)
- Fixed handling of subtree root transforms in `Implicit3DTileContent`. [#9971](https://github.com/CesiumGS/cesium/pull/9971)
- Fixed issue in `ModelExperimental` where indices were not the correct data type after draco decode. [#9974](https://github.com/CesiumGS/cesium/pull/9974)
- Fixed WMS 1.3.0 `GetMap` `bbox` parameter so that it follows the axis ordering as defined in the EPSG database. [#9797](https://github.com/CesiumGS/cesium/pull/9797)
- Fixed `KmlDataSource` so that it can handle relative URLs for additional elements - video, audio, iframe etc. [#9328](https://github.com/CesiumGS/cesium/pull/9328)

### 1.88 - 2021-12-01

##### Fixes :wrench:

- Fixed a bug with .ktx2 textures having an incorrect minification filter. [#9876](https://github.com/CesiumGS/cesium/pull/9876/)
- Fixed incorrect diffuse texture alpha in glTFs with the `KHR_materials_pbrSpecularGlossiness` extension. [#9943](https://github.com/CesiumGS/cesium/pull/9943)

### 1.87.1 - 2021-11-09

##### Additions :tada:

- Added experimental implementations of [3D Tiles Next](https://github.com/CesiumGS/3d-tiles/tree/main/next). The following extensions are supported:
  - [3DTILES_content_gltf](https://github.com/CesiumGS/3d-tiles/tree/main/extensions/3DTILES_content_gltf) for using glTF models directly as tile contents
  - [3DTILES_metadata](https://github.com/CesiumGS/3d-tiles/tree/main/extensions/3DTILES_metadata) for adding structured metadata to tilesets, tiles, or groups of tile content
  - [EXT_mesh_features](https://github.com/KhronosGroup/glTF/pull/2082) for adding feature identification and feature metadata to glTF models
  - [3DTILES_implicit_tiling](https://github.com/CesiumGS/3d-tiles/tree/main/extensions/3DTILES_implicit_tiling) for a compact representation of quadtrees and octrees
  - [3DTILES_bounding_volume_S2](https://github.com/CesiumGS/3d-tiles/tree/main/extensions/3DTILES_bounding_volume_S2) for [S2](https://s2geometry.io/) bounding volumes
  - [3DTILES_multiple_contents](https://github.com/CesiumGS/3d-tiles/tree/main/extensions/3DTILES_multiple_contents) for storing multiple contents within a single tile
- Added `ModelExperimental`, a new experimental architecture for loading glTF models. It is disabled by default; set `ExperimentalFeatures.enableModelExperimental = true` to enable it.
- Added `CustomShader` class for styling `Cesium3DTileset` or `ModelExperimental` with custom GLSL shaders
- Added Sandcastle examples for 3D Tiles Next: [Photogrammetry Classification](http://sandcastle.cesium.com/index.html?src=3D%20Tiles%20Next%20Photogrammetry%20Classification.html&label=3D%20Tiles%20Next), [CDB Yemen](http://sandcastle.cesium.com/index.html?src=3D%20Tiles%20Next%20CDB%20Yemen.html&label=3D%20Tiles%20Next), and [S2 Globe](http://sandcastle.cesium.com/index.html?src=3D%20Tiles%20Next%20S2%20Globe.html&label=3D%20Tiles%20Next)

### 1.87 - 2021-11-01

##### Additions :tada:

- Added `ScreenOverlay` support to `KmlDataSource`. [#9864](https://github.com/CesiumGS/cesium/pull/9864)
- Added back some support for Draco attribute quantization as a workaround until a full fix in the next Draco version. [#9904](https://github.com/CesiumGS/cesium/pull/9904)
- Added `CumulusCloud.color` for customizing cloud colors. [#9877](https://github.com/CesiumGS/cesium/pull/9877)

##### Fixes :wrench:

- Point cloud styles that reference a missing property now treat the missing property as `undefined` rather than throwing an error. [#9882](https://github.com/CesiumGS/cesium/pull/9882)
- Fixed Draco attribute quantization in point clouds. [#9908](https://github.com/CesiumGS/cesium/pull/9908)
- Fixed crashes caused by the cloud noise texture exceeding WebGL's maximum supported texture size. [#9885](https://github.com/CesiumGS/cesium/pull/9885)
- Updated third-party zip.js library to 2.3.12 to fix compatibility with Webpack 4. [#9897](https://github.com/cesiumgs/cesium/pull/9897)

### 1.86.1 - 2021-10-15

##### Fixes :wrench:

- Fixed zip.js configurations causing CesiumJS to not work with Node 16. [#9861](https://github.com/CesiumGS/cesium/pull/9861)
- Fixed a bug in `Rectangle.union` with rectangles that span the entire globe. [#9866](https://github.com/CesiumGS/cesium/pull/9866)

### 1.86 - 2021-10-01

##### Breaking Changes :mega:

- Updated to Draco 1.4.1 and temporarily disabled attribute quantization. [#9847](https://github.com/CesiumGS/cesium/issues/9847)

##### Fixes :wrench:

- Fixed incorrect behavior in `CameraFlightPath` when using Columbus View. [#9192](https://github.com/CesiumGS/cesium/pull/9192)

### 1.85 - 2021-09-01

##### Breaking Changes :mega:

- Removed `Scene.terrainExaggeration` and `options.terrainExaggeration` for `CesiumWidget`, `Viewer`, and `Scene`, which were deprecated in CesiumJS 1.83. Use `Globe.terrainExaggeration` instead.

##### Additions :tada:

- Added `CloudCollection` and `CumulusCloud` for adding procedurally generated clouds to a scene. [#9737](https://github.com/CesiumGS/cesium/pull/9737)
- `BingMapsGeocoderService` now takes an optional [Culture Code](https://docs.microsoft.com/en-us/bingmaps/rest-services/common-parameters-and-types/supported-culture-codes) for localizing results. [#9729](https://github.com/CesiumGS/cesium/pull/9729)

##### Fixes :wrench:

- Fixed several crashes related to point cloud eye dome lighting. [#9719](https://github.com/CesiumGS/cesium/pull/9719)

### 1.84 - 2021-08-02

##### Breaking Changes :mega:

- Dropped support for Internet Explorer, which was deprecated in CesiumJS 1.83.

##### Additions :tada:

- Added a `polylinePositions` getter to `Cesium3DTileFeature` that gets the decoded positions of a polyline vector feature. [#9684](https://github.com/CesiumGS/cesium/pull/9684)
- Added `ImageryLayerCollection.pickImageryLayers`, which determines the imagery layers that are intersected by a pick ray. [#9651](https://github.com/CesiumGS/cesium/pull/9651)

##### Fixes :wrench:

- Fixed an issue where styling vector points based on their batch table properties would crash. [#9692](https://github.com/CesiumGS/cesium/pull/9692)
- Fixed an issue in `TileBoundingRegion.distanceToCamera` that caused incorrect results when the camera was on the opposite site of the globe. [#9678](https://github.com/CesiumGS/cesium/pull/9678)
- Fixed an error with removing a CZML datasource when the clock interval has a duration of zero. [#9637](https://github.com/CesiumGS/cesium/pull/9637)
- Fixed the ability to set a material's image to `undefined` and `Material.DefaultImageId`. [#9644](https://github.com/CesiumGS/cesium/pull/9644)
- Fixed render crash when creating a `polylineVolume` with very close points. [#9669](https://github.com/CesiumGS/cesium/pull/9669)
- Fixed a bug in `PolylineGeometry` that incorrectly shifted colors when duplicate positions were removed. [#9676](https://github.com/CesiumGS/cesium/pull/9676)
- Fixed the calculation of `OrientedBoundingBox.distancedSquaredTo` such that they handle `halfAxes` with magnitudes near zero. [#9670](https://github.com/CesiumGS/cesium/pull/9670)
- Fixed a crash that would hang the browser if a `Label` was created with a soft hyphen in its text. [#9682](https://github.com/CesiumGS/cesium/pull/9682)
- Fixed the incorrect calculation of `distanceSquaredTo` in `BoundingSphere`. [#9686](https://github.com/CesiumGS/cesium/pull/9686)

### 1.83 - 2021-07-01

##### Breaking Changes :mega:

- Dropped support for KTX1 and Crunch textures; use the [`ktx2ktx2`](https://github.com/KhronosGroup/KTX-Software) converter tool to update existing KTX1 files.

##### Additions :tada:

- Added support for KTX2 and Basis Universal compressed textures. [#9513](https://github.com/CesiumGS/cesium/issues/9513)
  - Added support for glTF models with the [`KHR_texture_basisu`](https://github.com/KhronosGroup/glTF/blob/master/extensions/2.0/Khronos/KHR_texture_basisu/README.md) extension.
  - Added support for 8-bit, 16-bit float, and 32-bit float KTX2 specular environment maps.
  - Added support for KTX2 images in `Material`.
  - Added new `PixelFormat` and `WebGLConstants` enums from WebGL extensions `WEBGL_compressed_texture_etc`, `WEBGL_compressed_texture_astc`, and `EXT_texture_compression_bptc`.
- Added dynamic terrain exaggeration with `Globe.terrainExaggeration` and `Globe.terrainExaggerationRelativeHeight`. [#9603](https://github.com/CesiumGS/cesium/pull/9603)
- Added `CustomHeightmapTerrainProvider`, a simple `TerrainProvider` that gets height values from a callback function. [#9604](https://github.com/CesiumGS/cesium/pull/9604)
- Added the ability to hide outlines on OSM Buildings and other tilesets and glTF models using the `CESIUM_primitive_outline` extension. [#8959](https://github.com/CesiumGS/cesium/issues/8959)
- Added checks for supported 3D Tiles extensions. [#9552](https://github.com/CesiumGS/cesium/issues/9552)
- Added option to ignore extraneous colorspace information in glTF textures and `ImageBitmap`. [#9624](https://github.com/CesiumGS/cesium/pull/9624)
- Added `options.fadingEnabled` parameter to `ShadowMap` to control whether shadows fade out when the light source is close to the horizon. [#9565](https://github.com/CesiumGS/cesium/pull/9565)
- Added documentation clarifying that the `outlineWidth` property will be ignored on all major browsers on Windows platforms. [#9600](https://github.com/CesiumGS/cesium/pull/9600)
- Added documentation for `KmlTour`, `KmlTourFlyTo`, and `KmlTourWait`. Added documentation and a `kmlTours` getter to `KmlDataSource`. Removed references to `KmlTourSoundCues`. [#8073](https://github.com/CesiumGS/cesium/issues/8073)

##### Fixes :wrench:

- Fixed a regression where older tilesets without a top-level `geometricError` would fail to load. [#9618](https://github.com/CesiumGS/cesium/pull/9618)
- Fixed an issue in `WebMapTileServiceImageryProvider` where using URL subdomains caused query parameters to be dropped from requests. [#9606](https://github.com/CesiumGS/cesium/pull/9606)
- Fixed an issue in `ScreenSpaceCameraController.tilt3DOnTerrain` that caused unexpected camera behavior when tilting terrain diagonally along the screen. [#9562](https://github.com/CesiumGS/cesium/pull/9562)
- Fixed error handling in `GlobeSurfaceTile` to print terrain tile request errors to console. [#9570](https://github.com/CesiumGS/cesium/pull/9570)
- Fixed broken image URL in the KML Sandcastle. [#9579](https://github.com/CesiumGS/cesium/pull/9579)
- Fixed an error where the `positionToEyeEC` and `tangentToEyeMatrix` properties for custom materials were not set in `GlobeFS`. [#9597](https://github.com/CesiumGS/cesium/pull/9597)
- Fixed misleading documentation in `Matrix4.inverse` and `Matrix4.inverseTransformation` that used "affine transformation" instead of "rotation and translation" specifically. [#9608](https://github.com/CesiumGS/cesium/pull/9608)
- Fixed a regression where external images in glTF models were not being loaded with `preferImageBitmap`, which caused them to decode on the main thread and cause frame rate stuttering. [#9627](https://github.com/CesiumGS/cesium/pull/9627)
- Fixed misleading "else" case condition for `color` and `show` in `Cesium3DTileStyle`. A default `color` value is used if no `color` conditions are given. The default value for `show`, `true`, is used if no `show` conditions are given. [#9633](https://github.com/CesiumGS/cesium/pull/9633)
- Fixed a crash that occurred after disabling and re-enabling a post-processing stage. This also prevents the screen from randomly flashing when enabling stages for the first time. [#9649](https://github.com/CesiumGS/cesium/pull/9649)

##### Deprecated :hourglass_flowing_sand:

- `Scene.terrainExaggeration` and `options.terrainExaggeration` for `CesiumWidget`, `Viewer`, and `Scene` have been deprecated and will be removed in CesiumJS 1.85. They will be replaced with `Globe.terrainExaggeration`.
- Support for Internet Explorer has been deprecated and will end in CesiumJS 1.84.

### 1.82.1 - 2021-06-01

- This is an npm only release to fix the improperly published 1.82.0.

### 1.82 - 2021-06-01

##### Additions :tada:

- Added `FeatureDetection.supportsBigInt64Array`, `FeatureDetection.supportsBigUint64Array` and `FeatureDetection.supportsBigInt`.

##### Fixes :wrench:

- Fixed `processTerrain` in `decodeGoogleEarthEnterprisePacket` to handle a newer terrain packet format that includes water surface meshes after terrain meshes. [#9519](https://github.com/CesiumGS/cesium/pull/9519)

### 1.81 - 2021-05-01

##### Fixes :wrench:

- Fixed an issue where `Camera.flyTo` would not work properly with a non-WGS84 Ellipsoid. [#9498](https://github.com/CesiumGS/cesium/pull/9498)
- Fixed an issue where setting the `ViewportQuad` rectangle after creating the viewport had no effect.[#9511](https://github.com/CesiumGS/cesium/pull/9511)
- Fixed an issue where TypeScript was not picking up type defintions for `ArcGISTiledElevationTerrainProvider`. [#9522](https://github.com/CesiumGS/cesium/pull/9522)

##### Deprecated :hourglass_flowing_sand:

- `loadCRN` and `loadKTX` have been deprecated and will be removed in CesiumJS 1.83. They will be replaced with support for KTX2. [#9478](https://github.com/CesiumGS/cesium/pull/9478)

### 1.80 - 2021-04-01

##### Additions :tada:

- Added support for drawing ground primitives on translucent 3D Tiles. [#9399](https://github.com/CesiumGS/cesium/pull/9399)

### 1.79.1 - 2021-03-01

##### Fixes :wrench:

- Fixed a regression in 1.79 that broke terrain exaggeration. [#9397](https://github.com/CesiumGS/cesium/pull/9397)
- Fixed an issue where interpolating certain small rhumblines with surface distance 0.0 would not return the expected result. [#9430](https://github.com/CesiumGS/cesium/pull/9430)

### 1.79 - 2021-03-01

##### Breaking Changes :mega:

- Removed `Cesium3DTileset.url`, which was deprecated in CesiumJS 1.78. Use `Cesium3DTileset.resource.url` to retrieve the url value.
- Removed `EasingFunction.QUADRACTIC_IN`, which was deprecated in CesiumJS 1.77. Use `EasingFunction.QUADRATIC_IN`.
- Removed `EasingFunction.QUADRACTIC_OUT`, which was deprecated in CesiumJS 1.77. Use `EasingFunction.QUADRATIC_OUT`.
- Removed `EasingFunction.QUADRACTIC_IN_OUT`, which was deprecated in CesiumJS 1.77. Use `EasingFunction.QUADRATIC_IN_OUT`.
- Changed `TaskProcessor.maximumActiveTasks` constructor option to be infinity by default. [#9313](https://github.com/CesiumGS/cesium/pull/9313)

##### Fixes :wrench:

- Fixed an issue that prevented use of the full CesiumJS zip release package in a Node.js application.
- Fixed an issue where certain inputs to EllipsoidGeodesic would result in a surfaceDistance of NaN. [#9316](https://github.com/CesiumGS/cesium/pull/9316)
- Fixed `sampleTerrain` and `sampleTerrainMostDetailed` not working for `ArcGISTiledElevationTerrainProvider`. [#9286](https://github.com/CesiumGS/cesium/pull/9286)
- Consistent with the spec, CZML `polylineVolume` now expects its shape positions to specified using the `cartesian2` property. Use of the `cartesian` is also supported for backward-compatibility. [#9384](https://github.com/CesiumGS/cesium/pull/9384)
- Removed an unnecessary matrix copy each time a `Cesium3DTileset` is updated. [#9366](https://github.com/CesiumGS/cesium/pull/9366)

### 1.78 - 2021-02-01

##### Additions :tada:

- Added `BillboardCollection.show`, `EntityCluster.show`, `LabelCollection.show`, `PointPrimitiveCollection.show`, and `PolylineCollection.show` for a convenient way to control show of the entire collection [#9307](https://github.com/CesiumGS/cesium/pull/9307)
- `TaskProcessor` now accepts an absolute URL in addition to a worker name as it's first parameter. This makes it possible to use custom web workers with Cesium's task processing system without copying them to Cesium's Workers directory. [#9338](https://github.com/CesiumGS/cesium/pull/9338)
- Added `Cartesian2.cross` which computes the magnitude of the cross product of two vectors whose Z values are implicitly 0. [#9305](https://github.com/CesiumGS/cesium/pull/9305)
- Added `Math.previousPowerOfTwo`. [#9310](https://github.com/CesiumGS/cesium/pull/9310)

##### Fixes :wrench:

- Fixed an issue with `Math.mod` introducing a small amount of floating point error even when the input did not need to be altered. [#9354](https://github.com/CesiumGS/cesium/pull/9354)

##### Deprecated :hourglass_flowing_sand:

- `Cesium3DTileset.url` has been deprecated and will be removed in Cesium 1.79. Instead, use `Cesium3DTileset.resource.url` to retrieve the url value.

### 1.77 - 2021-01-04

##### Additions :tada:

- Added `ElevationBand` material, which maps colors and gradients to exact elevations. [#9132](https://github.com/CesiumGS/cesium/pull/9132)

##### Fixes :wrench:

- Fixed an issue where changing a model or tileset's `color`, `backFaceCulling`, or `silhouetteSize` would trigger an error. [#9271](https://github.com/CesiumGS/cesium/pull/9271)

##### Deprecated :hourglass_flowing_sand:

- `EasingFunction.QUADRACTIC_IN` was deprecated and will be removed in Cesium 1.79. It has been replaced with `EasingFunction.QUADRATIC_IN`. [#9220](https://github.com/CesiumGS/cesium/issues/9220)
- `EasingFunction.QUADRACTIC_OUT` was deprecated and will be removed in Cesium 1.79. It has been replaced with `EasingFunction.QUADRATIC_OUT`. [#9220](https://github.com/CesiumGS/cesium/issues/9220)
- `EasingFunction.QUADRACTIC_IN_OUT` was deprecated and will be removed in Cesium 1.79. It has been replaced with `EasingFunction.QUADRATIC_IN_OUT`. [#9220](https://github.com/CesiumGS/cesium/issues/9220)

### 1.76 - 2020-12-01

##### Fixes :wrench:

- Fixed an issue where tileset styles would be reapplied every frame when a tileset has a style and `tileset.preloadWhenHidden` is true and `tileset.show` is false. Also fixed a related issue where styles would be reapplied if the style being set is the same as the active style. [#9223](https://github.com/CesiumGS/cesium/pull/9223)
- Fixed JSDoc and TypeScript type definitions for `EllipsoidTangentPlane.fromPoints` which didn't list a return type. [#9227](https://github.com/CesiumGS/cesium/pull/9227)
- Updated DOMPurify from 1.0.8 to 2.2.2. [#9240](https://github.com/CesiumGS/cesium/issues/9240)

### 1.75 - 2020-11-02

##### Fixes :wrench:

- Fixed an issue in the PBR material where models with the `KHR_materials_unlit` extension had the normal attribute disabled. [#9173](https://github.com/CesiumGS/cesium/pull/9173).
- Fixed JSDoc and TypeScript type definitions for `writeTextToCanvas` which listed incorrect return type. [#9196](https://github.com/CesiumGS/cesium/pull/9196)
- Fixed JSDoc and TypeScript type definitions for `Viewer.globe` constructor option to allow disabling the globe on startup. [#9063](https://github.com/CesiumGS/cesium/pull/9063)

### 1.74 - 2020-10-01

##### Additions :tada:

- Added `Matrix3.inverseTranspose` and `Matrix4.inverseTranspose`. [#9135](https://github.com/CesiumGS/cesium/pull/9135)

##### Fixes :wrench:

- Fixed an issue where the camera zooming is stuck when looking up. [#9126](https://github.com/CesiumGS/cesium/pull/9126)
- Fixed an issue where Plane doesn't rotate correctly around the main local axis. [#8268](https://github.com/CesiumGS/cesium/issues/8268)
- Fixed clipping planes with non-uniform scale. [#9135](https://github.com/CesiumGS/cesium/pull/9135)
- Fixed an issue where ground primitives would get clipped at certain camera angles. [#9114](https://github.com/CesiumGS/cesium/issues/9114)
- Fixed a bug that could cause half of the globe to disappear when setting the `terrainProvider. [#9161](https://github.com/CesiumGS/cesium/pull/9161)
- Fixed a crash when loading Cesium OSM buildings with shadows enabled. [#9172](https://github.com/CesiumGS/cesium/pull/9172)

### 1.73 - 2020-09-01

##### Breaking Changes :mega:

- Removed `MapboxApi`, which was deprecated in CesiumJS 1.72. Pass your access token directly to the `MapboxImageryProvider` or `MapboxStyleImageryProvider` constructors.
- Removed `BingMapsApi`, which was deprecated in CesiumJS 1.72. Pass your access key directly to the `BingMapsImageryProvider` or `BingMapsGeocoderService` constructors.

##### Additions :tada:

- Added support for the CSS `line-height` specifier in the `font` property of a `Label`. [#8954](https://github.com/CesiumGS/cesium/pull/8954)
- `Viewer` now has default pick handling for `Cesium3DTileFeature` data and will display its properties in the default Viewer `InfoBox` as well as set `Viewer.selectedEntity` to a transient Entity instance representing the data. [#9121](https://github.com/CesiumGS/cesium/pull/9121).

##### Fixes :wrench:

- Fixed several artifacts on mobile devices caused by using insufficient precision. [#9064](https://github.com/CesiumGS/cesium/pull/9064)
- Fixed handling of `data:` scheme for the Cesium ion logo URL. [#9085](https://github.com/CesiumGS/cesium/pull/9085)
- Fixed an issue where the boundary rectangles in `TileAvailability` are not sorted correctly, causing terrain to sometimes fail to achieve its maximum detail. [#9098](https://github.com/CesiumGS/cesium/pull/9098)
- Fixed an issue where a request for an availability tile of the reference layer is delayed because the throttle option is on. [#9099](https://github.com/CesiumGS/cesium/pull/9099)
- Fixed an issue where Node.js tooling could not resolve package.json. [#9105](https://github.com/CesiumGS/cesium/pull/9105)
- Fixed classification artifacts on some mobile devices. [#9108](https://github.com/CesiumGS/cesium/pull/9108)
- Fixed an issue where Resource silently fails to load if being used multiple times. [#9093](https://github.com/CesiumGS/cesium/issues/9093)

### 1.72 - 2020-08-03

##### Breaking Changes :mega:

- CesiumJS no longer ships with a default Mapbox access token and Mapbox imagery layers have been removed from the `BaseLayerPicker` defaults. If you are using `MapboxImageryProvider` or `MapboxStyleImageryProvider`, use `options.accessToken` when initializing the imagery provider.

##### Additions :tada:

- Added support for glTF multi-texturing via `TEXCOORD_1`. [#9075](https://github.com/CesiumGS/cesium/pull/9075)

##### Deprecated :hourglass_flowing_sand:

- `MapboxApi.defaultAccessToken` was deprecated and will be removed in CesiumJS 1.73. Pass your access token directly to the MapboxImageryProvider or MapboxStyleImageryProvider constructors.
- `BingMapsApi` was deprecated and will be removed in CesiumJS 1.73. Pass your access key directly to the BingMapsImageryProvider or BingMapsGeocoderService constructors.

##### Fixes :wrench:

- Fixed `Color.fromCssColorString` when color string contains spaces. [#9015](https://github.com/CesiumGS/cesium/issues/9015)
- Fixed 3D Tileset replacement refinement when leaf is empty. [#8996](https://github.com/CesiumGS/cesium/pull/8996)
- Fixed a bug in the assessment of terrain tile visibility [#9033](https://github.com/CesiumGS/cesium/issues/9033)
- Fixed vertical polylines with `arcType: ArcType.RHUMB`, including lines drawn via GeoJSON. [#9028](https://github.com/CesiumGS/cesium/pull/9028)
- Fixed wall rendering when underground [#9041](https://github.com/CesiumGS/cesium/pull/9041)
- Fixed issue where a side of the wall was missing if the first position and the last position were equal [#9044](https://github.com/CesiumGS/cesium/pull/9044)
- Fixed `translucencyByDistance` for label outline color [#9003](https://github.com/CesiumGS/cesium/pull/9003)
- Fixed return value for `SampledPositionProperty.removeSample` [#9017](https://github.com/CesiumGS/cesium/pull/9017)
- Fixed issue where wall doesn't have correct texture coordinates when there are duplicate positions input [#9042](https://github.com/CesiumGS/cesium/issues/9042)
- Fixed an issue where clipping planes would not clip at the correct distances on some Android devices, most commonly reproducible on devices with `Mali` GPUs that do not support float textures via WebGL [#9023](https://github.com/CesiumGS/cesium/issues/9023)

### 1.71 - 2020-07-01

##### Breaking Changes :mega:

- Updated `WallGeometry` to respect the order of positions passed in, instead of making the positions respect a counter clockwise winding order. This will only affect the look of walls with an image material. If this changed the way your wall is drawing, reverse the order of the positions. [#8955](https://github.com/CesiumGS/cesium/pull/8955/)

##### Additions :tada:

- Added `backFaceCulling` property to `Cesium3DTileset` and `Model` to support viewing the underside or interior of a tileset or model. [#8981](https://github.com/CesiumGS/cesium/pull/8981)
- Added `Ellipsoid.surfaceArea` for computing the approximate surface area of a rectangle on the surface of an ellipsoid. [#8986](https://github.com/CesiumGS/cesium/pull/8986)
- Added support for PolylineVolume in CZML. [#8841](https://github.com/CesiumGS/cesium/pull/8841)
- Added `Color.toCssHexString` for getting the CSS hex string equivalent for a color. [#8987](https://github.com/CesiumGS/cesium/pull/8987)

##### Fixes :wrench:

- Fixed issue where tileset was not playing glTF animations. [#8962](https://github.com/CesiumGS/cesium/issues/8962)
- Fixed a divide-by-zero bug in `Ellipsoid.geodeticSurfaceNormal` when given the origin as input. `undefined` is returned instead. [#8986](https://github.com/CesiumGS/cesium/pull/8986)
- Fixed error with `WallGeometry` when there were adjacent positions with very close values. [#8952](https://github.com/CesiumGS/cesium/pull/8952)
- Fixed artifact for skinned model when log depth is enabled. [#6447](https://github.com/CesiumGS/cesium/issues/6447)
- Fixed a bug where certain rhumb arc polylines would lead to a crash. [#8787](https://github.com/CesiumGS/cesium/pull/8787)
- Fixed handling of Label's backgroundColor and backgroundPadding option [#8949](https://github.com/CesiumGS/cesium/pull/8949)
- Fixed several bugs when rendering CesiumJS in a WebGL 2 context. [#797](https://github.com/CesiumGS/cesium/issues/797)
- Fixed a bug where switching from perspective to orthographic caused triangles to overlap each other incorrectly. [#8346](https://github.com/CesiumGS/cesium/issues/8346)
- Fixed a bug where switching to orthographic camera on the first frame caused the zoom level to be incorrect. [#8853](https://github.com/CesiumGS/cesium/pull/8853)
- Fixed `scene.pickFromRay` intersection inaccuracies. [#8439](https://github.com/CesiumGS/cesium/issues/8439)
- Fixed a bug where a null or undefined name property passed to the `Entity` constructor would throw an exception.[#8832](https://github.com/CesiumGS/cesium/pull/8832)
- Fixed JSDoc and TypeScript type definitions for `ScreenSpaceEventHandler.getInputAction` which listed incorrect return type. [#9002](https://github.com/CesiumGS/cesium/pull/9002)
- Improved the style of the error panel. [#8739](https://github.com/CesiumGS/cesium/issues/8739)
- Fixed animation widget SVG icons not appearing in iOS 13.5.1. [#8993](https://github.com/CesiumGS/cesium/pull/8993)

### 1.70.1 - 2020-06-10

##### Additions :tada:

- Add a `toString` method to the `Resource` class in case an instance gets logged as a string. [#8722](https://github.com/CesiumGS/cesium/issues/8722)
- Exposed `Transforms.rotationMatrixFromPositionVelocity` method from Cesium's private API. [#8927](https://github.com/CesiumGS/cesium/issues/8927)

##### Fixes :wrench:

- Fixed JSDoc and TypeScript type definitions for all `ImageryProvider` types, which were missing `defaultNightAlpha` and `defaultDayAlpha` properties. [#8908](https://github.com/CesiumGS/cesium/pull/8908)
- Fixed JSDoc and TypeScript for `MaterialProperty`, which were missing the ability to take primitive types in their constructor. [#8904](https://github.com/CesiumGS/cesium/pull/8904)
- Fixed JSDoc and TypeScript type definitions to allow the creation of `GeometryInstance` instances using `XXXGeometry` classes. [#8941](https://github.com/CesiumGS/cesium/pull/8941).
- Fixed JSDoc and TypeScript for `buildModuleUrl`, which was accidentally excluded from the official CesiumJS API. [#8923](https://github.com/CesiumGS/cesium/pull/8923)
- Fixed JSDoc and TypeScript type definitions for `EllipsoidGeodesic` which incorrectly listed `result` as required. [#8904](https://github.com/CesiumGS/cesium/pull/8904)
- Fixed JSDoc and TypeScript type definitions for `EllipsoidTangentPlane.fromPoints`, which takes an array of `Cartesian3`, not a single instance. [#8928](https://github.com/CesiumGS/cesium/pull/8928)
- Fixed JSDoc and TypeScript type definitions for `EntityCollection.getById` and `CompositeEntityCollection.getById`, which can both return undefined. [#8928](https://github.com/CesiumGS/cesium/pull/8928)
- Fixed JSDoc and TypeScript type definitions for `Viewer` options parameters.
- Fixed a memory leak where some 3D Tiles requests were being unintentionally retained after the requests were cancelled. [#8843](https://github.com/CesiumGS/cesium/pull/8843)
- Fixed a bug with handling of PixelFormat's flipY. [#8893](https://github.com/CesiumGS/cesium/pull/8893)

### 1.70.0 - 2020-06-01

##### Major Announcements :loudspeaker:

- All Cesium ion users now have access to Cesium OSM Buildings - a 3D buildings layer covering the entire world built with OpenStreetMap building data, available as 3D Tiles. Read more about it [on our blog](https://cesium.com/blog/2020/06/01/cesium-osm-buildings/).
  - [Explore it on Sandcastle](https://sandcastle.cesium.com/index.html?src=Cesium%20OSM%20Buildings.html).
  - Add it to your CesiumJS app: `viewer.scene.primitives.add(Cesium.createOsmBuildings())`.
  - Contains per-feature data like building name, address, and much more. [Read more about the available properties](https://cesium.com/content/cesium-osm-buildings/).
- CesiumJS now ships with official TypeScript type definitions! [#8878](https://github.com/CesiumGS/cesium/pull/8878)
  - If you import CesiumJS as a module, the new definitions will automatically be used by TypeScript and related tooling.
  - If you import individual CesiumJS source files directly, you'll need to add `"types": ["cesium"]` in your tsconfig.json in order for the definitions to be used.
  - If you’re using your own custom definitions and you’re not yet ready to switch, you can delete `Source/Cesium.d.ts` after install.
  - See our [blog post](https://cesium.com/blog/2020/06/01/cesiumjs-tsd/) for more information and a technical overview of how it all works.
- CesiumJS now supports underground rendering with globe translucency! [#8726](https://github.com/CesiumGS/cesium/pull/8726)
  - Added options for controlling globe translucency through the new [`GlobeTranslucency`](https://cesium.com/learn/cesiumjs/ref-doc/GlobeTranslucency.html) object including front face alpha, back face alpha, and a translucency rectangle.
  - Added `Globe.undergroundColor` and `Globe.undergroundColorAlphaByDistance` for controlling how the back side of the globe is rendered when the camera is underground or the globe is translucent. [#8867](https://github.com/CesiumGS/cesium/pull/8867)
  - Improved camera controls when the camera is underground. [#8811](https://github.com/CesiumGS/cesium/pull/8811)
  - Sandcastle examples: [Globe Translucency](https://sandcastle.cesium.com/?src=Globe%20Translucency.html), [Globe Interior](https://sandcastle.cesium.com/?src=Globe%20Interior.html), and [Underground Color](https://sandcastle.cesium.com/?src=Underground%20Color.html&label=All)

##### Additions :tada:

- Our API reference documentation has received dozens of fixes and improvements, largely due to the TypeScript effort.
- Added `Cesium3DTileset.extensions` to get the extensions property from the tileset JSON. [#8829](https://github.com/CesiumGS/cesium/pull/8829)
- Added `Camera.completeFlight`, which causes the current camera flight to immediately jump to the final destination and call its complete callback. [#8788](https://github.com/CesiumGS/cesium/pull/8788)
- Added `nightAlpha` and `dayAlpha` properties to `ImageryLayer` to control alpha separately for the night and day sides of the globe. [#8868](https://github.com/CesiumGS/cesium/pull/8868)
- Added `SkyAtmosphere.perFragmentAtmosphere` to switch between per-vertex and per-fragment atmosphere shading. [#8866](https://github.com/CesiumGS/cesium/pull/8866)
- Added a new sandcastle example to show how to add fog using a `PostProcessStage` [#8798](https://github.com/CesiumGS/cesium/pull/8798)
- Added `frustumSplits` option to `DebugCameraPrimitive`. [8849](https://github.com/CesiumGS/cesium/pull/8849)
- Supported `#rgba` and `#rrggbbaa` formats in `Color.fromCssColorString`. [8873](https://github.com/CesiumGS/cesium/pull/8873)

##### Fixes :wrench:

- Fixed a bug that could cause rendering of a glTF model to become corrupt when switching from a Uint16 to a Uint32 index buffer to accomodate new vertices added for edge outlining. [#8820](https://github.com/CesiumGS/cesium/pull/8820)
- Fixed a bug where a removed billboard could prevent changing of the `TerrainProvider`. [#8766](https://github.com/CesiumGS/cesium/pull/8766)
- Fixed an issue with 3D Tiles point cloud styling where `${feature.propertyName}` and `${feature["propertyName"]}` syntax would cause a crash. Also fixed an issue where property names with non-alphanumeric characters would crash. [#8785](https://github.com/CesiumGS/cesium/pull/8785)
- Fixed a bug where `DebugCameraPrimitive` was ignoring the near and far planes of the `Camera`. [#8848](https://github.com/CesiumGS/cesium/issues/8848)
- Fixed sky atmosphere artifacts below the horizon. [#8866](https://github.com/CesiumGS/cesium/pull/8866)
- Fixed ground primitives in orthographic mode. [#5110](https://github.com/CesiumGS/cesium/issues/5110)
- Fixed the depth plane in orthographic mode. This improves the quality of polylines and other primitives that are rendered near the horizon. [8858](https://github.com/CesiumGS/cesium/pull/8858)

### 1.69.0 - 2020-05-01

##### Breaking Changes :mega:

- The property `Scene.sunColor` has been removed. Use `scene.light.color` and `scene.light.intensity` instead. [#8774](https://github.com/CesiumGS/cesium/pull/8774)
- Removed `isArray`. Use the native `Array.isArray` function instead. [#8779](https://github.com/CesiumGS/cesium/pull/8779)

##### Additions :tada:

- Added `RequestScheduler` to the public API; this allows users to have more control over the requests made by CesiumJS. [#8384](https://github.com/CesiumGS/cesium/issues/8384)
- Added support for high-quality edges on solid geometry in glTF models. [#8776](https://github.com/CesiumGS/cesium/pull/8776)
- Added `Scene.cameraUnderground` for checking whether the camera is underneath the globe. [#8765](https://github.com/CesiumGS/cesium/pull/8765)

##### Fixes :wrench:

- Fixed several problems with polylines when the logarithmic depth buffer is enabled, which is the default on most systems. [#8706](https://github.com/CesiumGS/cesium/pull/8706)
- Fixed a bug with very long view ranges requiring multiple frustums even with the logarithmic depth buffer enabled. Previously, such scenes could resolve depth incorrectly. [#8727](https://github.com/CesiumGS/cesium/pull/8727)
- Fixed an issue with glTF skinning support where an optional property `skeleton` was considered required by Cesium. [#8175](https://github.com/CesiumGS/cesium/issues/8175)
- Fixed an issue with clamping of non-looped glTF animations. Subscribers to animation `update` events should expect one additional event firing as an animation stops. [#7387](https://github.com/CesiumGS/cesium/issues/7387)
- Geometry instance floats now work for high precision floats on newer iOS devices. [#8805](https://github.com/CesiumGS/cesium/pull/8805)
- Fixed a bug where the elevation contour material's alpha was not being applied. [#8749](https://github.com/CesiumGS/cesium/pull/8749)
- Fix potential memory leak when destroying `CesiumWidget` instances. [#8591](https://github.com/CesiumGS/cesium/pull/8591)
- Fixed displaying the Cesium ion icon when running in an Android, iOS or UWP WebView. [#8758](https://github.com/CesiumGS/cesium/pull/8758)

### 1.68.0 - 2020-04-01

##### Additions :tada:

- Added basic underground rendering support. When the camera is underground the globe will be rendered as a solid surface and underground entities will not be culled. [#8572](https://github.com/AnalyticalGraphicsInc/cesium/pull/8572)
- The `CesiumUnminified` build now includes sourcemaps. [#8572](https://github.com/CesiumGS/cesium/pull/8659)
- Added glTF `STEP` animation interpolation. [#8786](https://github.com/CesiumGS/cesium/pull/8786)
- Added the ability to edit CesiumJS shaders on-the-fly using the [SpectorJS](https://spector.babylonjs.com/) Shader Editor. [#8608](https://github.com/CesiumGS/cesium/pull/8608)

##### Fixes :wrench:

- Cesium can now be used in Node.JS 12 and later, with or without `--experimental-modules`. It can still be used in earlier versions as well. [#8572](https://github.com/CesiumGS/cesium/pull/8659)
- Interacting with the Cesium canvas will now blur the previously focused element. This prevents unintended modification of input elements when interacting with the globe. [#8662](https://github.com/CesiumGS/cesium/pull/8662)
- `TileMapServiceImageryProvider` will now force `minimumLevel` to 0 if the `tilemapresource.xml` metadata request fails and the `rectangle` is too large for the given detail level [#8448](https://github.com/AnalyticalGraphicsInc/cesium/pull/8448)
- Fixed ground atmosphere rendering when using a smaller ellipsoid. [#8683](https://github.com/CesiumGS/cesium/issues/8683)
- Fixed globe incorrectly occluding objects when using a smaller ellipsoid. [#7124](https://github.com/CesiumGS/cesium/issues/7124)
- Fixed a regression introduced in 1.67 which caused overlapping colored ground geometry to have visual artifacts. [#8694](https://github.com/CesiumGS/cesium/pull/8694)
- Fixed a clipping problem when viewing a polyline up close with the logarithmic depth buffer enabled, which is the default on most systems. [#8703](https://github.com/CesiumGS/cesium/pull/8703)

### 1.67.0 - 2020-03-02

##### Breaking Changes :mega:

- `Cesium3DTileset.skipLevelOfDetail` is now `false` by default. [#8631](https://github.com/CesiumGS/cesium/pull/8631)
- glTF models are now rendered using the `LEQUALS` depth test function instead of `LESS`. This means that when geometry overlaps, the _later_ geometry will be visible above the earlier, where previously the opposite was true. We believe this is a more sensible default, and makes it easier to render e.g. outlined buildings with glTF. [#8646](https://github.com/CesiumGS/cesium/pull/8646)

##### Additions :tada:

- Massively improved performance of clamped Entity ground geometry with dynamic colors. [#8630](https://github.com/CesiumGS/cesium/pull/8630)
- Added `Entity.tileset` for loading a 3D Tiles tileset via the Entity API using the new `Cesium3DTilesetGraphics` class. [#8580](https://github.com/CesiumGS/cesium/pull/8580)
- Added `tileset.uri`, `tileset.show`, and `tileset.maximumScreenSpaceError` properties to CZML processing for loading 3D Tiles. [#8580](https://github.com/CesiumGS/cesium/pull/8580)
- Added `Color.lerp` for linearly interpolating between two RGB colors. [#8607](https://github.com/CesiumGS/cesium/pull/8607)
- `CesiumTerrainProvider` now supports terrain tiles using a `WebMercatorTilingScheme` by specifying `"projection": "EPSG:3857"` in `layer.json`. It also now supports numbering tiles from the North instead of the South by specifying `"scheme": "slippyMap"` in `layer.json`. [#8563](https://github.com/CesiumGS/cesium/pull/8563)
- Added basic support for `isNaN`, `isFinite`, `null`, and `undefined` in the 3D Tiles styling GLSL backend for point clouds. [#8621](https://github.com/CesiumGS/cesium/pull/8621)
- Added `sizeInMeters` to `ParticleSystem`. [#7746](https://github.com/CesiumGS/cesium/pull/7746)

##### Fixes :wrench:

- Fixed a bug that caused large, nearby geometry to be clipped when using a logarithmic depth buffer, which is the default on most systems. [#8600](https://github.com/CesiumGS/cesium/pull/8600)
- Fixed a bug where tiles would not load if the camera was tracking a moving tileset. [#8598](https://github.com/CesiumGS/cesium/pull/8598)
- Fixed a bug where applying a new 3D Tiles style during a flight would not update all existing tiles. [#8622](https://github.com/CesiumGS/cesium/pull/8622)
- Fixed a bug where Cartesian vectors could not be packed to typed arrays [#8568](https://github.com/CesiumGS/cesium/pull/8568)
- Updated knockout from 3.5.0 to 3.5.1. [#8424](https://github.com/CesiumGS/cesium/pull/8424)
- Cesium's local development server now works in Node 12 & 13 [#8648](https://github.com/CesiumGS/cesium/pull/8648)

##### Deprecated :hourglass_flowing_sand:

- The `isArray` function has been deprecated and will be removed in Cesium 1.69. Use the native `Array.isArray` function instead. [#8526](https://github.com/CesiumGS/cesium/pull/8526)

### 1.66.0 - 2020-02-03

##### Deprecated :hourglass_flowing_sand:

- The property `Scene.sunColor` has been deprecated and will be removed in Cesium 1.69. Use `scene.light.color` and `scene.light.intensity` instead. [#8493](https://github.com/CesiumGS/cesium/pull/8493)

##### Additions :tada:

- `useBrowserRecommendedResolution` flag in `Viewer` and `CesiumWidget` now defaults to `true`. This ensures Cesium rendering is fast and smooth by default across all devices. Set it to `false` to always render at native device resolution instead at the cost of performance on under-powered devices. [#8548](https://github.com/CesiumGS/cesium/pull/8548)
- Cesium now creates a WebGL context with a `powerPreference` value of `high-performance`. Some browsers use this setting to enable a second, more powerful, GPU. You can set it back to `default`, or opt-in to `low-power` mode, by passing the context option when creating a `Viewer` or `CesiumWidget` instance:

```js
var viewer = new Viewer("cesiumContainer", {
  contextOptions: {
    webgl: {
      powerPreference: "default",
    },
  },
});
```

- Added more customization to Cesium's lighting system. [#8493](https://github.com/CesiumGS/cesium/pull/8493)
  - Added `Light`, `DirectionalLight`, and `SunLight` classes for creating custom light sources.
  - Added `Scene.light` for setting the scene's light source, which defaults to a `SunLight`.
  - Added `Globe.dynamicAtmosphereLighting` for enabling lighting effects on atmosphere and fog, such as day/night transitions. It is true by default but may be set to false if the atmosphere should stay unchanged regardless of the scene's light direction.
  - Added `Globe.dynamicAtmosphereLightingFromSun` for using the sun direction instead of the scene's light direction when `Globe.dynamicAtmosphereLighting` is enabled. See the moonlight example in the [Lighting Sandcastle example](https://cesiumjs.org/Cesium/Apps/Sandcastle/?src=Lighting.html).
  - Primitives and the globe are now shaded with the scene light's color.
- Updated SampleData models to glTF 2.0. [#7802](https://github.com/CesiumGS/cesium/issues/7802)
- Added `Globe.showSkirts` to support the ability to hide terrain skirts when viewing terrain from below the surface. [#8489](https://github.com/CesiumGS/cesium/pull/8489)
- Added `minificationFilter` and `magnificationFilter` options to `Material` to control texture filtering. [#8473](https://github.com/CesiumGS/cesium/pull/8473)
- Updated [earcut](https://github.com/mapbox/earcut) to 2.2.1. [#8528](https://github.com/CesiumGS/cesium/pull/8528)
- Added a font cache to improve label performance. [#8537](https://github.com/CesiumGS/cesium/pull/8537)

##### Fixes :wrench:

- Fixed a bug where the camera could go underground during mouse navigation. [#8504](https://github.com/CesiumGS/cesium/pull/8504)
- Fixed a bug where rapidly updating a `PolylineCollection` could result in an `instanceIndex` is out of range error. [#8546](https://github.com/CesiumGS/cesium/pull/8546)
- Fixed issue where `RequestScheduler` double-counted image requests made via `createImageBitmap`. [#8162](https://github.com/CesiumGS/cesium/issues/8162)
- Reduced Cesium bundle size by avoiding unnecessarily importing `Cesium3DTileset` in `Picking.js`. [#8532](https://github.com/CesiumGS/cesium/pull/8532)
- Fixed a bug where files with backslashes were not loaded in KMZ files. [#8533](https://github.com/CesiumGS/cesium/pull/8533)
- Fixed WebGL warning message about `EXT_float_blend` being implicitly enabled. [#8534](https://github.com/CesiumGS/cesium/pull/8534)
- Fixed a bug where toggling point cloud classification visibility would result in a grey screen on Linux / Nvidia. [#8538](https://github.com/CesiumGS/cesium/pull/8538)
- Fixed a bug where a point in a `PointPrimitiveCollection` was rendered in the middle of the screen instead of being clipped. [#8542](https://github.com/CesiumGS/cesium/pull/8542)
- Fixed a crash when deleting and re-creating polylines from CZML. `ReferenceProperty` now returns undefined when the target entity or property does not exist, instead of throwing. [#8544](https://github.com/CesiumGS/cesium/pull/8544)
- Fixed terrain tile picking in the Cesium Inspector. [#8567](https://github.com/CesiumGS/cesium/pull/8567)
- Fixed a crash that could occur when an entity was deleted while the corresponding `Primitive` was being created asynchronously. [#8569](https://github.com/CesiumGS/cesium/pull/8569)
- Fixed a crash when calling `camera.lookAt` with the origin (0, 0, 0) as the target. This could happen when looking at a tileset with the origin as its center. [#8571](https://github.com/CesiumGS/cesium/pull/8571)
- Fixed a bug where `camera.viewBoundingSphere` was modifying the `offset` parameter. [#8438](https://github.com/CesiumGS/cesium/pull/8438)
- Fixed a crash when creating a plane with both position and normal on the Z-axis. [#8576](https://github.com/CesiumGS/cesium/pull/8576)
- Fixed `BoundingSphere.projectTo2D` when the bounding sphere’s center is at the origin. [#8482](https://github.com/CesiumGS/cesium/pull/8482)

### 1.65.0 - 2020-01-06

##### Breaking Changes :mega:

- `OrthographicFrustum.getPixelDimensions`, `OrthographicOffCenterFrustum.getPixelDimensions`, `PerspectiveFrustum.getPixelDimensions`, and `PerspectiveOffCenterFrustum.getPixelDimensions` now require a `pixelRatio` argument before the `result` argument. The previous function definition has been deprecated since 1.63. [#8320](https://github.com/CesiumGS/cesium/pull/8320)
- The function `Matrix4.getRotation` has been renamed to `Matrix4.getMatrix3`. `Matrix4.getRotation` has been deprecated since 1.62. [#8183](https://github.com/CesiumGS/cesium/pull/8183)
- `createTileMapServiceImageryProvider` and `createOpenStreetMapImageryProvider` have been removed. Instead, pass the same options to `new TileMapServiceImageryProvider` and `new OpenStreetMapImageryProvider` respectively. The old functions have been deprecated since 1.62. [#8174](https://github.com/CesiumGS/cesium/pull/8174)

##### Additions :tada:

- Added `Globe.backFaceCulling` to support viewing terrain from below the surface. [#8470](https://github.com/CesiumGS/cesium/pull/8470)

##### Fixes :wrench:

- Fixed Geocoder auto-complete suggestions when hosted inside Web Components. [#8425](https://github.com/CesiumGS/cesium/pull/8425)
- Fixed terrain tile culling problems when under ellipsoid. [#8397](https://github.com/CesiumGS/cesium/pull/8397)
- Fixed primitive culling when below the ellipsoid but above terrain. [#8398](https://github.com/CesiumGS/cesium/pull/8398)
- Improved the translucency calculation for the Water material type. [#8455](https://github.com/CesiumGS/cesium/pull/8455)
- Fixed bounding volume calculation for `GroundPrimitive`. [#4883](https://github.com/CesiumGS/cesium/issues/4483)
- Fixed `OrientedBoundingBox.fromRectangle` for rectangles with width greater than 180 degrees. [#8475](https://github.com/CesiumGS/cesium/pull/8475)
- Fixed globe picking so that it returns the closest intersecting triangle instead of the first intersecting triangle. [#8390](https://github.com/CesiumGS/cesium/pull/8390)
- Fixed horizon culling issues with large root tiles. [#8487](https://github.com/CesiumGS/cesium/pull/8487)
- Fixed a lighting bug affecting Macs with Intel integrated graphics where glTF 2.0 PBR models with double sided materials would have flipped normals. [#8494](https://github.com/CesiumGS/cesium/pull/8494)

### 1.64.0 - 2019-12-02

##### Fixes :wrench:

- Fixed an issue in image based lighting where an invalid environment map would silently fail. [#8303](https://github.com/CesiumGS/cesium/pull/8303)
- Various small internal improvements

### 1.63.1 - 2019-11-06

##### Fixes :wrench:

- Fixed regression in 1.63 where ground atmosphere and labels rendered incorrectly on displays with `window.devicePixelRatio` greater than 1.0. [#8351](https://github.com/CesiumGS/cesium/pull/8351)
- Fixed regression in 1.63 where some primitives would show through the globe when log depth is disabled. [#8368](https://github.com/CesiumGS/cesium/pull/8368)

### 1.63 - 2019-11-01

##### Major Announcements :loudspeaker:

- Cesium has migrated to ES6 modules. This may or may not be a breaking change for your application depending on how you use Cesium. See our [blog post](https://cesium.com/blog/2019/10/31/cesiumjs-es6/) for the full details.
- We’ve consolidated all of our website content from cesiumjs.org and cesium.com into one home on cesium.com. Here’s where you can now find:
  - [Sandcastle](https://sandcastle.cesium.com) - `https://sandcastle.cesium.com`
  - [API Docs](https://cesium.com/learn/cesiumjs/ref-doc/) - `https://cesium.com/learn/cesiumjs/ref-doc/`
  - [Downloads](https://cesium.com/downloads/) - `https://cesium.com/downloads/`
  - Hosted releases can be found at `https://cesium.com/downloads/cesiumjs/releases/<CesiumJS Version Number>/Build/Cesium/Cesium.js`
  - See our [blog post](https://cesium.com/blog/2019/10/15/cesiumjs-migration/) for more information.

##### Additions :tada:

- Decreased Web Workers bundle size by a factor of 10, from 8384KB (2624KB gzipped) to 863KB (225KB gzipped). This makes Cesium load faster, especially on low-end devices and slower network connections.
- Added full UTF-8 support to labels, greatly improving support for non-latin alphabets and emoji. [#7280](https://github.com/CesiumGS/cesium/pull/7280)
- Added `"type": "module"` to package.json to take advantage of native ES6 module support in newer versions of Node.js. This also enables module-based front-end development for tooling that relies on Node.js module resolution.
- The combined `Build/Cesium/Cesium.js` and `Build/CesiumUnminified/Cesium.js` have been upgraded from IIFE to UMD modules that support IIFE, AMD, and commonjs.
- Added `pixelRatio` parameter to `OrthographicFrustum.getPixelDimensions`, `OrthographicOffCenterFrustum.getPixelDimensions`, `PerspectiveFrustum.getPixelDimensions`, and `PerspectiveOffCenterFrustum.getPixelDimensions`. Pass in `scene.pixelRatio` for dimensions in CSS pixel units or `1.0` for dimensions in native device pixel units. [#8237](https://github.com/CesiumGS/cesium/pull/8237)

##### Fixes :wrench:

- Fixed css pixel usage for polylines, point clouds, models, primitives, and post-processing. [#8113](https://github.com/CesiumGS/cesium/issues/8113)
- Fixed a bug where `scene.sampleHeightMostDetailed` and `scene.clampToHeightMostDetailed` would not resolve in request render mode. [#8281](https://github.com/CesiumGS/cesium/issues/8281)
- Fixed seam artifacts when log depth is disabled, `scene.globe.depthTestAgainstTerrain` is false, and primitives are under the globe. [#8205](https://github.com/CesiumGS/cesium/pull/8205)
- Fix dynamic ellipsoids using `innerRadii`, `minimumClock`, `maximumClock`, `minimumCone` or `maximumCone`. [#8277](https://github.com/CesiumGS/cesium/pull/8277)
- Fixed rendering billboard collections containing more than 65536 billboards. [#8325](https://github.com/CesiumGS/cesium/pull/8325)

##### Deprecated :hourglass_flowing_sand:

- `OrthographicFrustum.getPixelDimensions`, `OrthographicOffCenterFrustum.getPixelDimensions`, `PerspectiveFrustum.getPixelDimensions`, and `PerspectiveOffCenterFrustum.getPixelDimensions` now take a `pixelRatio` argument before the `result` argument. The previous function definition will no longer work in 1.65. [#8237](https://github.com/CesiumGS/cesium/pull/8237)

### 1.62 - 2019-10-01

##### Deprecated :hourglass_flowing_sand:

- `createTileMapServiceImageryProvider` and `createOpenStreetMapImageryProvider` have been deprecated and will be removed in Cesium 1.65. Instead, pass the same options to `new TileMapServiceImageryProvider` and `new OpenStreetMapImageryProvider` respectively.
- The function `Matrix4.getRotation` has been deprecated and renamed to `Matrix4.getMatrix3`. `Matrix4.getRotation` will be removed in version 1.65.

##### Additions :tada:

- Added ability to create partial ellipsoids using both the Entity API and CZML. New ellipsoid geometry properties: `innerRadii`, `minimumClock`, `maximumClock`, `minimumCone`, and `maximumCone`. This affects both `EllipsoidGeometry` and `EllipsoidOutlineGeometry`. See the updated [Sandcastle example](https://cesiumjs.org/Cesium/Apps/Sandcastle/?src=Partial%20Ellipsoids.html&label=Geometries). [#5995](https://github.com/CesiumGS/cesium/pull/5995)
- Added `useBrowserRecommendedResolution` flag to `Viewer` and `CesiumWidget`. When true, Cesium renders at CSS pixel resolution instead of native device resolution. This replaces the workaround in the 1.61 change list. [8215](https://github.com/CesiumGS/cesium/issues/8215)
- Added `TileMapResourceImageryProvider` and `OpenStreetMapImageryProvider` classes to improve API consistency: [#4812](https://github.com/CesiumGS/cesium/issues/4812)
- Added `credit` parameter to `CzmlDataSource`, `GeoJsonDataSource`, `KmlDataSource` and `Model`. [#8173](https://github.com/CesiumGS/cesium/pull/8173)
- Added `Matrix3.getRotation` to get the rotational component of a matrix with scaling removed. [#8182](https://github.com/CesiumGS/cesium/pull/8182)

##### Fixes :wrench:

- Fixed labels not showing for individual entities in data sources when clustering is enabled. [#6087](https://github.com/CesiumGS/cesium/issues/6087)
- Fixed an issue where polygons, corridors, rectangles, and ellipses on terrain would not render on some mobile devices. [#6739](https://github.com/CesiumGS/cesium/issues/6739)
- Fixed a bug where GlobeSurfaceTile would not render the tile until all layers completed loading causing globe to appear to hang. [#7974](https://github.com/CesiumGS/cesium/issues/7974)
- Spread out KMl loading across multiple frames to prevent freezing. [#8195](https://github.com/CesiumGS/cesium/pull/8195)
- Fixed a bug where extruded polygons would sometimes be missing segments. [#8035](https://github.com/CesiumGS/cesium/pull/8035)
- Made pixel sizes consistent for polylines and point clouds when rendering at different pixel ratios. [#8113](https://github.com/CesiumGS/cesium/issues/8113)
- `Camera.flyTo` flies to the correct location in 2D when the destination crosses the international date line [#7909](https://github.com/CesiumGS/cesium/pull/7909)
- Fixed 3D tiles style coloring when multiple tilesets are in the scene [#8051](https://github.com/CesiumGS/cesium/pull/8051)
- 3D Tiles geometric error now correctly scales with transform. [#8182](https://github.com/CesiumGS/cesium/pull/8182)
- Fixed per-feature post processing from sometimes selecting the wrong feature. [#7929](https://github.com/CesiumGS/cesium/pull/7929)
- Fixed a bug where dynamic polylines did not use the given arcType. [#8191](https://github.com/CesiumGS/cesium/issues/8191)
- Fixed atmosphere brightness when High Dynamic Range is disabled. [#8149](https://github.com/CesiumGS/cesium/issues/8149)
- Fixed brightness levels for procedural Image Based Lighting. [#7803](https://github.com/CesiumGS/cesium/issues/7803)
- Fixed alpha equation for `BlendingState.ALPHA_BLEND` and `BlendingState.ADDITIVE_BLEND`. [#8202](https://github.com/CesiumGS/cesium/pull/8202)
- Improved display of tile coordinates for `TileCoordinatesImageryProvider` [#8131](https://github.com/CesiumGS/cesium/pull/8131)
- Reduced size of approximateTerrainHeights.json [#7959](https://github.com/CesiumGS/cesium/pull/7959)
- Fixed undefined `quadDetails` error from zooming into the map really close. [#8011](https://github.com/CesiumGS/cesium/pull/8011)
- Fixed a crash for 3D Tiles that have zero volume. [#7945](https://github.com/CesiumGS/cesium/pull/7945)
- Fixed relative-to-center check, `depthFailAppearance` resource freeing for `Primitive` [#8044](https://github.com/CesiumGS/cesium/pull/8044)

### 1.61 - 2019-09-03

##### Additions :tada:

- Added optional `index` parameter to `PrimitiveCollection.add`. [#8041](https://github.com/CesiumGS/cesium/pull/8041)
- Cesium now renders at native device resolution by default instead of CSS pixel resolution, to go back to the old behavior, set `viewer.resolutionScale = 1.0 / window.devicePixelRatio`. [#8082](https://github.com/CesiumGS/cesium/issues/8082)
- Added `getByName` method to `DataSourceCollection` allowing to retrieve `DataSource`s by their name property from the collection

##### Fixes :wrench:

- Disable FXAA by default. To re-enable, set `scene.postProcessStages.fxaa.enabled = true` [#7875](https://github.com/CesiumGS/cesium/issues/7875)
- Fixed a crash when a glTF model used `KHR_texture_transform` without a sampler defined. [#7916](https://github.com/CesiumGS/cesium/issues/7916)
- Fixed post-processing selection filtering to work for bloom. [#7984](https://github.com/CesiumGS/cesium/issues/7984)
- Disabled HDR by default to improve visual quality in most standard use cases. Set `viewer.scene.highDynamicRange = true` to re-enable. [#7966](https://github.com/CesiumGS/cesium/issues/7966)
- Fixed a bug that causes hidden point primitives to still appear on some operating systems. [#8043](https://github.com/CesiumGS/cesium/issues/8043)
- Fix negative altitude altitude handling in `GoogleEarthEnterpriseTerrainProvider`. [#8109](https://github.com/CesiumGS/cesium/pull/8109)
- Fixed issue where KTX or CRN files would not be properly identified. [#7979](https://github.com/CesiumGS/cesium/issues/7979)
- Fixed multiple globe materials making the globe darker. [#7726](https://github.com/CesiumGS/cesium/issues/7726)

### 1.60 - 2019-08-01

##### Additions :tada:

- Reworked label rendering to use signed distance fields (SDF) for crisper text. [#7730](https://github.com/CesiumGS/cesium/pull/7730)
- Added a [new Sandcastle example](https://cesiumjs.org/Cesium/Build/Apps/Sandcastle/?src=Labels%20SDF.html) to showcase the new SDF labels.
- Added support for polygon holes to CZML. [#7991](https://github.com/CesiumGS/cesium/pull/7991)
- Added `totalScale` property to `Label` which is the total scale of the label taking into account the label's scale and the relative size of the desired font compared to the generated glyph size.

##### Fixes :wrench:

- Fixed crash when using ArcGIS terrain with clipping planes. [#7998](https://github.com/CesiumGS/cesium/pull/7998)
- `PolygonGraphics.hierarchy` now converts constant array values to a `PolygonHierarchy` when set, so code that accesses the value of the property can rely on it always being a `PolygonHierarchy`.
- Fixed a bug with lengthwise texture coordinates in the first segment of ground polylines, as observed in some WebGL implementations such as Chrome on Linux. [#8017](https://github.com/CesiumGS/cesium/issues/8017)

### 1.59 - 2019-07-01

##### Additions :tada:

- Adds `ArcGISTiledElevationTerrainProvider` to support LERC encoded terrain from ArcGIS ImageServer. [#7940](https://github.com/CesiumGS/cesium/pull/7940)
- Added CZML support for `heightReference` to `box`, `cylinder`, and `ellipsoid`, and added CZML support for `classificationType` to `corridor`, `ellipse`, `polygon`, `polyline`, and `rectangle`. [#7899](https://github.com/CesiumGS/cesium/pull/7899)
- Adds `exportKML` function to export `Entity` instances with Point, Billboard, Model, Label, Polyline and Polygon graphics. [#7921](https://github.com/CesiumGS/cesium/pull/7921)
- Added support for new Mapbox Style API. [#7698](https://github.com/CesiumGS/cesium/pull/7698)
- Added support for the [AGI_articulations](https://github.com/KhronosGroup/glTF/tree/master/extensions/2.0/Vendor/AGI_articulations) vendor extension of glTF 2.0 to the Entity API and CZML. [#7907](https://github.com/CesiumGS/cesium/pull/7907)

##### Fixes :wrench:

- Fixed a bug that caused missing segments for ground polylines with coplanar points over large distances and problems with polylines containing duplicate points. [#7885](https://github.com/CesiumGS/cesium//pull/7885)
- Fixed a bug where billboards were not pickable when zoomed out completely in 2D View. [#7908](https://github.com/CesiumGS/cesium/pull/7908)
- Fixed a bug where image requests that returned HTTP code 204 would prevent any future request from succeeding on browsers that supported ImageBitmap. [#7914](https://github.com/CesiumGS/cesium/pull/7914/)
- Fixed polyline colors when `scene.highDynamicRange` is enabled. [#7924](https://github.com/CesiumGS/cesium/pull/7924)
- Fixed a bug in the inspector where the min/max height values of a picked tile were undefined. [#7904](https://github.com/CesiumGS/cesium/pull/7904)
- Fixed `Math.factorial` to return the correct values. (https://github.com/CesiumGS/cesium/pull/7969)
- Fixed a bug that caused 3D models to appear darker on Android devices. [#7944](https://github.com/CesiumGS/cesium/pull/7944)

### 1.58.1 - 2018-06-03

_This is an npm-only release to fix a publishing issue_.

### 1.58 - 2019-06-03

##### Additions :tada:

- Added support for new `BingMapsStyle` values `ROAD_ON_DEMAND` and `AERIAL_WITH_LABELS_ON_DEMAND`. The older versions of these, `ROAD` and `AERIAL_WITH_LABELS`, have been deprecated by Bing. [#7808](https://github.com/CesiumGS/cesium/pull/7808)
- Added syntax to delete data from existing properties via CZML. [#7818](https://github.com/CesiumGS/cesium/pull/7818)
- Added `checkerboard` material to CZML. [#7845](https://github.com/CesiumGS/cesium/pull/7845)
- `BingMapsImageryProvider` now uses `DiscardEmptyTileImagePolicy` by default to detect missing tiles as zero-length responses instead of inspecting pixel values. [#7810](https://github.com/CesiumGS/cesium/pull/7810)
- Added support for the [AGI_articulations](https://github.com/KhronosGroup/glTF/tree/master/extensions/2.0/Vendor/AGI_articulations) vendor extension of glTF 2.0 to the Model primitive graphics API. [#7835](https://github.com/CesiumGS/cesium/pull/7835)
- Reduce the number of Bing transactions and ion Bing sessions used when destroying and recreating the same imagery layer to 1. [#7848](https://github.com/CesiumGS/cesium/pull/7848)

##### Fixes :wrench:

- Fixed an edge case where Cesium would provide ion access token credentials to non-ion servers if the actual asset entrypoint was being hosted by ion. [#7839](https://github.com/CesiumGS/cesium/pull/7839)
- Fixed a bug that caused Cesium to request non-existent tiles for terrain tilesets lacking tile availability, i.e. a `layer.json` file.
- Fixed memory leak when removing entities that had a `HeightReference` of `CLAMP_TO_GROUND` or `RELATIVE_TO_GROUND`. This includes when removing a `DataSource`.
- Fixed 3D Tiles credits not being shown in the data attribution box. [#7877](https://github.com/CesiumGS/cesium/pull/7877)

### 1.57 - 2019-05-01

##### Additions :tada:

- Improved 3D Tiles streaming performance, resulting in ~67% camera tour load time reduction, ~44% camera tour load count reduction. And for general camera movement, ~20% load time reduction with ~27% tile load count reduction. Tile load priority changed to focus on loading tiles in the center of the screen first. Added the following tileset optimizations, which unless stated otherwise are enabled by default. [#7774](https://github.com/CesiumGS/cesium/pull/7774)
  - Added `Cesium3DTileset.cullRequestsWhileMoving` option to ignore requests for tiles that will likely be out-of-view due to the camera's movement when they come back from the server.
  - Added `Cesium3DTileset.cullRequestsWhileMovingMultiplier` option to act as a multiplier when used in culling requests while moving. Larger is more aggressive culling, smaller less aggressive culling.
  - Added `Cesium3DTileset.preloadFlightDestinations` option to preload tiles at the camera's flight destination while the camera is in flight.
  - Added `Cesium3DTileset.preferLeaves` option to prefer loading of leaves. Good for additive refinement point clouds. Set to `false` by default.
  - Added `Cesium3DTileset.progressiveResolutionHeightFraction` option to load tiles at a smaller resolution first. This can help get a quick layer of tiles down while full resolution tiles continue to load.
  - Added `Cesium3DTileset.foveatedScreenSpaceError` option to prioritize loading tiles in the center of the screen.
  - Added `Cesium3DTileset.foveatedConeSize` option to control the cone size that determines which tiles are deferred for loading. Tiles outside the cone are potentially deferred.
  - Added `Cesium3DTileset.foveatedMinimumScreenSpaceErrorRelaxation` option to control the starting screen space error relaxation for tiles outside the foveated cone.
  - Added `Cesium3DTileset.foveatedInterpolationCallback` option to control how screen space error threshold is interpolated for tiles outside the foveated cone.
  - Added `Cesium3DTileset.foveatedTimeDelay` option to control how long in seconds to wait after the camera stops moving before deferred tiles start loading in.
- Added new parameter to `PolylineGlowMaterial` called `taperPower`, that works similar to the existing `glowPower` parameter, to taper the back of the line away. [#7626](https://github.com/CesiumGS/cesium/pull/7626)
- Added `Cesium3DTileset.preloadWhenHidden` tileset option to preload tiles when `tileset.show` is false. Loads tiles as if the tileset is visible but does not render them. [#7774](https://github.com/CesiumGS/cesium/pull/7774)
- Added support for the `KHR_texture_transform` glTF extension. [#7549](https://github.com/CesiumGS/cesium/pull/7549)
- Added functions to remove samples from `SampledProperty` and `SampledPositionProperty`. [#7723](https://github.com/CesiumGS/cesium/pull/7723)
- Added support for color-to-alpha with a threshold on imagery layers. [#7727](https://github.com/CesiumGS/cesium/pull/7727)
- Add CZML processing for `heightReference` and `extrudedHeightReference` for geoemtry types that support it.
- `CesiumMath.toSNorm` documentation changed to reflect the function's implementation. [#7774](https://github.com/CesiumGS/cesium/pull/7774)
- Added `CesiumMath.normalize` to convert a scalar value in an arbitrary range to a scalar in the range [0.0, 1.0]. [#7774](https://github.com/CesiumGS/cesium/pull/7774)

##### Fixes :wrench:

- Fixed an error when loading the same glTF model in two separate viewers. [#7688](https://github.com/CesiumGS/cesium/issues/7688)
- Fixed an error where `clampToHeightMostDetailed` or `sampleHeightMostDetailed` would crash if entities were created when the promise resolved. [#7690](https://github.com/CesiumGS/cesium/pull/7690)
- Fixed an issue with compositing merged entity availability. [#7717](https://github.com/CesiumGS/cesium/issues/7717)
- Fixed an error where many imagery layers within a single tile would cause parts of the tile to render as black on some platforms. [#7649](https://github.com/CesiumGS/cesium/issues/7649)
- Fixed a bug that could cause terrain with a single, global root tile (e.g. that uses `WebMercatorTilingScheme`) to be culled unexpectedly in some views. [#7702](https://github.com/CesiumGS/cesium/issues/7702)
- Fixed a problem where instanced 3D models were incorrectly lit when using physically based materials. [#7775](https://github.com/CesiumGS/cesium/issues/7775)
- Fixed a bug where glTF models with certain blend modes were rendered incorrectly in browsers that support ImageBitmap. [#7795](https://github.com/CesiumGS/cesium/issues/7795)

### 1.56.1 - 2019-04-02

##### Additions :tada:

- `Resource.fetchImage` now takes a `preferImageBitmap` option to use `createImageBitmap` when supported to move image decode off the main thread. This option defaults to `false`.

##### Breaking Changes :mega:

- The following breaking changes are relative to 1.56. The `Resource.fetchImage` behavior is now identical to 1.55 and earlier.
  - Changed `Resource.fetchImage` back to return an `Image` by default, instead of an `ImageBitmap` when supported. Note that an `ImageBitmap` cannot be flipped during texture upload. Instead, set `flipY : true` during fetch to flip it.
  - Changed the default `flipY` option in `Resource.fetchImage` to false. This only has an effect when ImageBitmap is used.

### 1.56 - 2019-04-01

##### Breaking Changes :mega:

- `Resource.fetchImage` now returns an `ImageBitmap` instead of `Image` when supported. This allows for decoding images while fetching using `createImageBitmap` to greatly speed up texture upload and decrease frame drops when loading models with large textures. [#7579](https://github.com/CesiumGS/cesium/pull/7579)
- `Cesium3DTileStyle.style` now has an empty `Object` as its default value, instead of `undefined`. [#7567](https://github.com/CesiumGS/cesium/issues/7567)
- `Scene.clampToHeight` now takes an optional `width` argument before the `result` argument. [#7693](https://github.com/CesiumGS/cesium/pull/7693)
- In the `Resource` class, `addQueryParameters` and `addTemplateValues` have been removed. Please use `setQueryParameters` and `setTemplateValues` instead. [#7695](https://github.com/CesiumGS/cesium/issues/7695)

##### Deprecated :hourglass_flowing_sand:

- `Resource.fetchImage` now takes an options object. Use `resource.fetchImage({ preferBlob: true })` instead of `resource.fetchImage(true)`. The previous function definition will no longer work in 1.57. [#7579](https://github.com/CesiumGS/cesium/pull/7579)

##### Additions :tada:

- Added support for touch and hold gesture. The touch and hold delay can be customized by updating `ScreenSpaceEventHandler.touchHoldDelayMilliseconds`. [#7286](https://github.com/CesiumGS/cesium/pull/7286)
- `Resource.fetchImage` now has a `flipY` option to vertically flip an image during fetch & decode. It is only valid when `ImageBitmapOptions` is supported by the browser. [#7579](https://github.com/CesiumGS/cesium/pull/7579)
- Added `backFaceCulling` and `normalShading` options to `PointCloudShading`. Both options are only applicable for point clouds containing normals. [#7399](https://github.com/CesiumGS/cesium/pull/7399)
- `Cesium3DTileStyle.style` reacts to updates and represents the current state of the style. [#7567](https://github.com/CesiumGS/cesium/issues/7567)

##### Fixes :wrench:

- Fixed the value for `BlendFunction.ONE_MINUS_CONSTANT_COLOR`. [#7624](https://github.com/CesiumGS/cesium/pull/7624)
- Fixed `HeadingPitchRoll.pitch` being `NaN` when using `.fromQuaternion` due to a rounding error for pitches close to +/- 90°. [#7654](https://github.com/CesiumGS/cesium/pull/7654)
- Fixed a type of crash caused by the camera being rotated through terrain. [#6783](https://github.com/CesiumGS/cesium/issues/6783)
- Fixed an error in `Resource` when used with template replacements using numeric keys. [#7668](https://github.com/CesiumGS/cesium/pull/7668)
- Fixed an error in `Cesium3DTilePointFeature` where `anchorLineColor` used the same color instance instead of cloning the color [#7686](https://github.com/CesiumGS/cesium/pull/7686)

### 1.55 - 2019-03-01

##### Breaking Changes :mega:

- `czm_materialInput.slope` is now an angle in radians between 0 and pi/2 (flat to vertical), rather than a projected length 1 to 0 (flat to vertical).

##### Additions :tada:

- Updated terrain and imagery rendering, resulting in terrain/imagery loading ~33% faster and using ~33% less data [#7061](https://github.com/CesiumGS/cesium/pull/7061)
- `czm_materialInput.aspect` was added as an angle in radians between 0 and 2pi (east, north, west to south).
- Added CZML `arcType` support for `polyline` and `polygon`, which supersedes `followSurface`. `followSurface` is still supported for compatibility with existing documents. [#7582](https://github.com/CesiumGS/cesium/pull/7582)

##### Fixes :wrench:

- Fixed an issue where models would cause a crash on load if some primitives were Draco encoded and others were not. [#7383](https://github.com/CesiumGS/cesium/issues/7383)
- Fixed an issue where RTL labels not reversing correctly non alphabetic characters [#7501](https://github.com/CesiumGS/cesium/pull/7501)
- Fixed Node.js support for the `Resource` class and any functionality using it internally.
- Fixed an issue where some ground polygons crossing the Prime Meridian would have incorrect bounding rectangles. [#7533](https://github.com/CesiumGS/cesium/pull/7533)
- Fixed an issue where polygons on terrain using rhumb lines where being rendered incorrectly. [#7538](https://github.com/CesiumGS/cesium/pulls/7538)
- Fixed an issue with `EllipsoidRhumbLines.findIntersectionWithLongitude` when longitude was IDL. [#7551](https://github.com/CesiumGS/cesium/issues/7551)
- Fixed model silhouette colors when rendering with high dynamic range. [#7563](https://github.com/CesiumGS/cesium/pull/7563)
- Fixed an issue with ground polylines on globes that use ellipsoids other than WGS84. [#7552](https://github.com/CesiumGS/cesium/issues/7552)
- Fixed an issue where Draco compressed models with RGB per-vertex color would not load in Cesium. [#7576](https://github.com/CesiumGS/cesium/issues/7576)
- Fixed an issue where the outline geometry for extruded Polygons didn't calculate the correct indices. [#7599](https://github.com/CesiumGS/cesium/issues/7599)

### 1.54 - 2019-02-01

##### Highlights :sparkler:

- Added support for polylines and textured entities on 3D Tiles. [#7437](https://github.com/CesiumGS/cesium/pull/7437) and [#7434](https://github.com/CesiumGS/cesium/pull/7434)
- Added support for loading models and 3D tilesets with WebP images using the [`EXT_texture_webp`](https://github.com/KhronosGroup/glTF/blob/master/extensions/2.0/Vendor/EXT_texture_webp/README.md) glTF extension. [#7486](https://github.com/CesiumGS/cesium/pull/7486)
- Added support for rhumb lines to polygon and polyline geometries. [#7492](https://github.com/CesiumGS/cesium/pull/7492)

##### Breaking Changes :mega:

- Billboards with `HeightReference.CLAMP_TO_GROUND` are now clamped to both terrain and 3D Tiles. [#7434](https://github.com/CesiumGS/cesium/pull/7434)
- The default `classificationType` for `GroundPrimitive`, `CorridorGraphics`, `EllipseGraphics`, `PolygonGraphics` and `RectangleGraphics` is now `ClassificationType.BOTH`. [#7434](https://github.com/CesiumGS/cesium/pull/7434)
- The properties `ModelAnimation.speedup` and `ModelAnimationCollection.speedup` have been removed. Use `ModelAnimation.multiplier` and `ModelAnimationCollection.multiplier` respectively instead. [#7494](https://github.com/CesiumGS/cesium/issues/7394)

##### Deprecated :hourglass_flowing_sand:

- `Scene.clampToHeight` now takes an optional `width` argument before the `result` argument. The previous function definition will no longer work in 1.56. [#7287](https://github.com/CesiumGS/cesium/pull/7287)
- `PolylineGeometry.followSurface` has been superceded by `PolylineGeometry.arcType`. The previous definition will no longer work in 1.57. Replace `followSurface: false` with `arcType: Cesium.ArcType.NONE` and `followSurface: true` with `arcType: Cesium.ArcType.GEODESIC`. [#7492](https://github.com/CesiumGS/cesium/pull/7492)
- `SimplePolylineGeometry.followSurface` has been superceded by `SimplePolylineGeometry.arcType`. The previous definition will no longer work in 1.57. Replace `followSurface: false` with `arcType: Cesium.ArcType.NONE` and `followSurface: true` with `arcType: Cesium.ArcType.GEODESIC`. [#7492](https://github.com/CesiumGS/cesium/pull/7492)

##### Additions :tada:

- Added support for textured ground entities (entities with unspecified `height`) and `GroundPrimitives` on 3D Tiles. [#7434](https://github.com/CesiumGS/cesium/pull/7434)
- Added support for polylines on 3D Tiles. [#7437](https://github.com/CesiumGS/cesium/pull/7437)
- Added `classificationType` property to `PolylineGraphics` and `GroundPolylinePrimitive` which specifies whether a polyline clamped to ground should be clamped to terrain, 3D Tiles, or both. [#7437](https://github.com/CesiumGS/cesium/pull/7437)
- Added the ability to specify the width of the intersection volume for `Scene.sampleHeight`, `Scene.clampToHeight`, `Scene.sampleHeightMostDetailed`, and `Scene.clampToHeightMostDetailed`. [#7287](https://github.com/CesiumGS/cesium/pull/7287)
- Added a [new Sandcastle example](https://cesiumjs.org/Cesium/Build/Apps/Sandcastle/?src=Time%20Dynamic%20Wheels.html) on using `nodeTransformations` to rotate a model's wheels based on its velocity. [#7361](https://github.com/CesiumGS/cesium/pull/7361)
- Added a [new Sandcastle example](https://cesiumjs.org/Cesium/Build/Apps/Sandcastle/?src=Polylines%20on%203D%20Tiles.html) for drawing polylines on 3D Tiles [#7522](https://github.com/CesiumGS/cesium/pull/7522)
- Added `EllipsoidRhumbLine` class as a rhumb line counterpart to `EllipsoidGeodesic`. [#7484](https://github.com/CesiumGS/cesium/pull/7484)
- Added rhumb line support to `PolygonGeometry`, `PolygonOutlineGeometry`, `PolylineGeometry`, `GroundPolylineGeometry`, and `SimplePolylineGeometry`. [#7492](https://github.com/CesiumGS/cesium/pull/7492)
- When using Cesium in Node.js, we now use the combined and minified version for improved performance unless `NODE_ENV` is specifically set to `development`.
- Improved the performance of `QuantizedMeshTerrainData.interpolateHeight`. [#7508](https://github.com/CesiumGS/cesium/pull/7508)
- Added support for glTF models with WebP textures using the `EXT_texture_webp` extension. [#7486](https://github.com/CesiumGS/cesium/pull/7486)

##### Fixes :wrench:

- Fixed 3D Tiles performance regression. [#7482](https://github.com/CesiumGS/cesium/pull/7482)
- Fixed an issue where classification primitives with the `CESIUM_3D_TILE` classification type would render on terrain. [#7422](https://github.com/CesiumGS/cesium/pull/7422)
- Fixed an issue where 3D Tiles would show through the globe. [#7422](https://github.com/CesiumGS/cesium/pull/7422)
- Fixed crash when entity geometry show value is an interval that only covered part of the entity availability range [#7458](https://github.com/CesiumGS/cesium/pull/7458)
- Fix rectangle positions at the north and south poles. [#7451](https://github.com/CesiumGS/cesium/pull/7451)
- Fixed image size issue when using multiple particle systems. [#7412](https://github.com/CesiumGS/cesium/pull/7412)
- Fixed Sandcastle's "Open in New Window" button not displaying imagery due to blob URI limitations. [#7250](https://github.com/CesiumGS/cesium/pull/7250)
- Fixed an issue where setting `scene.globe.cartographicLimitRectangle` to `undefined` would cause a crash. [#7477](https://github.com/CesiumGS/cesium/issues/7477)
- Fixed `PrimitiveCollection.removeAll` to no longer `contain` removed primitives. [#7491](https://github.com/CesiumGS/cesium/pull/7491)
- Fixed `GeoJsonDataSource` to use polygons and polylines that use rhumb lines. [#7492](https://github.com/CesiumGS/cesium/pull/7492)
- Fixed an issue where some ground polygons would be cut off along circles of latitude. [#7507](https://github.com/CesiumGS/cesium/issues/7507)
- Fixed an issue that would cause IE 11 to crash when enabling image-based lighting. [#7485](https://github.com/CesiumGS/cesium/issues/7485)

### 1.53 - 2019-01-02

##### Additions :tada:

- Added image-based lighting for PBR models and 3D Tiles. [#7172](https://github.com/CesiumGS/cesium/pull/7172)
  - `Scene.specularEnvironmentMaps` is a url to a KTX file that contains the specular environment map and convoluted mipmaps for image-based lighting of all PBR models in the scene.
  - `Scene.sphericalHarmonicCoefficients` is an array of 9 `Cartesian3` spherical harmonics coefficients for the diffuse irradiance of all PBR models in the scene.
  - The `specularEnvironmentMaps` and `sphericalHarmonicCoefficients` properties of `Model` and `Cesium3DTileset` can be used to override the values from the scene for specific models and tilesets.
  - The `luminanceAtZenith` property of `Model` and `Cesium3DTileset` adjusts the luminance of the procedural image-based lighting.
- Double click away from an entity to un-track it [#7285](https://github.com/CesiumGS/cesium/pull/7285)

##### Fixes :wrench:

- Fixed 3D Tiles visibility checking when running multiple passes within the same frame. [#7289](https://github.com/CesiumGS/cesium/pull/7289)
- Fixed contrast on imagery layers. [#7382](https://github.com/CesiumGS/cesium/issues/7382)
- Fixed rendering transparent background color when `highDynamicRange` is enabled. [#7427](https://github.com/CesiumGS/cesium/issues/7427)
- Fixed translucent geometry when `highDynamicRange` is toggled. [#7451](https://github.com/CesiumGS/cesium/pull/7451)

### 1.52 - 2018-12-03

##### Breaking Changes :mega:

- `TerrainProviders` that implement `availability` must now also implement the `loadTileDataAvailability` method.

##### Deprecated :hourglass_flowing_sand:

- The property `ModelAnimation.speedup` has been deprecated and renamed to `ModelAnimation.multiplier`. `speedup` will be removed in version 1.54. [#7393](https://github.com/CesiumGS/cesium/pull/7393)

##### Additions :tada:

- Added functions to get the most detailed height of 3D Tiles on-screen or off-screen. [#7115](https://github.com/CesiumGS/cesium/pull/7115)
  - Added `Scene.sampleHeightMostDetailed`, an asynchronous version of `Scene.sampleHeight` that uses the maximum level of detail for 3D Tiles.
  - Added `Scene.clampToHeightMostDetailed`, an asynchronous version of `Scene.clampToHeight` that uses the maximum level of detail for 3D Tiles.
- Added support for high dynamic range rendering. It is enabled by default when supported, but can be disabled with `Scene.highDynamicRange`. [#7017](https://github.com/CesiumGS/cesium/pull/7017)
- Added `Scene.invertClassificationSupported` for checking if invert classification is supported.
- Added `computeLineSegmentLineSegmentIntersection` to `Intersections2D`. [#7228](https://github.com/CesiumGS/Cesium/pull/7228)
- Added ability to load availability progressively from a quantized mesh extension instead of upfront. This will speed up load time and reduce memory usage. [#7196](https://github.com/CesiumGS/cesium/pull/7196)
- Added the ability to apply styles to 3D Tilesets that don't contain features. [#7255](https://github.com/CesiumGS/Cesium/pull/7255)

##### Fixes :wrench:

- Fixed issue causing polyline to look wavy depending on the position of the camera [#7209](https://github.com/CesiumGS/cesium/pull/7209)
- Fixed translucency issues for dynamic geometry entities. [#7364](https://github.com/CesiumGS/cesium/issues/7364)

### 1.51 - 2018-11-01

##### Additions :tada:

- Added WMS-T (time) support in WebMapServiceImageryProvider [#2581](https://github.com/CesiumGS/cesium/issues/2581)
- Added `cutoutRectangle` to `ImageryLayer`, which allows cutting out rectangular areas in imagery layers to reveal underlying imagery. [#7056](https://github.com/CesiumGS/cesium/pull/7056)
- Added `atmosphereHueShift`, `atmosphereSaturationShift`, and `atmosphereBrightnessShift` properties to `Globe` which shift the color of the ground atmosphere to match the hue, saturation, and brightness shifts of the sky atmosphere. [#4195](https://github.com/CesiumGS/cesium/issues/4195)
- Shrink minified and gzipped Cesium.js by 27 KB (~3.7%) by delay loading seldom-used third-party dependencies. [#7140](https://github.com/CesiumGS/cesium/pull/7140)
- Added `lightColor` property to `Cesium3DTileset`, `Model`, and `ModelGraphics` to change the intensity of the light used when shading model. [#7025](https://github.com/CesiumGS/cesium/pull/7025)
- Added `imageBasedLightingFactor` property to `Cesium3DTileset`, `Model`, and `ModelGraphics` to scale the diffuse and specular image-based lighting contributions to the final color. [#7025](https://github.com/CesiumGS/cesium/pull/7025)
- Added per-feature selection to the 3D Tiles BIM Sandcastle example. [#7181](https://github.com/CesiumGS/cesium/pull/7181)
- Added `Transforms.fixedFrameToHeadingPitchRoll`, a helper function for extracting a `HeadingPitchRoll` from a fixed frame transform. [#7164](https://github.com/CesiumGS/cesium/pull/7164)
- Added `Ray.clone`. [#7174](https://github.com/CesiumGS/cesium/pull/7174)

##### Fixes :wrench:

- Fixed issue removing geometry entities with different materials. [#7163](https://github.com/CesiumGS/cesium/pull/7163)
- Fixed texture coordinate calculation for polygon entities with `perPositionHeight`. [#7188](https://github.com/CesiumGS/cesium/pull/7188)
- Fixed crash when updating polyline attributes twice in one frame. [#7155](https://github.com/CesiumGS/cesium/pull/7155)
- Fixed entity visibility issue related to setting an entity show property and altering or adding entity geometry. [#7156](https://github.com/CesiumGS/cesium/pull/7156)
- Fixed an issue where dynamic Entities on terrain would cause a crash in platforms that do not support depth textures such as Internet Explorer. [#7103](https://github.com/CesiumGS/cesium/issues/7103)
- Fixed an issue that would cause a crash when removing a post process stage. [#7210](https://github.com/CesiumGS/cesium/issues/7210)
- Fixed an issue where `pickPosition` would return incorrect results when called after `sampleHeight` or `clampToHeight`. [#7113](https://github.com/CesiumGS/cesium/pull/7113)
- Fixed an issue where `sampleHeight` and `clampToHeight` would crash if picking a primitive that doesn't write depth. [#7120](https://github.com/CesiumGS/cesium/issues/7120)
- Fixed a crash when using `BingMapsGeocoderService`. [#7143](https://github.com/CesiumGS/cesium/issues/7143)
- Fixed accuracy of rotation matrix generated by `VelocityOrientationProperty`. [#6641](https://github.com/CesiumGS/cesium/pull/6641)
- Fixed clipping plane crash when adding a plane to an empty collection. [#7168](https://github.com/CesiumGS/cesium/pull/7168)
- Fixed clipping planes on tilesets not taking into account the tileset model matrix. [#7182](https://github.com/CesiumGS/cesium/pull/7182)
- Fixed incorrect rendering of models using the `KHR_materials_common` lights extension. [#7206](https://github.com/CesiumGS/cesium/pull/7206)

### 1.50 - 2018-10-01

##### Breaking Changes :mega:

- Clipping planes on tilesets now use the root tile's transform, or the root tile's bounding sphere if a transform is not defined. [#7034](https://github.com/CesiumGS/cesium/pull/7034)
  - This is to make clipping planes' coordinates always relative to the object they're attached to. So if you were positioning the clipping planes as in the example below, this is no longer necessary:
  ```javascript
  clippingPlanes.modelMatrix = Cesium.Transforms.eastNorthUpToFixedFrame(
    tileset.boundingSphere.center
  );
  ```
  - This also fixes several issues with clipping planes not using the correct transform for tilesets with children.

##### Additions :tada:

- Initial support for clamping to 3D Tiles. [#6934](https://github.com/CesiumGS/cesium/pull/6934)
  - Added `Scene.sampleHeight` to get the height of geometry in the scene. May be used to clamp objects to the globe, 3D Tiles, or primitives in the scene.
  - Added `Scene.clampToHeight` to clamp a cartesian position to the scene geometry.
  - Requires depth texture support (`WEBGL_depth_texture` or `WEBKIT_WEBGL_depth_texture`). Added `Scene.sampleHeightSupported` and `Scene.clampToHeightSupported` functions for checking if height sampling is supported.
- Added `Cesium3DTileset.initialTilesLoaded` to indicate that all tiles in the initial view are loaded. [#6934](https://github.com/CesiumGS/cesium/pull/6934)
- Added support for glTF extension [KHR_materials_pbrSpecularGlossiness](https://github.com/KhronosGroup/glTF/tree/master/extensions/2.0/Khronos/KHR_materials_pbrSpecularGlossiness) [#7006](https://github.com/CesiumGS/cesium/pull/7006).
- Added support for glTF extension [KHR_materials_unlit](https://github.com/KhronosGroup/glTF/tree/master/extensions/2.0/Khronos/KHR_materials_unlit) [#6977](https://github.com/CesiumGS/cesium/pull/6977).
- Added support for glTF extensions [KHR_techniques_webgl](https://github.com/KhronosGroup/glTF/tree/master/extensions/2.0/Khronos/KHR_techniques_webgl) and [KHR_blend](https://github.com/KhronosGroup/glTF/pull/1302). [#6805](https://github.com/CesiumGS/cesium/pull/6805)
- Update [gltf-pipeline](https://github.com/CesiumGS/gltf-pipeline/) to 2.0. [#6805](https://github.com/CesiumGS/cesium/pull/6805)
- Added `cartographicLimitRectangle` to `Globe`. Use this to limit terrain and imagery to a specific `Rectangle` area. [#6987](https://github.com/CesiumGS/cesium/pull/6987)
- Added `OpenCageGeocoderService`, which provides geocoding via [OpenCage](https://opencagedata.com/). [#7015](https://github.com/CesiumGS/cesium/pull/7015)
- Added ground atmosphere lighting in 3D. This can be toggled with `Globe.showGroundAtmosphere`. [6877](https://github.com/CesiumGS/cesium/pull/6877)
  - Added `Globe.nightFadeOutDistance` and `Globe.nightFadeInDistance` to configure when ground atmosphere night lighting fades in and out. [6877](https://github.com/CesiumGS/cesium/pull/6877)
- Added `onStop` event to `Clock` that fires each time stopTime is reached. [#7066](https://github.com/CesiumGS/cesium/pull/7066)

##### Fixes :wrench:

- Fixed picking for overlapping translucent primitives. [#7039](https://github.com/CesiumGS/cesium/pull/7039)
- Fixed an issue in the 3D Tiles traversal where tilesets would render with mixed level of detail if an external tileset was visible but its root tile was not. [#7099](https://github.com/CesiumGS/cesium/pull/7099)
- Fixed an issue in the 3D Tiles traversal where external tilesets would not always traverse to their root tile. [#7035](https://github.com/CesiumGS/cesium/pull/7035)
- Fixed an issue in the 3D Tiles traversal where empty tiles would be selected instead of their nearest loaded ancestors. [#7011](https://github.com/CesiumGS/cesium/pull/7011)
- Fixed an issue where scaling near zero with an model animation could cause rendering to stop. [#6954](https://github.com/CesiumGS/cesium/pull/6954)
- Fixed bug where credits weren't displaying correctly if more than one viewer was initialized [#6965](expect(https://github.com/CesiumGS/cesium/issues/6965)
- Fixed entity show issues. [#7048](https://github.com/CesiumGS/cesium/issues/7048)
- Fixed a bug where polylines on terrain covering very large portions of the globe would cull incorrectly in 3d-only scenes. [#7043](https://github.com/CesiumGS/cesium/issues/7043)
- Fixed bug causing crash on entity geometry material change. [#7047](https://github.com/CesiumGS/cesium/pull/7047)
- Fixed MIME type behavior for `Resource` requests in recent versions of Edge [#7085](https://github.com/CesiumGS/cesium/issues/7085).

### 1.49 - 2018-09-04

##### Breaking Changes :mega:

- Removed `ClippingPlaneCollection.clone`. [#6872](https://github.com/CesiumGS/cesium/pull/6872)
- Changed `Globe.pick` to return a position in ECEF coordinates regardless of the current scene mode. This will only effect you if you were working around a bug to make `Globe.pick` work in 2D and Columbus View. Use `Globe.pickWorldCoordinates` to get the position in world coordinates that correlate to the current scene mode. [#6859](https://github.com/CesiumGS/cesium/pull/6859)
- Removed the unused `frameState` parameter in `evaluate` and `evaluateColor` functions in `Expression`, `StyleExpression`, `ConditionsExpression` and all other places that call the functions. [#6890](https://github.com/CesiumGS/cesium/pull/6890)
- Removed `PostProcessStageLibrary.createLensFlarStage`. Use `PostProcessStageLibrary.createLensFlareStage` instead. [#6972](https://github.com/CesiumGS/cesium/pull/6972)
- Removed `Scene.fxaa`. Use `Scene.postProcessStages.fxaa.enabled` instead. [#6980](https://github.com/CesiumGS/cesium/pull/6980)

##### Additions :tada:

- Added `heightReference` to `BoxGraphics`, `CylinderGraphics` and `EllipsoidGraphics`, which can be used to clamp these entity types to terrain. [#6932](https://github.com/CesiumGS/cesium/pull/6932)
- Added `GeocoderViewModel.destinationFound` for specifying a function that is called upon a successful geocode. The default behavior is to fly to the destination found by the geocoder. [#6915](https://github.com/CesiumGS/cesium/pull/6915)
- Added `ClippingPlaneCollection.planeAdded` and `ClippingPlaneCollection.planeRemoved` events. `planeAdded` is raised when a new plane is added to the collection and `planeRemoved` is raised when a plane is removed. [#6875](https://github.com/CesiumGS/cesium/pull/6875)
- Added `Matrix4.setScale` for setting the scale on an affine transformation matrix [#6888](https://github.com/CesiumGS/cesium/pull/6888)
- Added optional `width` and `height` to `Scene.drillPick` for specifying a search area. [#6922](https://github.com/CesiumGS/cesium/pull/6922)
- Added `Cesium3DTileset.root` for getting the root tile of a tileset. [#6944](https://github.com/CesiumGS/cesium/pull/6944)
- Added `Cesium3DTileset.extras` and `Cesium3DTile.extras` for getting application specific metadata from 3D Tiles. [#6974](https://github.com/CesiumGS/cesium/pull/6974)

##### Fixes :wrench:

- Several performance improvements and fixes to the 3D Tiles traversal code. [#6390](https://github.com/CesiumGS/cesium/pull/6390)
  - Improved load performance when `skipLevelOfDetail` is false.
  - Fixed a bug that caused some skipped tiles to load when `skipLevelOfDetail` is true.
  - Fixed pick statistics in the 3D Tiles Inspector.
  - Fixed drawing of debug labels for external tilesets.
  - Fixed drawing of debug outlines for empty tiles.
- The Geocoder widget now takes terrain altitude into account when calculating its final destination. [#6876](https://github.com/CesiumGS/cesium/pull/6876)
- The Viewer widget now takes terrain altitude into account when zooming or flying to imagery layers. [#6895](https://github.com/CesiumGS/cesium/pull/6895)
- Fixed Firefox camera control issues with mouse and touch events. [#6372](https://github.com/CesiumGS/cesium/issues/6372)
- Fixed `getPickRay` in 2D. [#2480](https://github.com/CesiumGS/cesium/issues/2480)
- Fixed `Globe.pick` for 2D and Columbus View. [#6859](https://github.com/CesiumGS/cesium/pull/6859)
- Fixed imagery layer feature picking in 2D and Columbus view. [#6859](https://github.com/CesiumGS/cesium/pull/6859)
- Fixed intermittent ground clamping issues for all entity types that use a height reference. [#6930](https://github.com/CesiumGS/cesium/pull/6930)
- Fixed bug that caused a new `ClippingPlaneCollection` to be created every frame when used with a model entity. [#6872](https://github.com/CesiumGS/cesium/pull/6872)
- Improved `Plane` entities so they are better aligned with the globe surface. [#6887](https://github.com/CesiumGS/cesium/pull/6887)
- Fixed crash when rendering translucent objects when all shadow maps in the scene set `fromLightSource` to false. [#6883](https://github.com/CesiumGS/cesium/pull/6883)
- Fixed night shading in 2D and Columbus view. [#4122](https://github.com/CesiumGS/cesium/issues/4122)
- Fixed model loading failure when a glTF 2.0 primitive does not have a material. [6906](https://github.com/CesiumGS/cesium/pull/6906)
- Fixed a crash when setting show to `false` on a polyline clamped to the ground. [#6912](https://github.com/CesiumGS/cesium/issues/6912)
- Fixed a bug where `Cesium3DTileset` wasn't using the correct `tilesetVersion`. [#6933](https://github.com/CesiumGS/cesium/pull/6933)
- Fixed crash that happened when calling `scene.pick` after setting a new terrain provider. [#6918](https://github.com/CesiumGS/cesium/pull/6918)
- Fixed an issue that caused the browser to hang when using `drillPick` on a polyline clamped to the ground. [6907](https://github.com/CesiumGS/cesium/issues/6907)
- Fixed an issue where color wasn't updated properly for polylines clamped to ground. [#6927](https://github.com/CesiumGS/cesium/pull/6927)
- Fixed an excessive memory use bug that occurred when a data URI was used to specify a glTF model. [#6928](https://github.com/CesiumGS/cesium/issues/6928)
- Fixed an issue where switching from 2D to 3D could cause a crash. [#6929](https://github.com/CesiumGS/cesium/issues/6929)
- Fixed an issue where point primitives behind the camera would appear in view. [#6904](https://github.com/CesiumGS/cesium/issues/6904)
- The `createGroundPolylineGeometry` web worker no longer depends on `GroundPolylinePrimitive`, making the worker smaller and potentially avoiding a hanging build in some webpack configurations. [#6946](https://github.com/CesiumGS/cesium/pull/6946)
- Fixed an issue that cause terrain entities (entities with unspecified `height`) and `GroundPrimitives` to fail when crossing the international date line. [#6951](https://github.com/CesiumGS/cesium/issues/6951)
- Fixed normal calculation for `CylinderGeometry` when the top radius is not equal to the bottom radius [#6863](https://github.com/CesiumGS/cesium/pull/6863)

### 1.48 - 2018-08-01

##### Additions :tada:

- Added support for loading Draco compressed Point Cloud tiles for 2-3x better compression. [#6559](https://github.com/CesiumGS/cesium/pull/6559)
- Added `TimeDynamicPointCloud` for playback of time-dynamic point cloud data, where each frame is a 3D Tiles Point Cloud tile. [#6721](https://github.com/CesiumGS/cesium/pull/6721)
- Added `CoplanarPolygonGeometry` and `CoplanarPolygonGeometryOutline` for drawing polygons composed of coplanar positions that are not necessarily on the ellipsoid surface. [#6769](https://github.com/CesiumGS/cesium/pull/6769)
- Improved support for polygon entities using `perPositionHeight`, including supporting vertical polygons. This also improves KML compatibility. [#6791](https://github.com/CesiumGS/cesium/pull/6791)
- Added `Cartesian3.midpoint` to compute the midpoint between two `Cartesian3` positions [#6836](https://github.com/CesiumGS/cesium/pull/6836)
- Added `equalsEpsilon` methods to `OrthographicFrustum`, `PerspectiveFrustum`, `OrthographicOffCenterFrustum` and `PerspectiveOffCenterFrustum`.

##### Deprecated :hourglass_flowing_sand:

- Support for 3D Tiles `content.url` is deprecated to reflect updates to the [3D Tiles spec](https://github.com/CesiumGS/3d-tiles/pull/301). Use `content.uri instead`. Support for `content.url` will remain for backwards compatibility. [#6744](https://github.com/CesiumGS/cesium/pull/6744)
- Support for the 3D Tiles pre-version 1.0 Batch Table Hierarchy is deprecated to reflect updates to the [3D Tiles spec](https://github.com/CesiumGS/3d-tiles/pull/301). Use the [`3DTILES_batch_table_hierarchy`](https://github.com/CesiumGS/3d-tiles/tree/main/extensions/3DTILES_batch_table_hierarchy) extension instead. Support for the deprecated batch table hierarchy will remain for backwards compatibility. [#6780](https://github.com/CesiumGS/cesium/pull/6780)
- `PostProcessStageLibrary.createLensFlarStage` is deprecated due to misspelling and will be removed in Cesium 1.49. Use `PostProcessStageLibrary.createLensFlareStage` instead.

##### Fixes :wrench:

- Fixed a bug where 3D Tilesets using the `region` bounding volume don't get transformed when the tileset's `modelMatrix` changes. [#6755](https://github.com/CesiumGS/cesium/pull/6755)
- Fixed a bug that caused eye dome lighting for point clouds to fail in Safari on macOS and Edge on Windows by removing the dependency on floating point color textures. [#6792](https://github.com/CesiumGS/cesium/issues/6792)
- Fixed a bug that caused polylines on terrain to render incorrectly in 2D and Columbus View with a `WebMercatorProjection`. [#6809](https://github.com/CesiumGS/cesium/issues/6809)
- Fixed bug causing billboards and labels to appear the wrong size when switching scene modes [#6745](https://github.com/CesiumGS/cesium/issues/6745)
- Fixed `PolygonGeometry` when using `VertexFormat.POSITION_ONLY`, `perPositionHeight` and `extrudedHeight` [#6790](expect(https://github.com/CesiumGS/cesium/pull/6790)
- Fixed an issue where tiles were missing in VR mode. [#6612](https://github.com/CesiumGS/cesium/issues/6612)
- Fixed issues related to updating entity show and geometry color [#6835](https://github.com/CesiumGS/cesium/pull/6835)
- Fixed `PolygonGeometry` and `EllipseGeometry` tangent and bitangent attributes when a texture rotation is used [#6788](https://github.com/CesiumGS/cesium/pull/6788)
- Fixed bug where entities with a height reference weren't being updated correctly when the terrain provider was changed. [#6820](https://github.com/CesiumGS/cesium/pull/6820)
- Fixed an issue where glTF 2.0 models sometimes wouldn't be centered in the view after putting the camera on them. [#6784](https://github.com/CesiumGS/cesium/issues/6784)
- Fixed the geocoder when `Viewer` is passed the option `geocoder: true` [#6833](https://github.com/CesiumGS/cesium/pull/6833)
- Improved performance for billboards and labels clamped to terrain [#6781](https://github.com/CesiumGS/cesium/pull/6781) [#6844](https://github.com/CesiumGS/cesium/pull/6844)
- Fixed a bug that caused billboard positions to be set incorrectly when using a `CallbackProperty`. [#6815](https://github.com/CesiumGS/cesium/pull/6815)
- Improved support for generating a TypeScript typings file using `tsd-jsdoc` [#6767](https://github.com/CesiumGS/cesium/pull/6767)
- Updated viewBoundingSphere to use correct zoomOptions [#6848](https://github.com/CesiumGS/cesium/issues/6848)
- Fixed a bug that caused the scene to continuously render after resizing the viewer when `requestRenderMode` was enabled. [#6812](https://github.com/CesiumGS/cesium/issues/6812)

### 1.47 - 2018-07-02

##### Highlights :sparkler:

- Added support for polylines on terrain [#6689](https://github.com/CesiumGS/cesium/pull/6689) [#6615](https://github.com/CesiumGS/cesium/pull/6615)
- Added `heightReference` and `extrudedHeightReference` properties to `CorridorGraphics`, `EllipseGraphics`, `PolygonGraphics` and `RectangleGraphics`. [#6717](https://github.com/CesiumGS/cesium/pull/6717)
- `PostProcessStage` has a `selected` property which is an array of primitives used for selectively applying a post-process stage. [#6476](https://github.com/CesiumGS/cesium/pull/6476)

##### Breaking Changes :mega:

- glTF 2.0 models corrected to face +Z forwards per specification. Internally Cesium uses +X as forward, so a new +Z to +X rotation was added for 2.0 models only. To fix models that are oriented incorrectly after this change:
  - If the model faces +X forwards update the glTF to face +Z forwards. This can be done by loading the glTF in a model editor and applying a 90 degree clockwise rotation about the up-axis. Alternatively, add a new root node to the glTF node hierarchy whose `matrix` is `[0,0,1,0,0,1,0,0,-1,0,0,0,0,0,0,1]`.
  - Apply a -90 degree rotation to the model's heading. This can be done by setting the model's `orientation` using the Entity API or from within CZML. See [#6738](https://github.com/CesiumGS/cesium/pull/6738) for more details.
- Dropped support for directory URLs when loading tilesets to match the updated [3D Tiles spec](https://github.com/CesiumGS/3d-tiles/issues/272). [#6502](https://github.com/CesiumGS/cesium/issues/6502)
- KML and GeoJSON now use `PolylineGraphics` instead of `CorridorGraphics` for polylines on terrain. [#6706](https://github.com/CesiumGS/cesium/pull/6706)

##### Additions :tada:

- Added support for polylines on terrain [#6689](https://github.com/CesiumGS/cesium/pull/6689) [#6615](https://github.com/CesiumGS/cesium/pull/6615)
  - Use the `clampToGround` option for `PolylineGraphics` (polyline entities).
  - Requires depth texture support (`WEBGL_depth_texture` or `WEBKIT_WEBGL_depth_texture`), otherwise `clampToGround` will be ignored. Use `Entity.supportsPolylinesOnTerrain` to check for support.
  - Added `GroundPolylinePrimitive` and `GroundPolylineGeometry`.
- `PostProcessStage` has a `selected` property which is an array of primitives used for selectively applying a post-process stage. [#6476](https://github.com/CesiumGS/cesium/pull/6476)
  - The `PostProcessStageLibrary.createBlackAndWhiteStage` and `PostProcessStageLibrary.createSilhouetteStage` have per-feature support.
- Added CZML support for `zIndex` with `corridor`, `ellipse`, `polygon`, `polyline` and `rectangle`. [#6708](https://github.com/CesiumGS/cesium/pull/6708)
- Added CZML `clampToGround` option for `polyline`. [#6706](https://github.com/CesiumGS/cesium/pull/6706)
- Added support for `RTC_CENTER` property in batched 3D model tilesets to conform to the updated [3D Tiles spec](https://github.com/CesiumGS/3d-tiles/issues/263). [#6488](https://github.com/CesiumGS/cesium/issues/6488)
- Added `heightReference` and `extrudedHeightReference` properties to `CorridorGraphics`, `EllipseGraphics`, `PolygonGraphics` and `RectangleGraphics`. [#6717](https://github.com/CesiumGS/cesium/pull/6717)
  - This can be used in conjunction with the `height` and/or `extrudedHeight` properties to clamp the geometry to terrain or set the height relative to terrain.
  - Note, this will not make the geometry conform to terrain. Extruded geoemtry that is clamped to the ground will have a flat top will sinks into the terrain at the base.

##### Fixes :wrench:

- Fixed a bug that caused Cesium to be unable to load local resources in Electron. [#6726](https://github.com/CesiumGS/cesium/pull/6726)
- Fixed a bug causing crashes with custom vertex attributes on `Geometry` crossing the IDL. Attributes will be barycentrically interpolated. [#6644](https://github.com/CesiumGS/cesium/pull/6644)
- Fixed a bug causing Point Cloud tiles with unsigned int batch-ids to not load. [#6666](https://github.com/CesiumGS/cesium/pull/6666)
- Fixed a bug with Draco encoded i3dm tiles, and loading two Draco models with the same url. [#6668](https://github.com/CesiumGS/cesium/issues/6668)
- Fixed a bug caused by creating a polygon with positions at the same longitude/latitude position but different heights [#6731](https://github.com/CesiumGS/cesium/pull/6731)
- Fixed terrain clipping when the camera was close to flat terrain and was using logarithmic depth. [#6701](https://github.com/CesiumGS/cesium/pull/6701)
- Fixed KML bug that constantly requested the same image if it failed to load. [#6710](https://github.com/CesiumGS/cesium/pull/6710)
- Improved billboard and label rendering so they no longer sink into terrain when clamped to ground. [#6621](https://github.com/CesiumGS/cesium/pull/6621)
- Fixed an issue where KMLs containing a `colorMode` of `random` could return the exact same color on successive calls to `Color.fromRandom()`.
- `Iso8601.MAXIMUM_VALUE` now formats to a string which can be parsed by `fromIso8601`.
- Fixed material support when using an image that is already loaded [#6729](https://github.com/CesiumGS/cesium/pull/6729)

### 1.46.1 - 2018-06-01

- This is an npm only release to fix the improperly published 1.46.0. There were no code changes.

### 1.46 - 2018-06-01

##### Highlights :sparkler:

- Added support for materials on terrain entities (entities with unspecified `height`) and `GroundPrimitives`. [#6393](https://github.com/CesiumGS/cesium/pull/6393)
- Added a post-processing framework. [#5615](https://github.com/CesiumGS/cesium/pull/5615)
- Added `zIndex` for ground geometry, including corridor, ellipse, polygon and rectangle entities. [#6362](https://github.com/CesiumGS/cesium/pull/6362)

##### Breaking Changes :mega:

- `ParticleSystem` no longer uses `forces`. [#6510](https://github.com/CesiumGS/cesium/pull/6510)
- `Particle` no longer uses `size`, `rate`, `lifeTime`, `life`, `minimumLife`, `maximumLife`, `minimumWidth`, `minimumHeight`, `maximumWidth`, and `maximumHeight`. [#6510](https://github.com/CesiumGS/cesium/pull/6510)
- Removed `Scene.copyGlobeDepth`. Globe depth will now be copied by default when supported. [#6393](https://github.com/CesiumGS/cesium/pull/6393)
- The default `classificationType` for `GroundPrimitive`, `CorridorGraphics`, `EllipseGraphics`, `PolygonGraphics` and `RectangleGraphics` is now `ClassificationType.TERRAIN`. If you wish the geometry to color both terrain and 3D tiles, pass in the option `classificationType: Cesium.ClassificationType.BOTH`.
- Removed support for the `options` argument for `Credit` [#6373](https://github.com/CesiumGS/cesium/issues/6373). Pass in an html string instead.
- glTF 2.0 models corrected to face +Z forwards per specification. Internally Cesium uses +X as forward, so a new +Z to +X rotation was added for 2.0 models only. [#6632](https://github.com/CesiumGS/cesium/pull/6632)

##### Deprecated :hourglass_flowing_sand:

- The `Scene.fxaa` property has been deprecated and will be removed in Cesium 1.47. Use `Scene.postProcessStages.fxaa.enabled`.

##### Additions :tada:

- Added support for materials on terrain entities (entities with unspecified `height`) and `GroundPrimitives`. [#6393](https://github.com/CesiumGS/cesium/pull/6393)
  - Only available for `ClassificationType.TERRAIN` at this time. Adding a material to a terrain `Entity` will cause it to behave as if it is `ClassificationType.TERRAIN`.
  - Requires depth texture support (`WEBGL_depth_texture` or `WEBKIT_WEBGL_depth_texture`), so materials on terrain entities and `GroundPrimitives` are not supported in Internet Explorer.
  - Best suited for notational patterns and not intended for precisely mapping textures to terrain - for that use case, use `SingleTileImageryProvider`.
- Added `GroundPrimitive.supportsMaterials` and `Entity.supportsMaterialsforEntitiesOnTerrain`, both of which can be used to check if materials on terrain entities and `GroundPrimitives` is supported. [#6393](https://github.com/CesiumGS/cesium/pull/6393)
- Added a post-processing framework. [#5615](https://github.com/CesiumGS/cesium/pull/5615)
  - Added `Scene.postProcessStages` which is a collection of post-process stages to be run in order.
    - Has a built-in `ambientOcclusion` property which will apply screen space ambient occlusion to the scene and run before all stages.
    - Has a built-in `bloom` property which applies a bloom filter to the scene before all other stages but after the ambient occlusion stage.
    - Has a built-in `fxaa` property which applies Fast Approximate Anti-aliasing (FXAA) to the scene after all other stages.
  - Added `PostProcessStageLibrary` which contains several built-in stages that can be added to the collection.
  - Added `PostProcessStageComposite` for multi-stage post-processes like depth of field.
  - Added a new Sandcastle label `Post Processing` to showcase the different built-in post-process stages.
- Added `zIndex` for ground geometry, including corridor, ellipse, polygon and rectangle entities. [#6362](https://github.com/CesiumGS/cesium/pull/6362)
- Added `Rectangle.equalsEpsilon` for comparing the equality of two rectangles [#6533](https://github.com/CesiumGS/cesium/pull/6533)

##### Fixes :wrench:

- Fixed a bug causing custom TilingScheme classes to not be able to use a GeographicProjection. [#6524](https://github.com/CesiumGS/cesium/pull/6524)
- Fixed incorrect 3D Tiles statistics when a tile fails during processing. [#6558](https://github.com/CesiumGS/cesium/pull/6558)
- Fixed race condition causing intermittent crash when changing geometry show value [#3061](https://github.com/CesiumGS/cesium/issues/3061)
- `ProviderViewModel`s with no category are displayed in an untitled group in `BaseLayerPicker` instead of being labeled as `'Other'` [#6574](https://github.com/CesiumGS/cesium/pull/6574)
- Fixed a bug causing intermittent crashes with clipping planes due to uninitialized textures. [#6576](https://github.com/CesiumGS/cesium/pull/6576)
- Added a workaround for clipping planes causing a picking shader compilation failure for gltf models and 3D Tilesets in Internet Explorer [#6575](https://github.com/CesiumGS/cesium/issues/6575)
- Allowed Bing Maps servers with a subpath (instead of being at the root) to work correctly. [#6597](https://github.com/CesiumGS/cesium/pull/6597)
- Added support for loading of Draco compressed glTF assets in IE11 [#6404](https://github.com/CesiumGS/cesium/issues/6404)
- Fixed polygon outline when using `perPositionHeight` and `extrudedHeight`. [#6595](https://github.com/CesiumGS/cesium/issues/6595)
- Fixed broken links in documentation of `createTileMapServiceImageryProvider`. [#5818](https://github.com/CesiumGS/cesium/issues/5818)
- Transitioning from 2 touches to 1 touch no longer triggers a new pan gesture. [#6479](https://github.com/CesiumGS/cesium/pull/6479)

### 1.45 - 2018-05-01

##### Major Announcements :loudspeaker:

- We've launched Cesium ion! Read all about it in our [blog post](https://cesium.com/blog/2018/05/01/get-your-cesium-ion-community-account/).
- Cesium now uses ion services by default for base imagery, terrain, and geocoding. A demo key is provided, but to use them in your own apps you must [sign up](https://cesium.com/ion/signup) for a free ion Commmunity account.

##### Breaking Changes :mega:

- `ClippingPlaneCollection` now uses `ClippingPlane` objects instead of `Plane` objects. [#6498](https://github.com/CesiumGS/cesium/pull/6498)
- Cesium no longer ships with a demo Bing Maps API key.
- `BingMapsImageryProvider` is no longer the default base imagery layer. (Bing imagery itself is still the default, however it is provided through Cesium ion)
- `BingMapsGeocoderService` is no longer the default geocoding service.
- If you wish to continue to use your own Bing API key for imagery and geocoding, you can go back to the old default behavior by constructing the Viewer as follows:
  ```javascript
  Cesium.BingMapsApi.defaultKey = "yourBingKey";
  var viewer = new Cesium.Viewer("cesiumContainer", {
    imageryProvider: new Cesium.BingMapsImageryProvider({
      url: "https://dev.virtualearth.net",
    }),
    geocoder: [
      new Cesium.CartographicGeocoderService(),
      new Cesium.BingMapsGeocoderService(),
    ],
  });
  ```

##### Deprecated :hourglass_flowing_sand:

- `Particle.size`, `ParticleSystem.rate`, `ParticleSystem.lifeTime`, `ParticleSystem.life`, `ParticleSystem.minimumLife`, and `ParticleSystem.maximumLife` have been renamed to `Particle.imageSize`, `ParticleSystem.emissionRate`, `ParticleSystem.lifetime`, `ParticleSystem.particleLife`, `ParticleSystem.minimumParticleLife`, and `ParticleSystem.maximumParticleLife`. Use of the `size`, `rate`, `lifeTime`, `life`, `minimumLife`, and `maximumLife` parameters is deprecated and will be removed in Cesium 1.46.
- `ParticleSystem.forces` array has been switched out for singular function `ParticleSystems.updateCallback`. Use of the `forces` parameter is deprecated and will be removed in Cesium 1.46.
- Any width and height variables in `ParticleSystem` will no longer be individual components. `ParticleSystem.minimumWidth` and `ParticleSystem.minimumHeight` will now be `ParticleSystem.minimumImageSize`, `ParticleSystem.maximumWidth` and `ParticleSystem.maximumHeight` will now be `ParticleSystem.maximumImageSize`, and `ParticleSystem.width` and `ParticleSystem.height` will now be `ParticleSystem.imageSize`. Use of the `minimumWidth`, `minimumHeight`, `maximumWidth`, `maximumHeight`, `width`, and `height` parameters is deprecated and will be removed in Cesium 1.46.

##### Additions :tada:

- Added option `logarithmicDepthBuffer` to `Scene`. With this option there is typically a single frustum using logarithmic depth rendered. This increases performance by issuing less draw calls to the GPU and helps to avoid artifacts on the connection of two frustums. [#5851](https://github.com/CesiumGS/cesium/pull/5851)
- When a log depth buffer is supported, the frustum near and far planes default to `0.1` and `1e10` respectively.
- Added `IonGeocoderService` and made it the default geocoding service for the `Geocoder` widget.
- Added `createWorldImagery` which provides Bing Maps imagery via a Cesium ion account.
- Added `PeliasGeocoderService`, which provides geocoding via a [Pelias](https://pelias.io) server.
- Added the ability for `BaseLayerPicker` to group layers by category. `ProviderViewModel.category` was also added to support this feature.
- Added `Math.log2` to compute the base 2 logarithm of a number.
- Added `GeocodeType` enum and use it as an optional parameter to all `GeocoderService` instances to differentiate between autocomplete and search requests.
- Added `initWebAssemblyModule` function to `TaskProcessor` to load a Web Assembly module in a web worker. [#6420](https://github.com/CesiumGS/cesium/pull/6420)
- Added `supportsWebAssembly` function to `FeatureDetection` to check if a browser supports loading Web Assembly modules. [#6420](https://github.com/CesiumGS/cesium/pull/6420)
- Improved `MapboxImageryProvider` performance by 300% via `tiles.mapbox.com` subdomain switching. [#6426](https://github.com/CesiumGS/cesium/issues/6426)
- Added ability to invoke `sampleTerrain` from node.js to enable offline terrain sampling
- Added more ParticleSystem Sandcastle examples for rocket and comet tails and weather. [#6375](https://github.com/CesiumGS/cesium/pull/6375)
- Added color and scale attributes to the `ParticleSystem` class constructor. When defined the variables override startColor and endColor and startScale and endScale. [#6429](https://github.com/CesiumGS/cesium/pull/6429)

##### Fixes :wrench:

- Fixed bugs in `TimeIntervalCollection.removeInterval`. [#6418](https://github.com/CesiumGS/cesium/pull/6418).
- Fixed glTF support to handle meshes with and without tangent vectors, and with/without morph targets, sharing one material. [#6421](https://github.com/CesiumGS/cesium/pull/6421)
- Fixed glTF support to handle skinned meshes when no skin is supplied. [#6061](https://github.com/CesiumGS/cesium/issues/6061)
- Updated glTF 2.0 PBR shader to have brighter lighting. [#6430](https://github.com/CesiumGS/cesium/pull/6430)
- Allow loadWithXhr to work with string URLs in a web worker.
- Updated to Draco 1.3.0 and implemented faster loading of Draco compressed glTF assets in browsers that support Web Assembly. [#6420](https://github.com/CesiumGS/cesium/pull/6420)
- `GroundPrimitive`s and `ClassificationPrimitive`s will become ready when `show` is `false`. [#6428](https://github.com/CesiumGS/cesium/pull/6428)
- Fix Firefox WebGL console warnings. [#5912](https://github.com/CesiumGS/cesium/issues/5912)
- Fix parsing Cesium.js in older browsers that do not support all TypedArray types. [#6396](https://github.com/CesiumGS/cesium/pull/6396)
- Fixed a bug causing crashes when setting colors on un-pickable models. [\$6442](https://github.com/CesiumGS/cesium/issues/6442)
- Fix flicker when adding, removing, or modifying entities. [#3945](https://github.com/CesiumGS/cesium/issues/3945)
- Fixed crash bug in PolylineCollection when a polyline was updated and removed at the same time. [#6455](https://github.com/CesiumGS/cesium/pull/6455)
- Fixed crash when animating a glTF model with a single keyframe. [#6422](https://github.com/CesiumGS/cesium/pull/6422)
- Fixed Imagery Layers Texture Filters Sandcastle example. [#6472](https://github.com/CesiumGS/cesium/pull/6472).
- Fixed a bug causing Cesium 3D Tilesets to not clip properly when tiles were unloaded and reloaded. [#6484](https://github.com/CesiumGS/cesium/issues/6484)
- Fixed `TimeInterval` so now it throws if `fromIso8601` is given an ISO 8601 string with improper formatting. [#6164](https://github.com/CesiumGS/cesium/issues/6164)
- Improved rendering of glTF models that don't contain normals with a temporary unlit shader workaround. [#6501](https://github.com/CesiumGS/cesium/pull/6501)
- Fixed rendering of glTF models with emissive-only materials. [#6501](https://github.com/CesiumGS/cesium/pull/6501)
- Fixed a bug in shader modification for glTF 1.0 quantized attributes and Draco quantized attributes. [#6523](https://github.com/CesiumGS/cesium/pull/6523)

### 1.44 - 2018-04-02

##### Highlights :sparkler:

- Added a new Sandcastle label, `New in X.X` which will include all new Sandcastle demos added for the current release. [#6384](https://github.com/CesiumGS/cesium/issues/6384)
- Added support for glTF models with [Draco geometry compression](https://github.com/KhronosGroup/glTF/blob/master/extensions/2.0/Khronos/KHR_draco_mesh_compression/README.md). [#5120](https://github.com/CesiumGS/cesium/issues/5120)
- Added support for ordering in `DataSourceCollection`. [#6316](https://github.com/CesiumGS/cesium/pull/6316)

##### Breaking Changes :mega:

- `GeometryVisualizer` now requires `primitive` and `groundPrimitive` parameters. [#6316](https://github.com/CesiumGS/cesium/pull/6316)
- For all classes/functions that take a `Resource` instance, all additional parameters that are part of the `Resource` class have been removed. This generally includes `proxy`, `headers` and `query` parameters. [#6368](https://github.com/CesiumGS/cesium/pull/6368)
- All low level load functions including `loadArrayBuffer`, `loadBlob`, `loadImage`, `loadJson`, `loadJsonp`, `loadText`, `loadXML` and `loadWithXhr` have been removed. Please use the equivalent `fetch` functions on the `Resource` class. [#6368](https://github.com/CesiumGS/cesium/pull/6368)

##### Deprecated :hourglass_flowing_sand:

- `ClippingPlaneCollection` is now supported in Internet Explorer, so `ClippingPlaneCollection.isSupported` has been deprecated and will be removed in Cesium 1.45.
- `ClippingPlaneCollection` should now be used with `ClippingPlane` objects instead of `Plane`. Use of `Plane` objects has been deprecated and will be removed in Cesium 1.45.
- `Credit` now takes an `html` and `showOnScreen` parameters instead of an `options` object. Use of the `options` parameter is deprecated and will be removed in Cesium 1.46.
- `Credit.text`, `Credit.imageUrl` and `Credit.link` properties have all been deprecated and will be removed in Cesium 1.46. Use `Credit.html` to retrieve the credit content.
- `Credit.hasImage` and `Credit.hasLink` functions have been deprecated and will be removed in Cesium 1.46.

##### Additions :tada:

- Added a new Sandcastle label, `New in X.X` which will include all new Sandcastle demos added for the current release. [#6384](https://github.com/CesiumGS/cesium/issues/6384)
- Added support for glTF models with [Draco geometry compression](https://github.com/KhronosGroup/glTF/blob/master/extensions/2.0/Khronos/KHR_draco_mesh_compression/README.md). [#5120](https://github.com/CesiumGS/cesium/issues/5120)
  - Added `dequantizeInShader` option parameter to `Model` and `Model.fromGltf` to specify if Draco compressed glTF assets should be dequantized on the GPU.
- Added support for ordering in `DataSourceCollection`. [#6316](https://github.com/CesiumGS/cesium/pull/6316)
  - All ground geometry from one `DataSource` will render in front of all ground geometry from another `DataSource` in the same collection with a lower index.
  - Use `DataSourceCollection.raise`, `DataSourceCollection.lower`, `DataSourceCollection.raiseToTop` and `DataSourceCollection.lowerToBottom` functions to change the ordering of a `DataSource` in the collection.
- `ClippingPlaneCollection` updates [#6201](https://github.com/CesiumGS/cesium/pull/6201):
  - Removed the 6-clipping-plane limit.
  - Added support for Internet Explorer.
  - Added a `ClippingPlane` object to be used with `ClippingPlaneCollection`.
  - Added 3D Tiles use-case to the Terrain Clipping Planes Sandcastle.
- `Credit` has been modified to take an HTML string as the credit content. [#6331](https://github.com/CesiumGS/cesium/pull/6331)
- Sharing Sandcastle examples now works by storing the full example directly in the URL instead of creating GitHub gists, because anonymous gist creation was removed by GitHub. Loading existing gists will still work. [#6342](https://github.com/CesiumGS/cesium/pull/6342)
- Updated `WebMapServiceImageryProvider` so it can take an srs or crs string to pass to the resource query parameters based on the WMS version. [#6223](https://github.com/CesiumGS/cesium/issues/6223)
- Added additional query parameter options to the CesiumViewer demo application [#6328](https://github.com/CesiumGS/cesium/pull/6328):
  - `sourceType` specifies the type of data source if the URL doesn't have a known file extension.
  - `flyTo=false` optionally disables the automatic `flyTo` after loading the data source.
- Added a multi-part CZML example to Sandcastle. [#6320](https://github.com/CesiumGS/cesium/pull/6320)
- Improved processing order of 3D tiles. [#6364](https://github.com/CesiumGS/cesium/pull/6364)

##### Fixes :wrench:

- Fixed Cesium ion browser caching. [#6353](https://github.com/CesiumGS/cesium/pull/6353).
- Fixed formula for Weighted Blended Order-Independent Transparency. [#6340](https://github.com/CesiumGS/cesium/pull/6340)
- Fixed support of glTF-supplied tangent vectors. [#6302](https://github.com/CesiumGS/cesium/pull/6302)
- Fixed model loading failure when containing unused materials. [6315](https://github.com/CesiumGS/cesium/pull/6315)
- Fixed default value of `alphaCutoff` in glTF models. [#6346](https://github.com/CesiumGS/cesium/pull/6346)
- Fixed double-sided flag for glTF materials with `BLEND` enabled. [#6371](https://github.com/CesiumGS/cesium/pull/6371)
- Fixed animation for glTF models with missing animation targets. [#6351](https://github.com/CesiumGS/cesium/pull/6351)
- Fixed improper zoom during model load failure. [#6305](https://github.com/CesiumGS/cesium/pull/6305)
- Fixed rendering vector tiles when using `invertClassification`. [#6349](https://github.com/CesiumGS/cesium/pull/6349)
- Fixed occlusion when `globe.show` is `false`. [#6374](https://github.com/CesiumGS/cesium/pull/6374)
- Fixed crash for entities with static geometry and time-dynamic attributes. [#6377](https://github.com/CesiumGS/cesium/pull/6377)
- Fixed geometry tile rendering in IE. [#6406](https://github.com/CesiumGS/cesium/pull/6406)

### 1.43 - 2018-03-01

##### Major Announcements :loudspeaker:

- Say hello to [Cesium ion](https://cesium.com/blog/2018/03/01/hello-cesium-ion/)
- Cesium, the JavaScript library, is now officially renamed to CesiumJS (no code changes required)
- The STK World Terrain tileset is deprecated and will be available until September 1, 2018. Check out the new high-resolution [Cesium World Terrain](https://cesium.com/blog/2018/03/01/introducing-cesium-world-terrain/)

##### Breaking Changes :mega:

- Removed `GeometryUpdater.perInstanceColorAppearanceType` and `GeometryUpdater.materialAppearanceType`. [#6239](https://github.com/CesiumGS/cesium/pull/6239)
- `GeometryVisualizer` no longer uses a `type` parameter. [#6239](https://github.com/CesiumGS/cesium/pull/6239)
- `GeometryVisualizer` no longer displays polylines. Use `PolylineVisualizer` instead. [#6239](https://github.com/CesiumGS/cesium/pull/6239)
- The experimental `CesiumIon` object has been completely refactored and renamed to `Ion`.

##### Deprecated :hourglass_flowing_sand:

- The STK World Terrain, ArcticDEM, and PAMAP Terrain tilesets hosted on `assets.agi.com` are deprecated and will be available until September 1, 2018. To continue using them, access them via [Cesium ion](https://cesium.com/blog/2018/03/01/hello-cesium-ion/)
- In the `Resource` class, `addQueryParameters` and `addTemplateValues` have been deprecated and will be removed in Cesium 1.45. Please use `setQueryParameters` and `setTemplateValues` instead.

##### Additions :tada:

- Added new `Ion`, `IonResource`, and `IonImageryProvider` objects for loading data hosted on [Cesium ion](https://cesium.com/blog/2018/03/01/hello-cesium-ion/).
- Added `createWorldTerrain` helper function for easily constructing the new Cesium World Terrain.
- Added support for a promise to a resource for `CesiumTerrainProvider`, `createTileMapServiceImageryProvider` and `Cesium3DTileset` [#6204](https://github.com/CesiumGS/cesium/pull/6204)
- Added `Cesium.Math.cbrt`. [#6222](https://github.com/CesiumGS/cesium/pull/6222)
- Added `PolylineVisualizer` for displaying polyline entities [#6239](https://github.com/CesiumGS/cesium/pull/6239)
- `Resource` class [#6205](https://github.com/CesiumGS/cesium/issues/6205)
  - Added `put`, `patch`, `delete`, `options` and `head` methods, so it can be used for all XHR requests.
  - Added `preserveQueryParameters` parameter to `getDerivedResource`, to allow us to append query parameters instead of always replacing them.
  - Added `setQueryParameters` and `appendQueryParameters` to allow for better handling of query strings.
- Enable terrain in the `CesiumViewer` demo application [#6198](https://github.com/CesiumGS/cesium/pull/6198)
- Added `Globe.tilesLoaded` getter property to determine if all terrain and imagery is loaded. [#6194](https://github.com/CesiumGS/cesium/pull/6194)
- Added `classificationType` property to entities which specifies whether an entity on the ground, like a polygon or rectangle, should be clamped to terrain, 3D Tiles, or both. [#6195](https://github.com/CesiumGS/cesium/issues/6195)

##### Fixes :wrench:

- Fixed bug where KmlDataSource did not use Ellipsoid to convert coordinates. Use `options.ellipsoid` to pass the ellipsoid to KmlDataSource constructors / loaders. [#6176](https://github.com/CesiumGS/cesium/pull/6176)
- Fixed bug where 3D Tiles Point Clouds would fail in Internet Explorer. [#6220](https://github.com/CesiumGS/cesium/pull/6220)
- Fixed issue where `CESIUM_BASE_URL` wouldn't work without a trailing `/`. [#6225](https://github.com/CesiumGS/cesium/issues/6225)
- Fixed coloring for polyline entities with a dynamic color for the depth fail material [#6245](https://github.com/CesiumGS/cesium/pull/6245)
- Fixed bug with zooming to dynamic geometry. [#6269](https://github.com/CesiumGS/cesium/issues/6269)
- Fixed bug where `AxisAlignedBoundingBox` did not copy over center value when cloning an undefined result. [#6183](https://github.com/CesiumGS/cesium/pull/6183)
- Fixed a bug where imagery stops loading when changing terrain in request render mode. [#6193](https://github.com/CesiumGS/cesium/issues/6193)
- Fixed `Resource.fetch` when called with no arguments [#6206](https://github.com/CesiumGS/cesium/issues/6206)
- Fixed `Resource.clone` to clone the `Request` object, so resource can be used in parallel. [#6208](https://github.com/CesiumGS/cesium/issues/6208)
- Fixed `Material` so it can now take a `Resource` object as an image. [#6199](https://github.com/CesiumGS/cesium/issues/6199)
- Fixed an issue causing the Bing Maps key to be sent unnecessarily with every tile request. [#6250](https://github.com/CesiumGS/cesium/pull/6250)
- Fixed documentation issue for the `Cesium.Math` class. [#6233](https://github.com/CesiumGS/cesium/issues/6233)
- Fixed rendering 3D Tiles as classification volumes. [#6295](https://github.com/CesiumGS/cesium/pull/6295)

### 1.42.1 - 2018-02-01

\_This is an npm-only release to fix an issue with using Cesium in Node.js.\_\_

- Fixed a bug where Cesium would fail to load under Node.js. [#6177](https://github.com/CesiumGS/cesium/pull/6177)

### 1.42 - 2018-02-01

##### Highlights :sparkler:

- Added experimental support for [3D Tiles Vector and Geometry data](https://github.com/CesiumGS/3d-tiles/tree/vctr/TileFormats/VectorData). ([#4665](https://github.com/CesiumGS/cesium/pull/4665))
- Added optional mode to reduce CPU usage. See [Improving Performance with Explicit Rendering](https://cesium.com/blog/2018/01/24/cesium-scene-rendering-performance/). ([#6115](https://github.com/CesiumGS/cesium/pull/6115))
- Added experimental `CesiumIon` utility class for working with the Cesium ion beta API. [#6136](https://github.com/CesiumGS/cesium/pull/6136)
- Major refactor of URL handling. All classes that take a url parameter, can now take a Resource or a String. This includes all imagery providers, all terrain providers, `Cesium3DTileset`, `KMLDataSource`, `CZMLDataSource`, `GeoJsonDataSource`, `Model`, and `Billboard`.

##### Breaking Changes :mega:

- The clock does not animate by default. Set the `shouldAnimate` option to `true` when creating the Viewer to enable animation.

##### Deprecated :hourglass_flowing_sand:

- For all classes/functions that can now take a `Resource` instance, all additional parameters that are part of the `Resource` class have been deprecated and will be removed in Cesium 1.44. This generally includes `proxy`, `headers` and `query` parameters.
- All low level load functions including `loadArrayBuffer`, `loadBlob`, `loadImage`, `loadJson`, `loadJsonp`, `loadText`, `loadXML` and `loadWithXhr` have been deprecated and will be removed in Cesium 1.44. Please use the equivalent `fetch` functions on the `Resource` class.

##### Additions :tada:

- Added experimental support for [3D Tiles Vector and Geometry data](https://github.com/CesiumGS/3d-tiles/tree/vctr/TileFormats/VectorData) ([#4665](https://github.com/CesiumGS/cesium/pull/4665)). The new and modified Cesium APIs are:
  - `Cesium3DTileStyle` has expanded to include styling point features. See the [styling specification](https://github.com/CesiumGS/3d-tiles/tree/vector-tiles/Styling#vector-data) for details.
  - `Cesium3DTileFeature` can modify `color` and `show` properties for polygon, polyline, and geometry features.
  - `Cesium3DTilePointFeature` can modify the styling options for a point feature.
- Added optional mode to reduce CPU usage. [#6115](https://github.com/CesiumGS/cesium/pull/6115)
  - `Scene.requestRenderMode` enables a mode which will only request new render frames on changes to the scene, or when the simulation time change exceeds `scene.maximumRenderTimeChange`.
  - `Scene.requestRender` will explicitly request a new render frame when in request render mode.
  - Added `Scene.preUpdate` and `Scene.postUpdate` events that are raised before and after the scene updates respectively. The scene is always updated before executing a potential render. Continue to listen to `Scene.preRender` and `Scene.postRender` events for when the scene renders a frame.
  - Added `CreditDisplay.update`, which updates the credit display before a new frame is rendered.
  - Added `Globe.imageryLayersUpdatedEvent`, which is raised when an imagery layer is added, shown, hidden, moved, or removed on the globe.
- Added `Cesium3DTileset.classificationType` to specify if a tileset classifies terrain, another 3D Tiles tileset, or both. This only applies to vector, geometry and batched 3D model tilesets. The limitations on the glTF contained in the b3dm tile are:
  - `POSITION` and `_BATCHID` semantics are required.
  - All indices with the same batch id must occupy contiguous sections of the index buffer.
  - All shaders and techniques are ignored. The generated shader simply multiplies the position by the model-view-projection matrix.
  - The only supported extensions are `CESIUM_RTC` and `WEB3D_quantized_attributes`.
  - Only one node is supported.
  - Only one mesh per node is supported.
  - Only one primitive per mesh is supported.
- Added geometric-error-based point cloud attenuation and eye dome lighting for point clouds using replacement refinement. [#6069](https://github.com/CesiumGS/cesium/pull/6069)
- Updated `Viewer.zoomTo` and `Viewer.flyTo` to take a `Cesium3DTileset` as a target. [#6104](https://github.com/CesiumGS/cesium/pull/6104)
- Added `shouldAnimate` option to the `Viewer` constructor to indicate if the clock should begin animating on startup. [#6154](https://github.com/CesiumGS/cesium/pull/6154)
- Added `Cesium3DTileset.ellipsoid` determining the size and shape of the globe. This can be set at construction and defaults to a WGS84 ellipsoid.
- Added `Plane.projectPointOntoPlane` for projecting a `Cartesian3` position onto a `Plane`. [#6092](https://github.com/CesiumGS/cesium/pull/6092)
- Added `Cartesian3.projectVector` for projecting one vector to another. [#6093](https://github.com/CesiumGS/cesium/pull/6093)
- Added `Cesium3DTileset.tileFailed` event that will be raised when a tile fails to load. The object passed to the event listener will have a url and message property. If there are no event listeners, error messages will be logged to the console. [#6088](https://github.com/CesiumGS/cesium/pull/6088)
- Added `AttributeCompression.zigZagDeltaDecode` which will decode delta and ZigZag encoded buffers in place.
- Added `pack` and `unpack` functions to `OrientedBoundingBox` for packing to and unpacking from a flat buffer.
- Added support for vertex shader uniforms when `tileset.colorBlendMode` is `MIX` or `REPLACE`. [#5874](https://github.com/CesiumGS/cesium/pull/5874)
- Added `ClippingPlaneCollection.isSupported` function for checking if rendering with clipping planes is supported.[#6084](https://github.com/CesiumGS/cesium/pull/6084)
- Added `Cartographic.toCartesian` to convert from `Cartographic` to `Cartesian3`. [#6163](https://github.com/CesiumGS/cesium/pull/6163)
- Added `BoundingSphere.volume` for computing the volume of a `BoundingSphere`. [#6069](https://github.com/CesiumGS/cesium/pull/6069)
- Added new file for the Cesium [Code of Conduct](https://github.com/CesiumGS/cesium/blob/main/CODE_OF_CONDUCT.md). [#6129](https://github.com/CesiumGS/cesium/pull/6129)

##### Fixes :wrench:

- Fixed a bug that could cause tiles to be missing from the globe surface, especially when starting with the camera zoomed close to the surface. [#4969](https://github.com/CesiumGS/cesium/pull/4969)
- Fixed applying a translucent style to a point cloud tileset. [#6113](https://github.com/CesiumGS/cesium/pull/6113)
- Fixed Sandcastle error in IE 11. [#6169](https://github.com/CesiumGS/cesium/pull/6169)
- Fixed a glTF animation bug that caused certain animations to jitter. [#5740](https://github.com/CesiumGS/cesium/pull/5740)
- Fixed a bug when creating billboard and model entities without a globe. [#6109](https://github.com/CesiumGS/cesium/pull/6109)
- Improved CZML Custom Properties Sandcastle example. [#6086](https://github.com/CesiumGS/cesium/pull/6086)
- Improved Particle System Sandcastle example for better visual. [#6132](https://github.com/CesiumGS/cesium/pull/6132)
- Fixed behavior of `Camera.move*` and `Camera.look*` functions in 2D mode. [#5884](https://github.com/CesiumGS/cesium/issues/5884)
- Fixed `Camera.moveStart` and `Camera.moveEnd` events not being raised when camera is close to the ground. [#4753](https://github.com/CesiumGS/cesium/issues/4753)
- Fixed `OrientedBoundingBox` documentation. [#6147](https://github.com/CesiumGS/cesium/pull/6147)
- Updated documentation links to reflect new locations on `https://cesiumjs.org` and `https://cesium.com`.

### 1.41 - 2018-01-02

- Breaking changes
  - Removed the `text`, `imageUrl`, and `link` parameters from `Credit`, which were deprecated in Cesium 1.40. Use `options.text`, `options.imageUrl`, and `options.link` instead.
- Added support for clipping planes. [#5913](https://github.com/CesiumGS/cesium/pull/5913), [#5996](https://github.com/CesiumGS/cesium/pull/5996)
  - Added `clippingPlanes` property to `ModelGraphics`, `Model`, `Cesium3DTileset`, and `Globe`, which specifies a `ClippingPlaneCollection` to selectively disable rendering.
  - Added `PlaneGeometry`, `PlaneOutlineGeometry`, `PlaneGeometryUpdater`, `PlaneOutlineGeometryUpdater`, `PlaneGraphics`, and `Entity.plane` to visualize planes.
  - Added `Plane.transformPlane` to apply a transformation to a plane.
- Fixed point cloud exception in IE. [#6051](https://github.com/CesiumGS/cesium/pull/6051)
- Fixed globe materials when `Globe.enableLighting` was `false`. [#6042](https://github.com/CesiumGS/cesium/issues/6042)
- Fixed shader compilation failure on pick when globe materials were enabled. [#6039](https://github.com/CesiumGS/cesium/issues/6039)
- Fixed exception when `invertClassification` was enabled, the invert color had an alpha less than `1.0`, and the window was resized. [#6046](https://github.com/CesiumGS/cesium/issues/6046)

### 1.40 - 2017-12-01

- Deprecated
  - The `text`, `imageUrl` and `link` parameters from `Credit` have been deprecated and will be removed in Cesium 1.41. Use `options.text`, `options.imageUrl` and `options.link` instead.
- Added `Globe.material` to apply materials to the globe/terrain for shading such as height- or slope-based color ramps. See the new [Sandcastle example](https://cesiumjs.org/Cesium/Apps/Sandcastle/?src=Globe%20Materials.html&label=Showcases). [#5919](https://github.com/CesiumGS/cesium/pull/5919/files)
- Added CZML support for `polyline.depthFailMaterial`, `label.scaleByDistance`, `distanceDisplayCondition`, and `disableDepthTestDistance`. [#5986](https://github.com/CesiumGS/cesium/pull/5986)
- Fixed a bug where drill picking a polygon clamped to ground would cause the browser to hang. [#5971](https://github.com/CesiumGS/cesium/issues/5971)
- Fixed bug in KML LookAt bug where degrees and radians were mixing in a subtraction. [#5992](https://github.com/CesiumGS/cesium/issues/5992)
- Fixed handling of KMZ files with missing `xsi` namespace declarations. [#6003](https://github.com/CesiumGS/cesium/pull/6003)
- Added function that removes duplicate namespace declarations while loading a KML or a KMZ. [#5972](https://github.com/CesiumGS/cesium/pull/5972)
- Fixed a language detection issue. [#6016](https://github.com/CesiumGS/cesium/pull/6016)
- Fixed a bug where glTF models with animations of different lengths would cause an error. [#5694](https://github.com/CesiumGS/cesium/issues/5694)
- Added a `clampAnimations` parameter to `Model` and `Entity.model`. Setting this to `false` allows different length animations to loop asynchronously over the duration of the longest animation.
- Fixed `Invalid asm.js: Invalid member of stdlib` console error by recompiling crunch.js with latest emscripten toolchain. [#5847](https://github.com/CesiumGS/cesium/issues/5847)
- Added `file:` scheme compatibility to `joinUrls`. [#5989](https://github.com/CesiumGS/cesium/pull/5989)
- Added a Reverse Geocoder [Sandcastle example](https://cesiumjs.org/Cesium/Apps/Sandcastle/?src=Reverse%20Geocoder.html&label=Showcases). [#5976](https://github.com/CesiumGS/cesium/pull/5976)
- Added ability to support touch event in Imagery Layers Split Sandcastle example. [#5948](https://github.com/CesiumGS/cesium/pull/5948)
- Added a new `@experimental` tag to the documentation. A small subset of the Cesium API tagged as such are subject to breaking changes without deprecation. See the [Coding Guide](https://github.com/CesiumGS/cesium/tree/main/Documentation/Contributors/CodingGuide#deprecation-and-breaking-changes) for further explanation. [#6010](https://github.com/CesiumGS/cesium/pull/6010)
- Moved terrain and imagery credits to a lightbox that pops up when you click a link in the onscreen credits [#3013](https://github.com/CesiumGS/cesium/issues/3013)

### 1.39 - 2017-11-01

- Cesium now officially supports webpack. See our [Integrating Cesium and webpack blog post](https://cesium.com/blog/2017/10/18/cesium-and-webpack/) for more details.
- Added support for right-to-left language detection in labels, currently Hebrew and Arabic are supported. To enable it, set `Cesium.Label.enableRightToLeftDetection = true` at the start of your application. [#5771](https://github.com/CesiumGS/cesium/pull/5771)
- Fixed handling of KML files with missing `xsi` namespace declarations. [#5860](https://github.com/CesiumGS/cesium/pull/5860)
- Fixed a bug that caused KML ground overlays to appear distorted when rotation was applied. [#5914](https://github.com/CesiumGS/cesium/issues/5914)
- Fixed a bug where KML placemarks with no specified icon would be displayed with default icon. [#5819](https://github.com/CesiumGS/cesium/issues/5819)
- Changed KML loading to ignore NetworkLink failures and continue to load the rest of the document. [#5871](https://github.com/CesiumGS/cesium/pull/5871)
- Added the ability to load Cesium's assets from the local file system if security permissions allow it. [#5830](https://github.com/CesiumGS/cesium/issues/5830)
- Added two new properties to `ImageryLayer` that allow for adjusting the texture sampler used for up and down-sampling of imagery tiles, namely `minificationFilter` and `magnificationFilter` with possible values `LINEAR` (the default) and `NEAREST` defined in `TextureMinificationFilter` and `TextureMagnificationFilter`. [#5846](https://github.com/CesiumGS/cesium/issues/5846)
- Fixed flickering artifacts with 3D Tiles tilesets with thin walls. [#5940](https://github.com/CesiumGS/cesium/pull/5940)
- Fixed bright fog when terrain lighting is enabled and added `Fog.minimumBrightness` to affect how bright the fog will be when in complete darkness. [#5934](https://github.com/CesiumGS/cesium/pull/5934)
- Fixed using arrow keys in geocoder widget to select search suggestions. [#5943](https://github.com/CesiumGS/cesium/issues/5943)
- Added support for the layer.json `parentUrl` property in `CesiumTerrainProvider` to allow for compositing of tilesets. [#5864](https://github.com/CesiumGS/cesium/pull/5864)
- Added `invertClassification` and `invertClassificationColor` to `Scene`. When `invertClassification` is `true`, any 3D Tiles geometry that is not classified by a `ClassificationPrimitive` or `GroundPrimitive` will have its color multiplied by `invertClassificationColor`. [#5836](https://github.com/CesiumGS/cesium/pull/5836)
- Added `customTags` property to the UrlTemplateImageryProvider to allow custom keywords in the template URL. [#5696](https://github.com/CesiumGS/cesium/pull/5696)
- Added `eyeSeparation` and `focalLength` properties to `Scene` to configure VR settings. [#5917](https://github.com/CesiumGS/cesium/pull/5917)
- Improved CZML Reference Properties example [#5754](https://github.com/CesiumGS/cesium/pull/5754)

### 1.38 - 2017-10-02

- Breaking changes
  - `Scene/CullingVolume` has been removed. Use `Core/CullingVolume`.
  - `Scene/OrthographicFrustum` has been removed. Use `Core/OrthographicFrustum`.
  - `Scene/OrthographicOffCenterFrustum` has been removed. Use `Core/OrthographicOffCenterFrustum`.
  - `Scene/PerspectiveFrustum` has been removed. Use `Core/PerspectiveFrustum`.
  - `Scene/PerspectiveOffCenterFrustum` has been removed. Use `Core/PerspectiveOffCenterFrustum`.
- Added support in CZML for expressing `orientation` as the velocity vector of an entity, using `velocityReference` syntax. [#5807](https://github.com/CesiumGS/cesium/pull/5807)
- Fixed CZML processing of `velocityReference` within an interval. [#5738](https://github.com/CesiumGS/cesium/issues/5738)
- Added ability to add an animation to `ModelAnimationCollection` by its index. [#5815](https://github.com/CesiumGS/cesium/pull/5815)
- Fixed a bug in `ModelAnimationCollection` that caused adding an animation by its name to throw an error. [#5815](https://github.com/CesiumGS/cesium/pull/5815)
- Fixed issue in Internet Explorer and Edge with loading unicode strings in typed arrays that impacted 3D Tiles Batch Table values.
- Zoom now maintains camera heading, pitch, and roll. [#4639](https://github.com/CesiumGS/cesium/pull/5603)
- Fixed a bug in `PolylineCollection` preventing the display of more than 16K points in a single collection. [#5538](https://github.com/CesiumGS/cesium/pull/5782)
- Fixed a 3D Tiles point cloud bug causing a stray point to appear at the center of the screen on certain hardware. [#5599](https://github.com/CesiumGS/cesium/issues/5599)
- Fixed removing multiple event listeners within event callbacks. [#5827](https://github.com/CesiumGS/cesium/issues/5827)
- Running `buildApps` now creates a built version of Sandcastle which uses the built version of Cesium for better performance.
- Fixed a tileset traversal bug when the `skipLevelOfDetail` optimization is off. [#5869](https://github.com/CesiumGS/cesium/issues/5869)

### 1.37 - 2017-09-01

- Breaking changes
  - Passing `options.clock` when creating a new `Viewer` instance is removed, pass `options.clockViewModel` instead.
  - Removed `GoogleEarthImageryProvider`, use `GoogleEarthEnterpriseMapsProvider` instead.
  - Removed the `throttleRequest` parameter from `TerrainProvider.requestTileGeometry` and inherited terrain providers. It is replaced with an optional `Request` object. Set the request's `throttle` property to `true` to throttle requests.
  - Removed the ability to provide a Promise for the `options.url` parameter of `loadWithXhr` and for the `url` parameter of `loadArrayBuffer`, `loadBlob`, `loadImageViaBlob`, `loadText`, `loadJson`, `loadXML`, `loadImage`, `loadCRN`, `loadKTX`, and `loadCubeMap`. Instead `url` must be a string.
- Added `classificationType` to `ClassificationPrimitive` and `GroundPrimitive` to choose whether terrain, 3D Tiles, or both are classified. [#5770](https://github.com/CesiumGS/cesium/pull/5770)
- Fixed depth picking on 3D Tiles. [#5676](https://github.com/CesiumGS/cesium/issues/5676)
- Fixed glTF model translucency bug. [#5731](https://github.com/CesiumGS/cesium/issues/5731)
- Fixed `replaceState` bug that was causing the `CesiumViewer` demo application to crash in Safari and iOS. [#5691](https://github.com/CesiumGS/cesium/issues/5691)
- Fixed a 3D Tiles traversal bug for tilesets using additive refinement. [#5766](https://github.com/CesiumGS/cesium/issues/5766)
- Fixed a 3D Tiles traversal bug where out-of-view children were being loaded unnecessarily. [#5477](https://github.com/CesiumGS/cesium/issues/5477)
- Fixed `Entity` id type to be `String` in `EntityCollection` and `CompositeEntityCollection` [#5791](https://github.com/CesiumGS/cesium/pull/5791)
- Fixed issue where `Model` and `BillboardCollection` would throw an error if the globe is undefined. [#5638](https://github.com/CesiumGS/cesium/issues/5638)
- Fixed issue where the `Model` glTF cache loses reference to the model's buffer data. [#5720](https://github.com/CesiumGS/cesium/issues/5720)
- Fixed some issues with `disableDepthTestDistance`. [#5501](https://github.com/CesiumGS/cesium/issues/5501) [#5331](https://github.com/CesiumGS/cesium/issues/5331) [#5621](https://github.com/CesiumGS/cesium/issues/5621)
- Added several new Bing Maps styles: `CANVAS_DARK`, `CANVAS_LIGHT`, and `CANVAS_GRAY`. [#5737](https://github.com/CesiumGS/cesium/pull/5737)
- Added small improvements to the atmosphere. [#5741](https://github.com/CesiumGS/cesium/pull/5741)
- Fixed a bug that caused imagery splitting to work incorrectly when CSS pixels were not equivalent to WebGL drawing buffer pixels, such as on high DPI displays in Microsoft Edge and Internet Explorer. [#5743](https://github.com/CesiumGS/cesium/pull/5743)
- Added `Cesium3DTileset.loadJson` to support overriding the default tileset loading behavior. [#5685](https://github.com/CesiumGS/cesium/pull/5685)
- Fixed loading of binary glTFs containing CRN or KTX textures. [#5753](https://github.com/CesiumGS/cesium/pull/5753)
- Fixed specular computation for certain models using the `KHR_materials_common` extension. [#5773](https://github.com/CesiumGS/cesium/pull/5773)
- Fixed a picking bug in the `3D Tiles Interactivity` Sandcastle demo. [#5703](https://github.com/CesiumGS/cesium/issues/5703)
- Updated knockout from 3.4.0 to 3.4.2 [#5703](https://github.com/CesiumGS/cesium/pull/5829)

### 1.36 - 2017-08-01

- Breaking changes
  - The function `Quaternion.fromHeadingPitchRoll(heading, pitch, roll, result)` was removed. Use `Quaternion.fromHeadingPitchRoll(hpr, result)` instead where `hpr` is a `HeadingPitchRoll`.
  - The function `Transforms.headingPitchRollToFixedFrame(origin, headingPitchRoll, ellipsoid, result)` was removed. Use `Transforms.headingPitchRollToFixedFrame(origin, headingPitchRoll, ellipsoid, fixedFrameTransform, result)` instead where `fixedFrameTransform` is a a 4x4 transformation matrix (see `Transforms.localFrameToFixedFrameGenerator`).
  - The function `Transforms.headingPitchRollQuaternion(origin, headingPitchRoll, ellipsoid, result)` was removed. Use `Transforms.headingPitchRollQuaternion(origin, headingPitchRoll, ellipsoid, fixedFrameTransform, result)` instead where `fixedFrameTransform` is a a 4x4 transformation matrix (see `Transforms.localFrameToFixedFrameGenerator`).
  - The `color`, `show`, and `pointSize` properties of `Cesium3DTileStyle` are no longer initialized with default values.
- Deprecated
  - `Scene/CullingVolume` is deprecated and will be removed in 1.38. Use `Core/CullingVolume`.
  - `Scene/OrthographicFrustum` is deprecated and will be removed in 1.38. Use `Core/OrthographicFrustum`.
  - `Scene/OrthographicOffCenterFrustum` is deprecated and will be removed in 1.38. Use `Core/OrthographicOffCenterFrustum`.
  - `Scene/PerspectiveFrustum` is deprecated and will be removed in 1.38. Use `Core/PerspectiveFrustum`.
  - `Scene/PerspectiveOffCenterFrustum` is deprecated and will be removed in 1.38. Use `Core/PerspectiveOffCenterFrustum`.
- Added glTF 2.0 support, including physically-based material rendering, morph targets, and appropriate updating of glTF 1.0 models to 2.0. [#5641](https://github.com/CesiumGS/cesium/pull/5641)
- Added `ClassificationPrimitive` which defines a volume and draws the intersection of the volume and terrain or 3D Tiles. [#5625](https://github.com/CesiumGS/cesium/pull/5625)
- Added `tileLoad` event to `Cesium3DTileset`. [#5628](https://github.com/CesiumGS/cesium/pull/5628)
- Fixed issue where scene would blink when labels were added. [#5537](https://github.com/CesiumGS/cesium/issues/5537)
- Fixed label positioning when height reference changes [#5609](https://github.com/CesiumGS/cesium/issues/5609)
- Fixed label positioning when using `HeightReference.CLAMP_TO_GROUND` and no position [#5648](https://github.com/CesiumGS/cesium/pull/5648)
- Fix for dynamic polylines with polyline dash material [#5681](https://github.com/CesiumGS/cesium/pull/5681)
- Added ability to provide a `width` and `height` to `scene.pick`. [#5602](https://github.com/CesiumGS/cesium/pull/5602)
- Fixed `Viewer.flyTo` not respecting zoom limits, and resetting minimumZoomDistance if the camera zoomed past the minimumZoomDistance. [5573](https://github.com/CesiumGS/cesium/issues/5573)
- Added ability to show tile urls in the 3D Tiles Inspector. [#5592](https://github.com/CesiumGS/cesium/pull/5592)
- Fixed a bug when reading CRN compressed textures with multiple mip levels. [#5618](https://github.com/CesiumGS/cesium/pull/5618)
- Fixed issue where composite 3D Tiles that contained instanced 3D Tiles with an external model reference would fail to download the model.
- Added behavior to `Cesium3DTilesInspector` that selects the first tileset hovered over if no tilest is specified. [#5139](https://github.com/CesiumGS/cesium/issues/5139)
- Added `Entity.computeModelMatrix` which returns the model matrix representing the entity's transformation. [#5584](https://github.com/CesiumGS/cesium/pull/5584)
- Added ability to set a style's `color`, `show`, or `pointSize` with a string or object literal. `show` may also take a boolean and `pointSize` may take a number. [#5412](https://github.com/CesiumGS/cesium/pull/5412)
- Added setter for `KmlDataSource.name` to specify a name for the datasource [#5660](https://github.com/CesiumGS/cesium/pull/5660).
- Added setter for `GeoJsonDataSource.name` to specify a name for the datasource [#5653](https://github.com/CesiumGS/cesium/issues/5653)
- Fixed crash when using the `Cesium3DTilesInspectorViewModel` and removing a tileset [#5607](https://github.com/CesiumGS/cesium/issues/5607)
- Fixed polygon outline in Polygon Sandcastle demo [#5642](https://github.com/CesiumGS/cesium/issues/5642)
- Updated `Billboard`, `Label` and `PointPrimitive` constructors to clone `NearFarScale` parameters [#5654](https://github.com/CesiumGS/cesium/pull/5654)
- Added `FrustumGeometry` and `FrustumOutlineGeometry`. [#5649](https://github.com/CesiumGS/cesium/pull/5649)
- Added an `options` parameter to the constructors of `PerspectiveFrustum`, `PerspectiveOffCenterFrustum`, `OrthographicFrustum`, and `OrthographicOffCenterFrustum` to set properties. [#5649](https://github.com/CesiumGS/cesium/pull/5649)

### 1.35.2 - 2017-07-11

- This is an npm-only release to fix an issue with using Cesium in Node.js.
- Fixed a bug where Cesium would fail to load under Node.js and some webpack configurations. [#5593](https://github.com/CesiumGS/cesium/issues/5593)
- Fixed a bug where a Model's compressed textures were not being displayed. [#5596](https://github.com/CesiumGS/cesium/pull/5596)
- Fixed documentation for `OrthographicFrustum`. [#5586](https://github.com/CesiumGS/cesium/issues/5586)

### 1.35.1 - 2017-07-05

- This is an npm-only release to fix a deployment issue with 1.35. No code changes.

### 1.35 - 2017-07-05

- Breaking changes
  - `JulianDate.fromIso8601` will default to midnight UTC if no time is provided to match the Javascript [`Date` specification](https://developer.mozilla.org/en-US/docs/Web/JavaScript/Reference/Global_Objects/Date). You must specify a local time of midnight to achieve the old behavior.
- Deprecated
  - `GoogleEarthImageryProvider` has been deprecated and will be removed in Cesium 1.37, use `GoogleEarthEnterpriseMapsProvider` instead.
  - The `throttleRequest` parameter for `TerrainProvider.requestTileGeometry`, `CesiumTerrainProvider.requestTileGeometry`, `VRTheWorldTerrainProvider.requestTileGeometry`, and `EllipsoidTerrainProvider.requestTileGeometry` is deprecated and will be replaced with an optional `Request` object. The `throttleRequests` parameter will be removed in 1.37. Instead set the request's `throttle` property to `true` to throttle requests.
  - The ability to provide a Promise for the `options.url` parameter of `loadWithXhr` and for the `url` parameter of `loadArrayBuffer`, `loadBlob`, `loadImageViaBlob`, `loadText`, `loadJson`, `loadXML`, `loadImage`, `loadCRN`, `loadKTX`, and `loadCubeMap` is deprecated. This will be removed in 1.37, instead `url` must be a string.
- Added support for [3D Tiles](https://github.com/CesiumGS/3d-tiles/blob/main/README.md) for streaming massive heterogeneous 3D geospatial datasets ([#5308](https://github.com/CesiumGS/cesium/pull/5308)). See the new [Sandcastle examples](http://cesiumjs.org/Cesium/Apps/Sandcastle/index.html?src=3D%20Tiles%20Photogrammetry&label=3D%20Tiles). The new Cesium APIs are:
  - `Cesium3DTileset`
  - `Cesium3DTileStyle`, `StyleExpression`, `Expression`, and `ConditionsExpression`
  - `Cesium3DTile`
  - `Cesium3DTileContent`
  - `Cesium3DTileFeature`
  - `Cesium3DTilesInspector`, `Cesium3DTilesInspectorViewModel`, and `viewerCesium3DTilesInspectorMixin`
  - `Cesium3DTileColorBlendMode`
- Added a particle system for effects like smoke, fire, sparks, etc. See `ParticleSystem`, `Particle`, `ParticleBurst`, `BoxEmitter`, `CircleEmitter`, `ConeEmitter`, `ParticleEmitter`, and `SphereEmitter`, and the new Sandcastle examples: [Particle System](http://cesiumjs.org/Cesium/Apps/Sandcastle/index.html?src=Particle%20System.html&label=Showcases) and [Particle System Fireworks](http://cesiumjs.org/Cesium/Apps/Sandcastle/index.html?src=Particle%20System%20Fireworks.html&label=Showcases). [#5212](https://github.com/CesiumGS/cesium/pull/5212)
- Added `options.clock`, `options.times` and `options.dimensions` to `WebMapTileServiceImageryProvider` in order to handle time dynamic and static values for dimensions.
- Added an `options.request` parameter to `loadWithXhr` and a `request` parameter to `loadArrayBuffer`, `loadBlob`, `loadImageViaBlob`, `loadText`, `loadJson`, `loadJsonp`, `loadXML`, `loadImageFromTypedArray`, `loadImage`, `loadCRN`, and `loadKTX`.
- `CzmlDataSource` and `KmlDataSource` load functions now take an optional `query` object, which will append query parameters to all network requests. [#5419](https://github.com/CesiumGS/cesium/pull/5419), [#5434](https://github.com/CesiumGS/cesium/pull/5434)
- Added Sandcastle demo for setting time with the Clock API [#5457](https://github.com/CesiumGS/cesium/pull/5457);
- Added Sandcastle demo for ArcticDEM data. [#5224](https://github.com/CesiumGS/cesium/issues/5224)
- Added `fromIso8601`, `fromIso8601DateArray`, and `fromIso8601DurationArray` to `TimeIntervalCollection` for handling various ways groups of intervals can be specified in ISO8601 format.
- Added `fromJulianDateArray` to `TimeIntervalCollection` for generating intervals from a list of dates.
- Fixed geocoder bug so geocoder can accurately handle NSEW inputs [#5407](https://github.com/CesiumGS/cesium/pull/5407)
- Fixed a bug where picking would break when the Sun came into view [#5478](https://github.com/CesiumGS/cesium/issues/5478)
- Fixed a bug where picking clusters would return undefined instead of a list of the clustered entities. [#5286](https://github.com/CesiumGS/cesium/issues/5286)
- Fixed bug where if polylines were set to follow the surface of an undefined globe, Cesium would throw an exception. [#5413](https://github.com/CesiumGS/cesium/pull/5413)
- Reduced the amount of Sun bloom post-process effect near the horizon. [#5381](https://github.com/CesiumGS/cesium/issues/5381)
- Fixed a bug where camera zooming worked incorrectly when the display height was greater than the display width [#5421](https://github.com/CesiumGS/cesium/pull/5421)
- Updated glTF/glb MIME types. [#5420](https://github.com/CesiumGS/cesium/issues/5420)
- Added `Cesium.Math.randomBetween`.
- Modified `defaultValue` to check for both `undefined` and `null`. [#5551](https://github.com/CesiumGS/cesium/pull/5551)
- The `throttleRequestByServer` function has been removed. Instead pass a `Request` object with `throttleByServer` set to `true` to any of following load functions: `loadWithXhr`, `loadArrayBuffer`, `loadBlob`, `loadImageViaBlob`, `loadText`, `loadJson`, `loadJsonp`, `loadXML`, `loadImageFromTypedArray`, `loadImage`, `loadCRN`, and `loadKTX`.

### 1.34 - 2017-06-01

- Deprecated
  - Passing `options.clock` when creating a new `Viewer` instance has been deprecated and will be removed in Cesium 1.37, pass `options.clockViewModel` instead.
- Fix issue where polylines in a `PolylineCollection` would ignore the far distance when updating the distance display condition. [#5283](https://github.com/CesiumGS/cesium/pull/5283)
- Fixed a crash when calling `Camera.pickEllipsoid` with a canvas of size 0.
- Fix `BoundingSphere.fromOrientedBoundingBox`. [#5334](https://github.com/CesiumGS/cesium/issues/5334)
- Fixed bug where polylines would not update when `PolylineCollection` model matrix was updated. [#5327](https://github.com/CesiumGS/cesium/pull/5327)
- Fixed a bug where adding a ground clamped label without a position would show up at a previous label's clamped position. [#5338](https://github.com/CesiumGS/cesium/issues/5338)
- Fixed translucency bug for certain material types. [#5335](https://github.com/CesiumGS/cesium/pull/5335)
- Fix picking polylines that use a depth fail appearance. [#5337](https://github.com/CesiumGS/cesium/pull/5337)
- Fixed a crash when morphing from Columbus view to 3D. [#5311](https://github.com/CesiumGS/cesium/issues/5311)
- Fixed a bug which prevented KML descriptions with relative paths from loading. [#5352](https://github.com/CesiumGS/cesium/pull/5352)
- Fixed an issue where camera view could be invalid at the last frame of animation. [#4949](https://github.com/CesiumGS/cesium/issues/4949)
- Fixed an issue where using the depth fail material for polylines would cause a crash in Edge. [#5359](https://github.com/CesiumGS/cesium/pull/5359)
- Fixed a crash where `EllipsoidGeometry` and `EllipsoidOutlineGeometry` were given floating point values when expecting integers. [#5260](https://github.com/CesiumGS/cesium/issues/5260)
- Fixed an issue where billboards were not properly aligned. [#2487](https://github.com/CesiumGS/cesium/issues/2487)
- Fixed an issue where translucent objects could flicker when picking on mouse move. [#5307](https://github.com/CesiumGS/cesium/issues/5307)
- Fixed a bug where billboards with `sizeInMeters` set to true would move upwards when zooming out. [#5373](https://github.com/CesiumGS/cesium/issues/5373)
- Fixed a bug where `SampledProperty.setInterpolationOptions` does not ignore undefined `options`. [#3575](https://github.com/CesiumGS/cesium/issues/3575)
- Added `basePath` option to `Cesium.Model.fromGltf`. [#5320](https://github.com/CesiumGS/cesium/issues/5320)

### 1.33 - 2017-05-01

- Breaking changes
  - Removed left, right, bottom and top properties from `OrthographicFrustum`. Use `OrthographicOffCenterFrustum` instead. [#5109](https://github.com/CesiumGS/cesium/issues/5109)
- Added `GoogleEarthEnterpriseTerrainProvider` and `GoogleEarthEnterpriseImageryProvider` to read data from Google Earth Enterprise servers. [#5189](https://github.com/CesiumGS/cesium/pull/5189).
- Support for dashed polylines [#5159](https://github.com/CesiumGS/cesium/pull/5159).
  - Added `PolylineDash` Material type.
  - Added `PolylineDashMaterialProperty` to the Entity API.
  - Added CZML `polylineDash` property .
- Added `disableDepthTestDistance` to billboards, points and labels. This sets the distance to the camera where the depth test will be disabled. Setting it to zero (the default) will always enable the depth test. Setting it to `Number.POSITVE_INFINITY` will never enabled the depth test. Also added `scene.minimumDisableDepthTestDistance` to change the default value from zero. [#5166](https://github.com/CesiumGS/cesium/pull/5166)
- Added a `depthFailMaterial` property to line entities, which is the material used to render the line when it fails the depth test. [#5160](https://github.com/CesiumGS/cesium/pull/5160)
- Fixed billboards not initially clustering. [#5208](https://github.com/CesiumGS/cesium/pull/5208)
- Fixed issue with displaying `MapboxImageryProvider` default token error message. [#5191](https://github.com/CesiumGS/cesium/pull/5191)
- Fixed bug in conversion formula in `Matrix3.fromHeadingPitchRoll`. [#5195](https://github.com/CesiumGS/cesium/issues/5195)
- Upgrade FXAA to version 3.11. [#5200](https://github.com/CesiumGS/cesium/pull/5200)
- `Scene.pickPosition` now caches results per frame to increase performance. [#5117](https://github.com/CesiumGS/cesium/issues/5117)

### 1.32 - 2017-04-03

- Deprecated
  - The `left`, `right`, `bottom`, and `top` properties of `OrthographicFrustum` are deprecated and will be removed in 1.33. Use `OrthographicOffCenterFrustum` instead.
- Breaking changes
  - Removed `ArcGisImageServerTerrainProvider`.
  - The top-level `properties` in an `Entity` created by `GeoJsonDataSource` are now instances of `ConstantProperty` instead of raw values.
- Added support for an orthographic projection in 3D and Columbus view.
  - Set `projectionPicker` to `true` in the options when creating a `Viewer` to add a widget that will switch projections. [#5021](https://github.com/CesiumGS/cesium/pull/5021)
  - Call `switchToOrthographicFrustum` or `switchToPerspectiveFrustum` on `Camera` to change projections.
- Added support for custom time-varying properties in CZML. [#5105](https://github.com/CesiumGS/cesium/pull/5105).
- Added new flight parameters to `Camera.flyTo` and `Camera.flyToBoundingSphere`: `flyOverLongitude`, `flyOverLongitudeWeight`, and `pitchAdjustHeight`. [#5070](https://github.com/CesiumGS/cesium/pull/5070)
- Added the event `Viewer.trackedEntityChanged`, which is raised when the value of `viewer.trackedEntity` changes. [#5060](https://github.com/CesiumGS/cesium/pull/5060)
- Added `Camera.DEFAULT_OFFSET` for default view of objects with bounding spheres. [#4936](https://github.com/CesiumGS/cesium/pull/4936)
- Fixed an issue with `TileBoundingBox` that caused the terrain to disappear in certain places [4032](https://github.com/CesiumGS/cesium/issues/4032)
- Fixed overlapping billboard blending. [#5066](https://github.com/CesiumGS/cesium/pull/5066)
- Fixed an issue with `PinBuilder` where inset images could have low-alpha fringes against an opaque background. [#5099](https://github.com/CesiumGS/cesium/pull/5099)
- Fix billboard, point and label clustering in 2D and Columbus view. [#5136](https://github.com/CesiumGS/cesium/pull/5136)
- Fixed `GroundPrimitive` rendering in 2D and Columbus View. [#5078](https://github.com/CesiumGS/cesium/pull/5078)
- Fixed an issue with camera tracking of dynamic ellipsoids. [#5133](https://github.com/CesiumGS/cesium/pull/5133)
- Fixed issues with imagerySplitPosition and the international date line in 2D mode. [#5151](https://github.com/CesiumGS/cesium/pull/5151)
- Fixed a bug in `ModelAnimationCache` causing different animations to reference the same animation. [#5064](https://github.com/CesiumGS/cesium/pull/5064)
- `ConstantProperty` now provides `valueOf` and `toString` methods that return the constant value.
- Improved depth artifacts between opaque and translucent primitives. [#5116](https://github.com/CesiumGS/cesium/pull/5116)
- Fixed crunch compressed textures in IE11. [#5057](https://github.com/CesiumGS/cesium/pull/5057)
- Fixed a bug in `Quaternion.fromHeadingPitchRoll` that made it erroneously throw an exception when passed individual angles in an unminified / debug build.
- Fixed a bug that caused an exception in `CesiumInspectorViewModel` when using the NW / NE / SW / SE / Parent buttons to navigate to a terrain tile that is not yet loaded.
- `QuadtreePrimitive` now uses `frameState.afterRender` to fire `tileLoadProgressEvent` [#3450](https://github.com/CesiumGS/cesium/issues/3450)

### 1.31 - 2017-03-01

- Deprecated
  - The function `Quaternion.fromHeadingPitchRoll(heading, pitch, roll, result)` will be removed in 1.33. Use `Quaternion.fromHeadingPitchRoll(hpr, result)` instead where `hpr` is a `HeadingPitchRoll`. [#4896](https://github.com/CesiumGS/cesium/pull/4896)
  - The function `Transforms.headingPitchRollToFixedFrame(origin, headingPitchRoll, ellipsoid, result)` will be removed in 1.33. Use `Transforms.headingPitchRollToFixedFrame(origin, headingPitchRoll, ellipsoid, fixedFrameTransform, result)` instead where `fixedFrameTransform` is a a 4x4 transformation matrix (see `Transforms.localFrameToFixedFrameGenerator`). [#4896](https://github.com/CesiumGS/cesium/pull/4896)
  - The function `Transforms.headingPitchRollQuaternion(origin, headingPitchRoll, ellipsoid, result)` will be removed in 1.33. Use `Transforms.headingPitchRollQuaternion(origin, headingPitchRoll, ellipsoid, fixedFrameTransform, result)` instead where `fixedFrameTransform` is a a 4x4 transformation matrix (see `Transforms.localFrameToFixedFrameGenerator`). [#4896](https://github.com/CesiumGS/cesium/pull/4896)
  - `ArcGisImageServerTerrainProvider` will be removed in 1.32 due to missing TIFF support in web browsers. [#4981](https://github.com/CesiumGS/cesium/pull/4981)
- Breaking changes
  - Corrected spelling of `Color.FUCHSIA` from `Color.FUSCHIA`. [#4977](https://github.com/CesiumGS/cesium/pull/4977)
  - The enums `MIDDLE_DOUBLE_CLICK` and `RIGHT_DOUBLE_CLICK` from `ScreenSpaceEventType` have been removed. [#5052](https://github.com/CesiumGS/cesium/pull/5052)
  - Removed the function `GeometryPipeline.computeBinormalAndTangent`. Use `GeometryPipeline.computeTangentAndBitangent` instead. [#5053](https://github.com/CesiumGS/cesium/pull/5053)
  - Removed the `url` and `key` properties from `GeocoderViewModel`. [#5056](https://github.com/CesiumGS/cesium/pull/5056)
  - `BingMapsGeocoderServices` now requires `options.scene`. [#5056](https://github.com/CesiumGS/cesium/pull/5056)
- Added compressed texture support. [#4758](https://github.com/CesiumGS/cesium/pull/4758)
  - glTF models and imagery layers can now reference [KTX](https://www.khronos.org/opengles/sdk/tools/KTX/) textures and textures compressed with [crunch](https://github.com/BinomialLLC/crunch).
  - Added `loadKTX`, to load KTX textures, and `loadCRN` to load crunch compressed textures.
  - Added new `PixelFormat` and `WebGLConstants` enums from WebGL extensions `WEBGL_compressed_s3tc`, `WEBGL_compressed_texture_pvrtc`, and `WEBGL_compressed_texture_etc1`.
  - Added `CompressedTextureBuffer`.
- Added support for `Scene.pickPosition` in Columbus view and 2D. [#4990](https://github.com/CesiumGS/cesium/pull/4990)
- Added support for depth picking translucent primitives when `Scene.pickTranslucentDepth` is `true`. [#4979](https://github.com/CesiumGS/cesium/pull/4979)
- Fixed an issue where the camera would zoom past an object and flip to the other side of the globe. [#4967](https://github.com/CesiumGS/cesium/pull/4967) and [#4982](https://github.com/CesiumGS/cesium/pull/4982)
- Enable rendering `GroundPrimitives` on hardware without the `EXT_frag_depth` extension; however, this could cause artifacts for certain viewing angles. [#4930](https://github.com/CesiumGS/cesium/pull/4930)
- Added `Transforms.localFrameToFixedFrameGenerator` to generate a function that computes a 4x4 transformation matrix from a local reference frame to fixed reference frame. [#4896](https://github.com/CesiumGS/cesium/pull/4896)
- Added `Label.scaleByDistance` to control minimum/maximum label size based on distance from the camera. [#5019](https://github.com/CesiumGS/cesium/pull/5019)
- Added support to `DebugCameraPrimitive` to draw multifrustum planes. The attribute `debugShowFrustumPlanes` of `Scene` and `frustumPlanes` of `CesiumInspector` toggle this. [#4932](https://github.com/CesiumGS/cesium/pull/4932)
- Added fix to always outline KML line extrusions so that they show up properly in 2D and other straight down views. [#4961](https://github.com/CesiumGS/cesium/pull/4961)
- Improved `RectangleGeometry` by skipping unnecessary logic in the code. [#4948](https://github.com/CesiumGS/cesium/pull/4948)
- Fixed exception for polylines in 2D when rotating the map. [#4619](https://github.com/CesiumGS/cesium/issues/4619)
- Fixed an issue with constant `VertexArray` attributes not being set correctly. [#4995](https://github.com/CesiumGS/cesium/pull/4995)
- Added the event `Viewer.selectedEntityChanged`, which is raised when the value of `viewer.selectedEntity` changes. [#5043](https://github.com/CesiumGS/cesium/pull/5043)

### 1.30 - 2017-02-01

- Deprecated
  - The properties `url` and `key` will be removed from `GeocoderViewModel` in 1.31. These properties will be available on geocoder services that support them, like `BingMapsGeocoderService`.
  - The function `GeometryPipeline.computeBinormalAndTangent` will be removed in 1.31. Use `GeometryPipeline.createTangentAndBitangent` instead. [#4856](https://github.com/CesiumGS/cesium/pull/4856)
  - The enums `MIDDLE_DOUBLE_CLICK` and `RIGHT_DOUBLE_CLICK` from `ScreenSpaceEventType` have been deprecated and will be removed in 1.31. [#4910](https://github.com/CesiumGS/cesium/pull/4910)
- Breaking changes
  - Removed separate `heading`, `pitch`, `roll` parameters from `Transform.headingPitchRollToFixedFrame` and `Transform.headingPitchRollQuaternion`. Pass a `HeadingPitchRoll` object instead. [#4843](https://github.com/CesiumGS/cesium/pull/4843)
  - The property `binormal` has been renamed to `bitangent` for `Geometry` and `VertexFormat`. [#4856](https://github.com/CesiumGS/cesium/pull/4856)
  - A handful of `CesiumInspectorViewModel` properties were removed or changed from variables to functions. [#4857](https://github.com/CesiumGS/cesium/pull/4857)
  - The `ShadowMap` constructor has been made private. [#4010](https://github.com/CesiumGS/cesium/issues/4010)
- Added `sampleTerrainMostDetailed` to sample the height of an array of positions using the best available terrain data at each point. This requires a `TerrainProvider` with the `availability` property.
- Transparent parts of billboards, labels, and points no longer overwrite parts of the scene behind them. [#4886](https://github.com/CesiumGS/cesium/pull/4886)
  - Added `blendOption` property to `BillboardCollection`, `LabelCollection`, and `PointPrimitiveCollection`. The default is `BlendOption.OPAQUE_AND_TRANSLUCENT`; however, if all billboards, labels, or points are either completely opaque or completely translucent, `blendOption` can be changed to `BlendOption.OPAQUE` or `BlendOption.TRANSLUCENT`, respectively, to increase performance by up to 2x.
- Added support for custom geocoder services and autocomplete, see the [Sandcastle example](http://cesiumjs.org/Cesium/Apps/Sandcastle/index.html?src=Custom%20Geocoder.html). Added `GeocoderService`, an interface for geocoders, and `BingMapsGeocoderService` and `CartographicGeocoderService` implementations. [#4723](https://github.com/CesiumGS/cesium/pull/4723)
- Added ability to draw an `ImageryLayer` with a splitter to allow layers to only display to the left or right of a splitter. See `ImageryLayer.splitDirection`, `Scene.imagerySplitPosition`, and the [Sandcastle example](http://cesiumjs.org/Cesium/Apps/Sandcastle/index.html?src=Imagery%20Layers%20Split.html&label=Showcases).
- Fixed bug where `GroundPrimitives` where rendering incorrectly or disappearing at different zoom levels. [#4161](https://github.com/CesiumGS/cesium/issues/4161), [#4326](https://github.com/CesiumGS/cesium/issues/4326)
- `TerrainProvider` now optionally exposes an `availability` property that can be used to query the terrain level that is available at a location or in a rectangle. Currently only `CesiumTerrainProvider` exposes this property.
- Added support for WMS version 1.3 by using CRS vice SRS query string parameter to request projection. SRS is still used for older versions.
- Fixed a bug that caused all models to use the same highlight color. [#4798](https://github.com/CesiumGS/cesium/pull/4798)
- Fixed sky atmosphere from causing incorrect picking and hanging drill picking. [#4783](https://github.com/CesiumGS/cesium/issues/4783) and [#4784](https://github.com/CesiumGS/cesium/issues/4784)
- Fixed KML loading when color is an empty string. [#4826](https://github.com/CesiumGS/cesium/pull/4826)
- Fixed a bug that could cause a "readyImagery is not actually ready" exception when quickly zooming past the maximum available imagery level of an imagery layer near the poles.
- Fixed a bug that affected dynamic graphics with time-dynamic modelMatrix. [#4907](https://github.com/CesiumGS/cesium/pull/4907)
- Fixed `Geocoder` autocomplete drop down visibility in Firefox. [#4916](https://github.com/CesiumGS/cesium/issues/4916)
- Added `Rectangle.fromRadians`.
- Updated the morph so the default view in Columbus View is now angled. [#3878](https://github.com/CesiumGS/cesium/issues/3878)
- Added 2D and Columbus View support for models using the RTC extension or whose vertices are in WGS84 coordinates. [#4922](https://github.com/CesiumGS/cesium/pull/4922)
- The attribute `perInstanceAttribute` of `DebugAppearance` has been made optional and defaults to `false`.
- Fixed a bug that would cause a crash when `debugShowFrustums` is enabled with OIT. [#4864](https://github.com/CesiumGS/cesium/pull/4864)
- Added the ability to run the unit tests with a [WebGL Stub](https://github.com/CesiumGS/cesium/tree/main/Documentation/Contributors/TestingGuide#run-with-webgl-stub), which makes all WebGL calls a noop and ignores test expectations that rely on reading back from WebGL. Use the web link from the main index.html or run with `npm run test-webgl-stub`.

### 1.29 - 2017-01-02

- Improved 3D Models
  - Added the ability to blend a `Model` with a color/translucency. Added `color`, `colorBlendMode`, and `colorBlendAmount` properties to `Model`, `ModelGraphics`, and CZML. Also added `ColorBlendMode` enum. [#4547](https://github.com/CesiumGS/cesium/pull/4547)
  - Added the ability to render a `Model` with a silhouette. Added `silhouetteColor` and `silhouetteSize` properties to `Model`, `ModelGraphics`, and CZML. [#4314](https://github.com/CesiumGS/cesium/pull/4314)
- Improved Labels
  - Added new `Label` properties `showBackground`, `backgroundColor`, and `backgroundPadding` to the primitive, Entity, and CZML layers.
  - Added support for newlines (`\n`) in Cesium `Label`s and CZML. [#2402]
  - Added new enum `VerticalOrigin.BASELINE`. Previously, `VerticalOrigin.BOTTOM` would sometimes align to the baseline depending on the contents of a label.
    (https://github.com/CesiumGS/cesium/issues/2402)
- Fixed translucency in Firefox 50. [#4762](https://github.com/CesiumGS/cesium/pull/4762)
- Fixed texture rotation for `RectangleGeometry`. [#2737](https://github.com/CesiumGS/cesium/issues/2737)
- Fixed issue where billboards on terrain had an incorrect offset. [#4598](https://github.com/CesiumGS/cesium/issues/4598)
- Fixed issue where `globe.getHeight` incorrectly returned `undefined`. [#3411](https://github.com/CesiumGS/cesium/issues/3411)
- Fixed a crash when using Entity path visualization with reference properties. [#4915](https://github.com/CesiumGS/cesium/issues/4915)
- Fixed a bug that caused `GroundPrimitive` to render incorrectly on systems without the `WEBGL_depth_texture` extension. [#4747](https://github.com/CesiumGS/cesium/pull/4747)
- Fixed default Mapbox token and added a watermark to notify users that they need to sign up for their own token.
- Fixed glTF models with skinning that used `bindShapeMatrix`. [#4722](https://github.com/CesiumGS/cesium/issues/4722)
- Fixed a bug that could cause a "readyImagery is not actually ready" exception with some configurations of imagery layers.
- Fixed `Rectangle.union` to correctly account for rectangles that cross the IDL. [#4732](https://github.com/CesiumGS/cesium/pull/4732)
- Fixed tooltips for gallery thumbnails in Sandcastle [#4702].(https://github.com/CesiumGS/cesium/pull/4702)
- DataSourceClock.getValue now preserves the provided `result` properties when its properties are `undefined`. [#4029](https://github.com/CesiumGS/cesium/issues/4029)
- Added `divideComponents` function to `Cartesian2`, `Cartesian3`, and `Cartesian4`. [#4750](https://github.com/CesiumGS/cesium/pull/4750)
- Added `WebGLConstants` enum. Previously, this was part of the private Renderer API. [#4731](https://github.com/CesiumGS/cesium/pull/4731)

### 1.28 - 2016-12-01

- Improved terrain/imagery load ordering, especially when the terrain is already fully loaded and a new imagery layer is loaded. This results in a 25% reduction in load times in many cases. [#4616](https://github.com/CesiumGS/cesium/pull/4616)
- Improved `Billboard`, `Label`, and `PointPrimitive` visual quality. [#4675](https://github.com/CesiumGS/cesium/pull/4675)
  - Corrected odd-width and odd-height billboard sizes from being incorrectly rounded up.
  - Changed depth testing from `LESS` to `LEQUAL`, allowing label glyphs of equal depths to overlap.
  - Label glyph positions have been adjusted and corrected.
  - `TextureAtlas.borderWidthInPixels` has always been applied to the upper and right edges of each internal texture, but is now also applied to the bottom and left edges of the entire TextureAtlas, guaranteeing borders on all sides regardless of position within the atlas.
- Fall back to packing floats into an unsigned byte texture when floating point textures are unsupported. [#4563](https://github.com/CesiumGS/cesium/issues/4563)
- Added support for saving html and css in GitHub Gists. [#4125](https://github.com/CesiumGS/cesium/issues/4125)
- Fixed `Cartographic.fromCartesian` when the cartesian is not on the ellipsoid surface. [#4611](https://github.com/CesiumGS/cesium/issues/4611)

### 1.27 - 2016-11-01

- Deprecated
  - Individual heading, pitch, and roll options to `Transforms.headingPitchRollToFixedFrame` and `Transforms.headingPitchRollQuaternion` have been deprecated and will be removed in 1.30. Pass the new `HeadingPitchRoll` object instead. [#4498](https://github.com/CesiumGS/cesium/pull/4498)
- Breaking changes
  - The `scene` parameter for creating `BillboardVisualizer`, `LabelVisualizer`, and `PointVisualizer` has been removed. Instead, pass an instance of `EntityCluster`. [#4514](https://github.com/CesiumGS/cesium/pull/4514)
- Fixed an issue where a billboard entity would not render after toggling the show property. [#4408](https://github.com/CesiumGS/cesium/issues/4408)
- Fixed a crash when zooming from touch input on viewer initialization. [#4177](https://github.com/CesiumGS/cesium/issues/4177)
- Fixed a crash when clustering is enabled, an entity has a label graphics defined, but the label isn't visible. [#4414](https://github.com/CesiumGS/cesium/issues/4414)
- Added the ability for KML files to load network links to other KML files within the same KMZ archive. [#4477](https://github.com/CesiumGS/cesium/issues/4477)
- `KmlDataSource` and `GeoJsonDataSource` were not honoring the `clampToGround` option for billboards and labels and was instead always clamping, reducing performance in cases when it was unneeded. [#4459](https://github.com/CesiumGS/cesium/pull/4459)
- Fixed `KmlDataSource` features to respect `timespan` and `timestamp` properties of its parents (e.g. Folders or NetworkLinks). [#4041](https://github.com/CesiumGS/cesium/issues/4041)
- Fixed a `KmlDataSource` bug where features had duplicate IDs and only one was drawn. [#3941](https://github.com/CesiumGS/cesium/issues/3941)
- `GeoJsonDataSource` now treats null crs values as a no-op instead of failing to load. [#4456](https://github.com/CesiumGS/cesium/pull/4456)
- `GeoJsonDataSource` now gracefully handles missing style icons instead of failing to load. [#4452](https://github.com/CesiumGS/cesium/pull/4452)
- Added `HeadingPitchRoll` [#4047](https://github.com/CesiumGS/cesium/pull/4047)
  - `HeadingPitchRoll.fromQuaternion` function for retrieving heading-pitch-roll angles from a quaternion.
  - `HeadingPitchRoll.fromDegrees` function that returns a new HeadingPitchRoll instance from angles given in degrees.
  - `HeadingPitchRoll.clone` function to duplicate HeadingPitchRoll instance.
  - `HeadingPitchRoll.equals` and `HeadingPitchRoll.equalsEpsilon` functions for comparing two instances.
  - Added `Matrix3.fromHeadingPitchRoll` Computes a 3x3 rotation matrix from the provided headingPitchRoll.
- Fixed primitive bounding sphere bug that would cause a crash when loading data sources. [#4431](https://github.com/CesiumGS/cesium/issues/4431)
- Fixed `BoundingSphere` computation for `Primitive` instances with a modelMatrix. [#4428](https://github.com/CesiumGS/cesium/issues/4428)
- Fixed a bug with rotated, textured rectangles. [#4430](https://github.com/CesiumGS/cesium/pull/4430)
- Added the ability to specify retina options, such as `@2x.png`, via the `MapboxImageryProvider` `format` option. [#4453](https://github.com/CesiumGS/cesium/pull/4453).
- Fixed a crash that could occur when specifying an imagery provider's `rectangle` option. [https://github.com/CesiumGS/cesium/issues/4377](https://github.com/CesiumGS/cesium/issues/4377)
- Fixed a crash that would occur when using dynamic `distanceDisplayCondition` properties. [#4403](https://github.com/CesiumGS/cesium/pull/4403)
- Fixed several bugs that lead to billboards and labels being improperly clamped to terrain. [#4396](https://github.com/CesiumGS/cesium/issues/4396), [#4062](https://github.com/CesiumGS/cesium/issues/4062)
- Fixed a bug affected models with multiple meshes without indices. [#4237](https://github.com/CesiumGS/cesium/issues/4237)
- Fixed a glTF transparency bug where `blendFuncSeparate` parameters were loaded in the wrong order. [#4435](https://github.com/CesiumGS/cesium/pull/4435)
- Fixed a bug where creating a custom geometry with attributes and indices that have values that are not a typed array would cause a crash. [#4419](https://github.com/CesiumGS/cesium/pull/4419)
- Fixed a bug when morphing from 2D to 3D. [#4388](https://github.com/CesiumGS/cesium/pull/4388)
- Fixed `RectangleGeometry` rotation when the rectangle is close to the international date line [#3874](https://github.com/CesiumGS/cesium/issues/3874)
- Added `clusterBillboards`, `clusterLabels`, and `cluserPoints` properties to `EntityCluster` to selectively cluster screen space entities.
- Prevent execution of default device/browser behavior when handling "pinch" touch event/gesture. [#4518](https://github.com/CesiumGS/cesium/pull/4518).
- Fixed a shadow aliasing issue where polygon offset was not being applied. [#4559](https://github.com/CesiumGS/cesium/pull/4559)
- Removed an unnecessary reprojection of Web Mercator imagery tiles to the Geographic projection on load. This should improve both visual quality and load performance slightly. [#4339](https://github.com/CesiumGS/cesium/pull/4339)
- Added `Transforms.northUpEastToFixedFrame` to compute a 4x4 local transformation matrix from a reference frame with a north-west-up axes.
- Improved `Geocoder` usability by selecting text on click [#4464](https://github.com/CesiumGS/cesium/pull/4464)
- Added `Rectangle.simpleIntersection` which is an optimized version of `Rectangle.intersection` for more constrained input. [#4339](https://github.com/CesiumGS/cesium/pull/4339)
- Fixed warning when using Webpack. [#4467](https://github.com/CesiumGS/cesium/pull/4467)

### 1.26 - 2016-10-03

- Deprecated
  - The `scene` parameter for creating `BillboardVisualizer`, `LabelVisualizer`, and `PointVisualizer` has been deprecated and will be removed in 1.28. Instead, pass an instance of `EntityCluster`.
- Breaking changes
  - Vertex texture fetch is now required to be supported to render polylines. Maximum vertex texture image units must be greater than zero.
  - Removed `castShadows` and `receiveShadows` properties from `Model`, `Primitive`, and `Globe`. Instead, use `shadows` with the `ShadowMode` enum, e.g. `model.shadows = ShadowMode.ENABLED`.
  - `Viewer.terrainShadows` now uses the `ShadowMode` enum instead of a Boolean, e.g. `viewer.terrainShadows = ShadowMode.RECEIVE_ONLY`.
- Added support for clustering `Billboard`, `Label` and `Point` entities. [#4240](https://github.com/CesiumGS/cesium/pull/4240)
- Added `DistanceDisplayCondition`s to all primitives to determine the range interval from the camera for when it will be visible.
- Removed the default gamma correction for Bing Maps aerial imagery, because it is no longer an improvement to current versions of the tiles. To restore the previous look, set the `defaultGamma` property of your `BingMapsImageryProvider` instance to 1.3.
- Fixed a bug that could lead to incorrect terrain heights when using `HeightmapTerrainData` with an encoding in which actual heights were equal to the minimum representable height.
- Fixed a bug in `AttributeCompression.compressTextureCoordinates` and `decompressTextureCoordinates` that could cause a small inaccuracy in the encoded texture coordinates.
- Fixed a bug where viewing a model with transparent geometry would cause a crash. [#4378](https://github.com/CesiumGS/cesium/issues/4378)
- Added `TrustedServer` collection that controls which servers should have `withCredential` set to `true` on XHR Requests.
- Fixed billboard rotation when sized in meters. [#3979](https://github.com/CesiumGS/cesium/issues/3979)
- Added `backgroundColor` and `borderWidth` properties to `writeTextToCanvas`.
- Fixed timeline touch events. [#4305](https://github.com/CesiumGS/cesium/pull/4305)
- Fixed a bug that was incorrectly clamping Latitudes in KML <GroundOverlay>(s) to the range -PI..PI. Now correctly clamps to -PI/2..PI/2.
- Added `CesiumMath.clampToLatitudeRange`. A convenience function to clamp a passed radian angle to valid Latitudes.
- Added `DebugCameraPrimitive` to visualize the view frustum of a camera.

### 1.25 - 2016-09-01

- Breaking changes
  - The number and order of arguments passed to `KmlDataSource` `unsupportedNodeEvent` listeners have changed to allow better handling of unsupported KML Features.
  - Changed billboards and labels that are clamped to terrain to have the `verticalOrigin` set to `CENTER` by default instead of `BOTTOM`.
- Deprecated
  - Deprecated `castShadows` and `receiveShadows` properties from `Model`, `Primitive`, and `Globe`. They will be removed in 1.26. Use `shadows` instead with the `ShadowMode` enum, e.g. `model.shadows = ShadowMode.ENABLED`.
  - `Viewer.terrainShadows` now uses the `ShadowMode` enum instead of a Boolean, e.g. `viewer.terrainShadows = ShadowMode.RECEIVE_ONLY`. Boolean support will be removed in 1.26.
- Updated the online [model converter](http://cesiumjs.org/convertmodel.html) to convert OBJ models to glTF with [obj2gltf](https://github.com/CesiumGS/OBJ2GLTF), as well as optimize existing glTF models with the [gltf-pipeline](https://github.com/CesiumGS/gltf-pipeline). Added an option to bake ambient occlusion onto the glTF model. Also added an option to compress geometry using the glTF [WEB3D_quantized_attributes](https://github.com/KhronosGroup/glTF/blob/master/extensions/Vendor/WEB3D_quantized_attributes/README.md) extension.
- Improve label quality for oblique and italic fonts. [#3782](https://github.com/CesiumGS/cesium/issues/3782)
- Added `shadows` property to the entity API for `Box`, `Corridor`, `Cylinder`, `Ellipse`, `Ellipsoid`, `Polygon`, `Polyline`, `PoylineVolume`, `Rectangle`, and `Wall`. [#4005](https://github.com/CesiumGS/cesium/pull/4005)
- Added `Camera.cancelFlight` to cancel the existing camera flight if it exists.
- Fix overlapping camera flights by always cancelling the previous flight when a new one is created.
- Camera flights now disable collision with the terrain until all of the terrain in the area has finished loading. This prevents the camera from being moved to be above lower resolution terrain when flying to a position close to higher resolution terrain. [#4075](https://github.com/CesiumGS/cesium/issues/4075)
- Fixed a crash that would occur if quickly toggling imagery visibility. [#4083](https://github.com/CesiumGS/cesium/issues/4083)
- Fixed an issue causing an error if KML has a clamped to ground LineString with color. [#4131](https://github.com/CesiumGS/cesium/issues/4131)
- Added logic to `KmlDataSource` defaulting KML Feature node to hidden unless all ancestors are visible. This better matches the KML specification.
- Fixed position of KML point features with an altitude mode of `relativeToGround` and `clampToGround`.
- Added `GeocoderViewModel.keepExpanded` which when set to true will always keep the Geocoder in its expanded state.
- Added support for `INT` and `UNSIGNED_INT` in `ComponentDatatype`.
- Added `ComponentDatatype.fromName` for getting a `ComponentDatatype` from its name.
- Fixed a crash caused by draping dynamic geometry over terrain. [#4255](https://github.com/CesiumGS/cesium/pull/4255)

### 1.24 - 2016-08-01

- Added support in CZML for expressing `BillboardGraphics.alignedAxis` as the velocity vector of an entity, using `velocityReference` syntax.
- Added `urlSchemeZeroPadding` property to `UrlTemplateImageryProvider` to allow the numeric parts of a URL, such as `{x}`, to be padded with zeros to make them a fixed width.
- Added leap second just prior to January 2017. [#4092](https://github.com/CesiumGS/cesium/issues/4092)
- Fixed an exception that would occur when switching to 2D view when shadows are enabled. [#4051](https://github.com/CesiumGS/cesium/issues/4051)
- Fixed an issue causing entities to disappear when updating multiple entities simultaneously. [#4096](https://github.com/CesiumGS/cesium/issues/4096)
- Normalizing the velocity vector produced by `VelocityVectorProperty` is now optional.
- Pack functions now return the result array [#4156](https://github.com/CesiumGS/cesium/pull/4156)
- Added optional `rangeMax` parameter to `Math.toSNorm` and `Math.fromSNorm`. [#4121](https://github.com/CesiumGS/cesium/pull/4121)
- Removed `MapQuest OpenStreetMap` from the list of demo base layers since direct tile access has been discontinued. See the [MapQuest Developer Blog](http://devblog.mapquest.com/2016/06/15/modernization-of-mapquest-results-in-changes-to-open-tile-access/) for details.
- Fixed PolylinePipeline.generateArc to accept an array of heights when there's only one position [#4155](https://github.com/CesiumGS/cesium/pull/4155)

### 1.23 - 2016-07-01

- Breaking changes
  - `GroundPrimitive.initializeTerrainHeights()` must be called and have the returned promise resolve before a `GroundPrimitive` can be added synchronously.
- Added terrain clamping to entities, KML, and GeoJSON
  - Added `heightReference` property to point, billboard and model entities.
  - Changed corridor, ellipse, polygon and rectangle entities to conform to terrain by using a `GroundPrimitive` if its material is a `ColorMaterialProperty` instance and it doesn't have a `height` or `extrudedHeight`. Entities with any other type of material are not clamped to terrain.
  - `KMLDataSource`
    - Point and Model features will always respect `altitudeMode`.
    - Added `clampToGround` property. When `true`, clamps `Polygon`, `LineString` and `LinearRing` features to the ground if their `altitudeMode` is `clampToGround`. For this case, lines use a corridor instead of a polyline.
  - `GeoJsonDataSource`
    - Points with a height will be drawn at that height; otherwise, they will be clamped to the ground.
    - Added `clampToGround` property. When `true`, clamps `Polygon` and `LineString` features to the ground. For this case, lines use a corridor instead of a polyline.
  - Added [Ground Clamping Sandcastle example](https://cesiumjs.org/Cesium/Apps/Sandcastle/index.html?src=Ground%20Clamping.html&label=Showcases).
- Improved performance and accuracy of polygon triangulation by using the [earcut](https://github.com/mapbox/earcut) library. Loading a GeoJSON with polygons for each country was 2x faster.
- Fix some large polygon triangulations. [#2788](https://github.com/CesiumGS/cesium/issues/2788)
- Added support for the glTF extension [WEB3D_quantized_attributes](https://github.com/KhronosGroup/glTF/blob/master/extensions/Vendor/WEB3D_quantized_attributes/README.md). [#3241](https://github.com/CesiumGS/cesium/issues/3241)
- Added CZML support for `Box`, `Corridor` and `Cylinder`. Added new CZML properties:
  - `Billboard`: `width`, `height`, `heightReference`, `scaleByDistance`, `translucencyByDistance`, `pixelOffsetScaleByDistance`, `imageSubRegion`
  - `Label`: `heightReference`, `translucencyByDistance`, `pixelOffsetScaleByDistance`
  - `Model`: `heightReference`, `maximumScale`
  - `Point`: `heightReference`, `scaleByDistance`, `translucencyByDistance`
  - `Ellipsoid`: `subdivisions`, `stackPartitions`, `slicePartitions`
- Added `rotatable2D` property to to `Scene`, `CesiumWidget` and `Viewer` to enable map rotation in 2D mode. [#3897](https://github.com/CesiumGS/cesium/issues/3897)
- `Camera.setView` and `Camera.flyTo` now use the `orientation.heading` parameter in 2D if the map is rotatable.
- Added `Camera.changed` event that will fire whenever the camera has changed more than `Camera.percentageChanged`. `percentageChanged` is in the range [0, 1].
- Zooming in toward a target point now keeps the target point at the same screen position. [#4016](https://github.com/CesiumGS/cesium/pull/4016)
- Improved `GroundPrimitive` performance.
- Some incorrect KML (specifically KML that reuses IDs) is now parsed correctly.
- Added `unsupportedNodeEvent` to `KmlDataSource` that is fired whenever an unsupported node is encountered.
- `Clock` now keeps its configuration settings self-consistent. Previously, this was done by `AnimationViewModel` and could become inconsistent in certain cases. [#4007](https://github.com/CesiumGS/cesium/pull/4007)
- Updated [Google Cardboard Sandcastle example](http://cesiumjs.org/Cesium/Apps/Sandcastle/index.html?src=Cardboard.html&label=Showcase).
- Added [hot air balloon](https://github.com/CesiumGS/cesium/tree/main/Apps/SampleData/models/CesiumBalloon) sample model.
- Fixed handling of sampled Rectangle coordinates in CZML. [#4033](https://github.com/CesiumGS/cesium/pull/4033)
- Fix "Cannot read property 'x' of undefined" error when calling SceneTransforms.wgs84ToWindowCoordinates in certain cases. [#4022](https://github.com/CesiumGS/cesium/pull/4022)
- Re-enabled mouse inputs after a specified number of milliseconds past the most recent touch event.
- Exposed a parametric ray-triangle intersection test to the API as `IntersectionTests.rayTriangleParametric`.
- Added `packArray` and `unpackArray` functions to `Cartesian2`, `Cartesian3`, and `Cartesian4`.

### 1.22.2 - 2016-06-14

- This is an npm only release to fix the improperly published 1.22.1. There were no code changes.

### 1.22.1 - 2016-06-13

- Fixed default Bing Key and added a watermark to notify users that they need to sign up for their own key.

### 1.22 - 2016-06-01

- Breaking changes
  - `KmlDataSource` now requires `options.camera` and `options.canvas`.
- Added shadows
  - See the Sandcastle demo: [Shadows](http://cesiumjs.org/Cesium/Apps/Sandcastle/index.html?src=Shadows.html&label=Showcases).
  - Added `Viewer.shadows` and `Viewer.terrainShadows`. Both are off by default.
  - Added `Viewer.shadowMap` and `Scene.shadowMap` for accessing the scene's shadow map.
  - Added `castShadows` and `receiveShadows` properties to `Model` and `Entity.model`, and options to the `Model` constructor and `Model.fromGltf`.
  - Added `castShadows` and `receiveShadows` properties to `Primitive`, and options to the `Primitive` constructor.
  - Added `castShadows` and `receiveShadows` properties to `Globe`.
- Added `heightReference` to models so they can be drawn on terrain.
- Added support for rendering models in 2D and Columbus view.
- Added option to enable sun position based atmosphere color when `Globe.enableLighting` is `true`. [3439](https://github.com/CesiumGS/cesium/issues/3439)
- Improved KML NetworkLink compatibility by supporting the `Url` tag. [#3895](https://github.com/CesiumGS/cesium/pull/3895).
- Added `VelocityVectorProperty` so billboard's aligned axis can follow the velocity vector. [#3908](https://github.com/CesiumGS/cesium/issues/3908)
- Improve memory management for entity billboard/label/point/path visualization.
- Added `terrainProviderChanged` event to `Scene` and `Globe`
- Added support for hue, saturation, and brightness color shifts in the atmosphere in `SkyAtmosphere`. See the new Sandcastle example: [Atmosphere Color](http://cesiumjs.org/Cesium/Apps/Sandcastle/index.html?src=Atmosphere%20Color.html&label=Showcases). [#3439](https://github.com/CesiumGS/cesium/issues/3439)
- Fixed exaggerated terrain tiles disappearing. [#3676](https://github.com/CesiumGS/cesium/issues/3676)
- Fixed a bug that could cause incorrect normals to be computed for exaggerated terrain, especially for low-detail tiles. [#3904](https://github.com/CesiumGS/cesium/pull/3904)
- Fixed a bug that was causing errors to be thrown when picking and terrain was enabled. [#3779](https://github.com/CesiumGS/cesium/issues/3779)
- Fixed a bug that was causing the atmosphere to disappear when only atmosphere is visible. [#3347](https://github.com/CesiumGS/cesium/issues/3347)
- Fixed infinite horizontal 2D scrolling in IE/Edge. [#3893](https://github.com/CesiumGS/cesium/issues/3893)
- Fixed a bug that would cause a crash is the camera was on the IDL in 2D. [#3951](https://github.com/CesiumGS/cesium/issues/3951)
- Fixed issue where a repeating model animation doesn't play when the clock is set to a time before the model was created. [#3932](https://github.com/CesiumGS/cesium/issues/3932)
- Fixed `Billboard.computeScreenSpacePosition` returning the wrong y coordinate. [#3920](https://github.com/CesiumGS/cesium/issues/3920)
- Fixed issue where labels were disappearing. [#3730](https://github.com/CesiumGS/cesium/issues/3730)
- Fixed issue where billboards on terrain didn't always update when the terrain provider was changed. [#3921](https://github.com/CesiumGS/cesium/issues/3921)
- Fixed issue where `Matrix4.fromCamera` was taking eye/target instead of position/direction. [#3927](https://github.com/CesiumGS/cesium/issues/3927)
- Added `Scene.nearToFarDistance2D` that determines the size of each frustum of the multifrustum in 2D.
- Added `Matrix4.computeView`.
- Added `CullingVolume.fromBoundingSphere`.
- Added `debugShowShadowVolume` to `GroundPrimitive`.
- Fix issue with disappearing tiles on Linux. [#3889](https://github.com/CesiumGS/cesium/issues/3889)

### 1.21 - 2016-05-02

- Breaking changes
  - Removed `ImageryMaterialProperty.alpha`. Use `ImageryMaterialProperty.color.alpha` instead.
  - Removed `OpenStreetMapImageryProvider`. Use `createOpenStreetMapImageryProvider` instead.
- Added ability to import and export Sandcastle example using GitHub Gists. [#3795](https://github.com/CesiumGS/cesium/pull/3795)
- Added `PolygonGraphics.closeTop`, `PolygonGraphics.closeBottom`, and `PolygonGeometry` options for creating an extruded polygon without a top or bottom. [#3879](https://github.com/CesiumGS/cesium/pull/3879)
- Added support for polyline arrow material to `CzmlDataSource` [#3860](https://github.com/CesiumGS/cesium/pull/3860)
- Fixed issue causing the sun not to render. [#3801](https://github.com/CesiumGS/cesium/pull/3801)
- Fixed issue where `Camera.flyTo` would not work with a rectangle in 2D. [#3688](https://github.com/CesiumGS/cesium/issues/3688)
- Fixed issue causing the fog to go dark and the atmosphere to flicker when the camera clips the globe. [#3178](https://github.com/CesiumGS/cesium/issues/3178)
- Fixed a bug that caused an exception and rendering to stop when using `ArcGisMapServerImageryProvider` to connect to a MapServer specifying the Web Mercator projection and a fullExtent bigger than the valid extent of the projection. [#3854](https://github.com/CesiumGS/cesium/pull/3854)
- Fixed issue causing an exception when switching scene modes with an active KML network link. [#3865](https://github.com/CesiumGS/cesium/issues/3865)

### 1.20 - 2016-04-01

- Breaking changes
  - Removed `TileMapServiceImageryProvider`. Use `createTileMapServiceImageryProvider` instead.
  - Removed `GroundPrimitive.geometryInstance`. Use `GroundPrimitive.geometryInstances` instead.
  - Removed `definedNotNull`. Use `defined` instead.
  - Removed ability to rotate the map in 2D due to the new infinite 2D scrolling feature.
- Deprecated
  - Deprecated `ImageryMaterialProperty.alpha`. It will be removed in 1.21. Use `ImageryMaterialProperty.color.alpha` instead.
- Added infinite horizontal scrolling in 2D.
- Added a code example to Sandcastle for the [new 1-meter Pennsylvania terrain service](http://cesiumjs.org/2016/03/15/New-Cesium-Terrain-Service-Covering-Pennsylvania/).
- Fixed loading for KML `NetworkLink` to not append a `?` if there isn't a query string.
- Fixed handling of non-standard KML `styleUrl` references within a `StyleMap`.
- Fixed issue in KML where StyleMaps from external documents fail to load.
- Added translucent and colored image support to KML ground overlays
- Fix bug when upsampling exaggerated terrain where the terrain heights were exaggerated at twice the value. [#3607](https://github.com/CesiumGS/cesium/issues/3607)
- All external urls are now https by default to make Cesium work better with non-server-based applications. [#3650](https://github.com/CesiumGS/cesium/issues/3650)
- `GeoJsonDataSource` now handles CRS `urn:ogc:def:crs:EPSG::4326`
- Fixed `TimeIntervalCollection.removeInterval` bug that resulted in too many intervals being removed.
- `GroundPrimitive` throws a `DeveloperError` when passed an unsupported geometry type instead of crashing.
- Fix issue with billboard collections that have at least one billboard with an aligned axis and at least one billboard without an aligned axis. [#3318](https://github.com/CesiumGS/cesium/issues/3318)
- Fix a race condition that would cause the terrain to continue loading and unloading or cause a crash when changing terrain providers. [#3690](https://github.com/CesiumGS/cesium/issues/3690)
- Fix issue where the `GroundPrimitive` volume was being clipped by the far plane. [#3706](https://github.com/CesiumGS/cesium/issues/3706)
- Fixed issue where `Camera.computeViewRectangle` was incorrect when crossing the international date line. [#3717](https://github.com/CesiumGS/cesium/issues/3717)
- Added `Rectangle` result parameter to `Camera.computeViewRectangle`.
- Fixed a reentrancy bug in `EntityCollection.collectionChanged`. [#3739](https://github.com/CesiumGS/cesium/pull/3739)
- Fixed a crash that would occur if you added and removed an `Entity` with a path without ever actually rendering it. [#3738](https://github.com/CesiumGS/cesium/pull/3738)
- Fixed issue causing parts of geometry and billboards/labels to be clipped. [#3748](https://github.com/CesiumGS/cesium/issues/3748)
- Fixed bug where transparent image materials were drawn black.
- Fixed `Color.fromCssColorString` from reusing the input `result` alpha value in some cases.

### 1.19 - 2016-03-01

- Breaking changes
  - `PolygonGeometry` now changes the input `Cartesian3` values of `options.positions` so that they are on the ellipsoid surface. This only affects polygons created synchronously with `options.perPositionHeight = false` when the positions have a non-zero height and the same positions are used for multiple entities. In this case, make a copy of the `Cartesian3` values used for the polygon positions.
- Deprecated
  - Deprecated `KmlDataSource` taking a proxy object. It will throw an exception in 1.21. It now should take a `options` object with required `camera` and `canvas` parameters.
  - Deprecated `definedNotNull`. It will be removed in 1.20. Use `defined` instead, which now checks for `null` as well as `undefined`.
- Improved KML support.
  - Added support for `NetworkLink` refresh modes `onInterval`, `onExpire` and `onStop`. Includes support for `viewboundScale`, `viewFormat`, `httpQuery`.
  - Added partial support for `NetworkLinkControl` including `minRefreshPeriod`, `cookie` and `expires`.
  - Added support for local `StyleMap`. The `highlight` style is still ignored.
  - Added support for `root://` URLs.
  - Added more warnings for unsupported features.
  - Improved style processing in IE.
- `Viewer.zoomTo` and `Viewer.flyTo` now accept an `ImageryLayer` instance as a valid parameter and will zoom to the extent of the imagery.
- Added `Camera.flyHome` function for resetting the camera to the home view.
- `Camera.flyTo` now honors max and min zoom settings in `ScreenSpaceCameraController`.
- Added `show` property to `CzmlDataSource`, `GeoJsonDataSource`, `KmlDataSource`, `CustomDataSource`, and `EntityCollection` for easily toggling display of entire data sources.
- Added `owner` property to `CompositeEntityCollection`.
- Added `DataSouceDisplay.ready` for determining whether or not static data associated with the Entity API has been rendered.
- Fix an issue when changing a billboard's position property multiple times per frame. [#3511](https://github.com/CesiumGS/cesium/pull/3511)
- Fixed texture coordinates for polygon with position heights.
- Fixed issue that kept `GroundPrimitive` with an `EllipseGeometry` from having a `rotation`.
- Fixed crash caused when drawing `CorridorGeometry` and `CorridorOutlineGeometry` synchronously.
- Added the ability to create empty geometries. Instead of throwing `DeveloperError`, `undefined` is returned.
- Fixed flying to `latitude, longitude, height` in the Geocoder.
- Fixed bug in `IntersectionTests.lineSegmentSphere` where the ray origin was not set.
- Added `length` to `Matrix2`, `Matrix3` and `Matrix4` so these can be used as array-like objects.
- Added `Color.add`, `Color.subtract`, `Color.multiply`, `Color.divide`, `Color.mod`, `Color.multiplyByScalar`, and `Color.divideByScalar` functions to perform arithmetic operations on colors.
- Added optional `result` parameter to `Color.fromRgba`, `Color.fromHsl` and `Color.fromCssColorString`.
- Fixed bug causing `navigator is not defined` reference error when Cesium is used with Node.js.
- Upgraded Knockout from version 3.2.0 to 3.4.0.
- Fixed hole that appeared in the top of in dynamic ellipsoids

### 1.18 - 2016-02-01

- Breaking changes
  - Removed support for `CESIUM_binary_glTF`. Use `KHR_binary_glTF` instead, which is the default for the online [COLLADA-to-glTF converter](http://cesiumjs.org/convertmodel.html).
- Deprecated
  - Deprecated `GroundPrimitive.geometryInstance`. It will be removed in 1.20. Use `GroundPrimitive.geometryInstances` instead.
  - Deprecated `TileMapServiceImageryProvider`. It will be removed in 1.20. Use `createTileMapServiceImageryProvider` instead.
- Reduced the amount of CPU memory used by terrain by ~25% in Chrome.
- Added a Sandcastle example to "star burst" overlapping billboards and labels.
- Added `VRButton` which is a simple, single-button widget that toggles VR mode. It is off by default. To enable the button, set the `vrButton` option to `Viewer` to `true`. Only Cardboard for mobile is supported. More VR devices will be supported when the WebVR API is more stable.
- Added `Scene.useWebVR` to switch the scene to use stereoscopic rendering.
- Cesium now honors `window.devicePixelRatio` on browsers that support the CSS `imageRendering` attribute. This greatly improves performance on mobile devices and high DPI displays by rendering at the browser-recommended resolution. This also reduces bandwidth usage and increases battery life in these cases. To enable the previous behavior, use the following code:
  ```javascript
  if (Cesium.FeatureDetection.supportsImageRenderingPixelated()) {
    viewer.resolutionScale = window.devicePixelRatio;
  }
  ```
- `GroundPrimitive` now supports batching geometry for better performance.
- Improved compatibility with glTF KHR_binary_glTF and KHR_materials_common extensions
- Added `ImageryLayer.getViewableRectangle` to make it easy to get the effective bounds of an imagery layer.
- Improved compatibility with glTF KHR_binary_glTF and KHR_materials_common extensions
- Fixed a picking issue that sometimes prevented objects being selected. [#3386](https://github.com/CesiumGS/cesium/issues/3386)
- Fixed cracking between tiles in 2D. [#3486](https://github.com/CesiumGS/cesium/pull/3486)
- Fixed creating bounding volumes for `GroundPrimitive`s whose containing rectangle has a width greater than pi.
- Fixed incorrect texture coordinates for polygons with large height.
- Fixed camera.flyTo not working when in 2D mode and only orientation changes
- Added `UrlTemplateImageryProvider.reinitialize` for changing imagery provider options without creating a new instance.
- `UrlTemplateImageryProvider` now accepts a promise to an `options` object in addition to taking the object directly.
- Fixed a bug that prevented WMS feature picking from working with THREDDS XML and msGMLOutput in Internet Explorer 11.
- Added `Scene.useDepthPicking` to enable or disable picking using the depth buffer. [#3390](https://github.com/CesiumGS/cesium/pull/3390)
- Added `BoundingSphere.fromEncodedCartesianVertices` to create bounding volumes from parallel arrays of the upper and lower bits of `EncodedCartesian3`s.
- Added helper functions: `getExtensionFromUri`, `getAbsoluteUri`, and `Math.logBase`.
- Added `Rectangle.union` and `Rectangle.expand`.
- TMS support now works with newer versions of gdal2tiles.py generated layers. `createTileMapServiceImageryProvider`. Tilesets generated with older gdal2tiles.py versions may need to have the `flipXY : true` option set to load correctly.

### 1.17 - 2016-01-04

- Breaking changes
  - Removed `Camera.viewRectangle`. Use `Camera.setView({destination: rectangle})` instead.
  - Removed `RectanglePrimitive`. Use `RectangleGeometry` or `Entity.rectangle` instead.
  - Removed `Polygon`. Use `PolygonGeometry` or `Entity.polygon` instead.
  - Removed `OrthographicFrustum.getPixelSize`. Use `OrthographicFrustum.getPixelDimensions` instead.
  - Removed `PerspectiveFrustum.getPixelSize`. Use `PerspectiveFrustum.getPixelDimensions` instead.
  - Removed `PerspectiveOffCenterFrustum.getPixelSize`. Use `PerspectiveOffCenterFrustum.getPixelDimensions` instead.
  - Removed `Scene\HeadingPitchRange`. Use `Core\HeadingPitchRange` instead.
  - Removed `jsonp`. Use `loadJsonp` instead.
  - Removed `HeightmapTessellator` from the public API. It is an implementation details.
  - Removed `TerrainMesh` from the public API. It is an implementation details.
- Reduced the amount of GPU and CPU memory used by terrain by using [compression](http://cesiumjs.org/2015/12/18/Terrain-Quantization/). The CPU memory was reduced by up to 40%.
- Added the ability to manipulate `Model` node transformations via CZML and the Entity API. See the new Sandcastle example: [CZML Model - Node Transformations](http://cesiumjs.org/Cesium/Apps/Sandcastle/index.html?src=CZML%20Model%20-%20Node%20Transformations.html&label=CZML). [#3316](https://github.com/CesiumGS/cesium/pull/3316)
- Added `Globe.tileLoadProgressEvent`, which is raised when the length of the tile load queue changes, enabling incremental loading indicators.
- Added support for msGMLOutput and Thredds server feature information formats to `GetFeatureInfoFormat` and `WebMapServiceImageryProvider`.
- Added dynamic `enableFeaturePicking` toggle to all ImageryProviders that support feature picking.
- Fixed disappearing terrain while fog is active. [#3335](https://github.com/CesiumGS/cesium/issues/3335)
- Fixed short segments in `CorridorGeometry` and `PolylineVolumeGeometry`. [#3293](https://github.com/CesiumGS/cesium/issues/3293)
- Fixed `CorridorGeometry` with nearly colinear points. [#3320](https://github.com/CesiumGS/cesium/issues/3320)
- Added missing points to `EllipseGeometry` and `EllipseOutlineGeometry`. [#3078](https://github.com/CesiumGS/cesium/issues/3078)
- `Rectangle.fromCartographicArray` now uses the smallest rectangle regardess of whether or not it crosses the international date line. [#3227](https://github.com/CesiumGS/cesium/issues/3227)
- Added `TranslationRotationScale` property, which represents an affine transformation defined by a translation, rotation, and scale.
- Added `Matrix4.fromTranslationRotationScale`.
- Added `NodeTransformationProperty`, which is a `Property` value that is defined by independent `translation`, `rotation`, and `scale` `Property` instances.
- Added `PropertyBag`, which is a `Property` whose value is a key-value mapping of property names to the computed value of other properties.
- Added `ModelGraphics.runAnimations` which is a boolean `Property` indicating if all model animations should be started after the model is loaded.
- Added `ModelGraphics.nodeTransformations` which is a `PropertyBag` of `TranslationRotationScale` properties to be applied to a loaded model.
- Added CZML support for new `runAnimations` and `nodeTransformations` properties on the `model` packet.

### 1.16 - 2015-12-01

- Deprecated
  - Deprecated `HeightmapTessellator`. It will be removed in 1.17.
  - Deprecated `TerrainMesh`. It will be removed in 1.17.
  - Deprecated `OpenStreetMapImageryProvider`. It will be removed in 1.18. Use `createOpenStreetMapImageryProvider` instead.
- Improved terrain performance by up to 35%. Added support for fog near the horizon, which improves performance by rendering less terrain tiles and reduces terrain tile requests. This is enabled by default. See `Scene.fog` for options. [#3154](https://github.com/CesiumGS/cesium/pull/3154)
- Added terrain exaggeration. Enabled on viewer creation with the exaggeration scalar as the `terrainExaggeration` option.
- Added support for incrementally loading textures after a Model is ready. This allows the Model to be visible as soon as possible while its textures are loaded in the background.
- `ImageMaterialProperty.image` now accepts an `HTMLVideoElement`. You can also assign a video element directly to an Entity `material` property.
- `Material` image uniforms now accept and `HTMLVideoElement` anywhere it could previously take a `Canvas` element.
- Added `VideoSynchronizer` helper object for keeping an `HTMLVideoElement` in sync with a scene's clock.
- Fixed an issue with loading skeletons for skinned glTF models. [#3224](https://github.com/CesiumGS/cesium/pull/3224)
- Fixed an issue with tile selection when below the surface of the ellipsoid. [#3170](https://github.com/CesiumGS/cesium/issues/3170)
- Added `Cartographic.fromCartesian` function.
- Added `createOpenStreetMapImageryProvider` function to replace the `OpenStreetMapImageryProvider` class. This function returns a constructed `UrlTemplateImageryProvider`.
- `GeoJsonDataSource.load` now takes an optional `describeProperty` function for generating feature description properties. [#3140](https://github.com/CesiumGS/cesium/pull/3140)
- Added `ImageryProvider.readyPromise` and `TerrainProvider.readyPromise` and implemented it in all terrain and imagery providers. This is a promise which resolves when `ready` becomes true and rejected if there is an error during initialization. [#3175](https://github.com/CesiumGS/cesium/pull/3175)
- Fixed an issue where the sun texture is not generated correctly on some mobile devices. [#3141](https://github.com/CesiumGS/cesium/issues/3141)
- Fixed a bug that caused setting `Entity.parent` to `undefined` to throw an exception. [#3169](https://github.com/CesiumGS/cesium/issues/3169)
- Fixed a bug which caused `Entity` polyline graphics to be incorrect when a scene's ellipsoid was not WGS84. [#3174](https://github.com/CesiumGS/cesium/pull/3174)
- Entities have a reference to their entity collection and to their owner (usually a data source, but can be a `CompositeEntityCollection`).
- Added `ImageMaterialProperty.alpha` and a `alpha` uniform to `Image` and `Material` types to control overall image opacity. It defaults to 1.0, fully opaque.
- Added `Camera.getPixelSize` function to get the size of a pixel in meters based on the current view.
- Added `Camera.distanceToBoundingSphere` function.
- Added `BoundingSphere.fromOrientedBoundingBox` function.
- Added utility function `getBaseUri`, which given a URI with or without query parameters, returns the base path of the URI.
- Added `Queue.peek` to return the item at the front of a Queue.
- Fixed `JulianDate.fromIso8601` so that it correctly parses the `YYYY-MM-DDThh:mmTZD` format.
- Added `Model.maximumScale` and `ModelGraphics.maximumScale` properties, giving an upper limit for minimumPixelSize.
- Fixed glTF implementation to read the version as a string as per the specification and to correctly handle backwards compatibility for axis-angle rotations in glTF 0.8 models.
- Fixed a bug in the deprecated `jsonp` that prevented it from returning a promise. Its replacement, `loadJsonp`, was unaffected.
- Fixed a bug where loadWithXhr would reject the returned promise with successful HTTP responses (2xx) that weren't 200.

### 1.15 - 2015-11-02

- Breaking changes
  - Deleted old `<subfolder>/package.json` and `*.profile.js` files, not used since Cesium moved away from a Dojo-based build years ago. This will allow future compatibility with newer systems like Browserify and Webpack.
- Deprecated
  - Deprecated `Camera.viewRectangle`. It will be removed in 1.17. Use `Camera.setView({destination: rectangle})` instead.
  - The following options to `Camera.setView` have been deprecated and will be removed in 1.17:
    - `position`. Use `destination` instead.
    - `positionCartographic`. Convert to a `Cartesian3` and use `destination` instead.
    - `heading`, `pitch` and `roll`. Use `orientation.heading/pitch/roll` instead.
  - Deprecated `CESIUM_binary_glTF` extension support for glTF models. [KHR_binary_glTF](https://github.com/KhronosGroup/glTF/tree/master/extensions/Khronos/KHR_binary_glTF) should be used instead. `CESIUM_binary_glTF` will be removed in 1.18. Reconvert models using the online [model converter](http://cesiumjs.org/convertmodel.html).
  - Deprecated `RectanglePrimitive`. It will be removed in 1.17. Use `RectangleGeometry` or `Entity.rectangle` instead.
  - Deprecated `EllipsoidPrimitive`. It will be removed in 1.17. Use `EllipsoidGeometry` or `Entity.ellipsoid` instead.
  - Made `EllipsoidPrimitive` private, use `EllipsoidGeometry` or `Entity.ellipsoid` instead.
  - Deprecated `BoxGeometry.minimumCorner` and `BoxGeometry.maximumCorner`. These will be removed in 1.17. Use `BoxGeometry.minimum` and `BoxGeometry.maximum` instead.
  - Deprecated `BoxOutlineGeometry.minimumCorner` and `BoxOutlineGeometry.maximumCorner`. These will be removed in 1.17. Use `BoxOutlineGeometry.minimum` and `BoxOutlineGeometry.maximum` instead.
  - Deprecated `OrthographicFrustum.getPixelSize`. It will be removed in 1.17. Use `OrthographicFrustum.getPixelDimensions` instead.
  - Deprecated `PerspectiveFrustum.getPixelSize`. It will be removed in 1.17. Use `PerspectiveFrustum.getPixelDimensions` instead.
  - Deprecated `PerspectiveOffCenterFrustum.getPixelSize`. It will be removed in 1.17. Use `PerspectiveOffCenterFrustum.getPixelDimensions` instead.
  - Deprecated `Scene\HeadingPitchRange`. It will be removed in 1.17. Use `Core\HeadingPitchRange` instead.
  - Deprecated `jsonp`. It will be removed in 1.17. Use `loadJsonp` instead.
- Added support for the [glTF 1.0](https://github.com/KhronosGroup/glTF/blob/master/specification/README.md) draft specification.
- Added support for the glTF extensions [KHR_binary_glTF](https://github.com/KhronosGroup/glTF/tree/master/extensions/Khronos/KHR_binary_glTF) and [KHR_materials_common](https://github.com/KhronosGroup/glTF/tree/KHR_materials_common/extensions/Khronos/KHR_materials_common).
- Decreased GPU memory usage in `BillboardCollection` and `LabelCollection` by using WebGL instancing.
- Added CZML examples to Sandcastle. See the new CZML tab.
- Changed `Camera.setView` to take the same parameter options as `Camera.flyTo`. `options.destination` takes a rectangle, `options.orientation` works with heading/pitch/roll or direction/up, and `options.endTransform` was added. [#3100](https://github.com/CesiumGS/cesium/pull/3100)
- Fixed token issue in `ArcGisMapServerImageryProvider`.
- `ImageryLayerFeatureInfo` now has an `imageryLayer` property, indicating the layer that contains the feature.
- Made `TileMapServiceImageryProvider` and `CesiumTerrainProvider` work properly when the provided base url contains query parameters and fragments.
- The WebGL setting of `failIfMajorPerformanceCaveat` now defaults to `false`, which is the WebGL default. This improves compatibility with out-of-date drivers and remote desktop sessions. Cesium will run slower in these cases instead of simply failing to load. [#3108](https://github.com/CesiumGS/cesium/pull/3108)
- Fixed the issue where the camera inertia takes too long to finish causing the camera move events to fire after it appears to. [#2839](https://github.com/CesiumGS/cesium/issues/2839)
- Make KML invalid coordinate processing match Google Earth behavior. [#3124](https://github.com/CesiumGS/cesium/pull/3124)
- Added `BoxOutlineGeometry.fromAxisAlignedBoundingBox` and `BoxGeometry.fromAxisAlignedBoundingBox` functions.
- Switched to [gulp](http://gulpjs.com/) for all build tasks. `Java` and `ant` are no longer required to develop Cesium. [#3106](https://github.com/CesiumGS/cesium/pull/3106)
- Updated `requirejs` from 2.1.9 to 2.1.20. [#3107](https://github.com/CesiumGS/cesium/pull/3107)
- Updated `almond` from 0.2.6 to 0.3.1. [#3107](https://github.com/CesiumGS/cesium/pull/3107)

### 1.14 - 2015-10-01

- Fixed issues causing the terrain and sky to disappear when the camera is near the surface. [#2415](https://github.com/CesiumGS/cesium/issues/2415) and [#2271](https://github.com/CesiumGS/cesium/issues/2271)
- Changed the `ScreenSpaceCameraController.minimumZoomDistance` default from `20.0` to `1.0`.
- Added `Billboard.sizeInMeters`. `true` sets the billboard size to be measured in meters; otherwise, the size of the billboard is measured in pixels. Also added support for billboard `sizeInMeters` to entities and CZML.
- Fixed a bug in `AssociativeArray` that would cause unbounded memory growth when adding and removing lots of items.
- Provided a workaround for Safari 9 where WebGL constants can't be accessed through `WebGLRenderingContext`. Now constants are hard-coded in `WebGLConstants`. [#2989](https://github.com/CesiumGS/cesium/issues/2989)
- Added a workaround for Chrome 45, where the first character in a label with a small font size would not appear. [#3011](https://github.com/CesiumGS/cesium/pull/3011)
- Added `subdomains` option to the `WebMapTileServiceImageryProvider` constructor.
- Added `subdomains` option to the `WebMapServiceImageryProvider` constructor.
- Fix zooming in 2D when tracking an object. The zoom was based on location rather than the tracked object. [#2991](https://github.com/CesiumGS/cesium/issues/2991)
- Added `options.credit` parameter to `MapboxImageryProvider`.
- Fixed an issue with drill picking at low frame rates that would cause a crash. [#3010](https://github.com/CesiumGS/cesium/pull/3010)
- Fixed a bug that prevented `setView` from working across all scene modes.
- Fixed a bug that caused `camera.positionWC` to occasionally return the incorrect value.
- Used all the template urls defined in the CesiumTerrain provider.[#3038](https://github.com/CesiumGS/cesium/pull/3038)

### 1.13 - 2015-09-01

- Breaking changes
  - Remove deprecated `AxisAlignedBoundingBox.intersect` and `BoundingSphere.intersect`. Use `BoundingSphere.intersectPlane` instead.
  - Remove deprecated `getFeatureInfoAsGeoJson` and `getFeatureInfoAsXml` constructor parameters from `WebMapServiceImageryProvider`.
- Added support for `GroundPrimitive` which works much like `Primitive` but drapes geometry over terrain. Valid geometries that can be draped on terrain are `CircleGeometry`, `CorridorGeometry`, `EllipseGeometry`, `PolygonGeometry`, and `RectangleGeometry`. Because of the cutting edge nature of this feature in WebGL, it requires the [EXT_frag_depth](https://www.khronos.org/registry/webgl/extensions/EXT_frag_depth/) extension, which is currently only supported in Chrome, Firefox, and Edge. Apple support is expected in iOS 9 and MacOS Safari 9. Android support varies by hardware and IE11 will most likely never support it. You can use [webglreport.com](http://webglreport.com) to verify support for your hardware. Finally, this feature is currently only supported in Primitives and not yet available via the Entity API. [#2865](https://github.com/CesiumGS/cesium/pull/2865)
- Added `Scene.groundPrimitives`, which is a primitive collection like `Scene.primitives`, but for `GroundPrimitive` instances. It allows custom z-ordering. [#2960](https://github.com/CesiumGS/cesium/pull/2960) For example:

        // draws the ellipse on top of the rectangle
        var ellipse = scene.groundPrimitives.add(new Cesium.GroundPrimitive({...}));
        var rectangle = scene.groundPrimitives.add(new Cesium.GroundPrimitive({...}));

        // move the rectangle to draw on top of the ellipse
        scene.groundPrimitives.raise(rectangle);

- Added `reverseZ` tag to `UrlTemplateImageryProvider`. [#2961](https://github.com/CesiumGS/cesium/pull/2961)
- Added `BoundingSphere.isOccluded` and `OrientedBoundingBox.isOccluded` to determine if the volumes are occluded by an `Occluder`.
- Added `distanceSquaredTo` and `computePlaneDistances` functions to `OrientedBoundingBox`.
- Fixed a GLSL precision issue that enables Cesium to support Mali-400MP GPUs and other mobile GPUs where GLSL shaders did not previously compile. [#2984](https://github.com/CesiumGS/cesium/pull/2984)
- Fixed an issue where extruded `PolygonGeometry` was always extruding to the ellipsoid surface instead of specified height. [#2923](https://github.com/CesiumGS/cesium/pull/2923)
- Fixed an issue where non-feature nodes prevented KML documents from loading. [#2945](https://github.com/CesiumGS/cesium/pull/2945)
- Fixed an issue where `JulianDate` would not parse certain dates properly. [#405](https://github.com/CesiumGS/cesium/issues/405)
- Removed [es5-shim](https://github.com/kriskowal/es5-shim), which is no longer being used. [#2933](https://github.com/CesiumGS/cesium/pull/2945)

### 1.12 - 2015-08-03

- Breaking changes
  - Remove deprecated `ObjectOrientedBoundingBox`. Use `OrientedBoundingBox` instead.
- Added `MapboxImageryProvider` to load imagery from [Mapbox](https://www.mapbox.com).
- Added `maximumHeight` option to `Viewer.flyTo`. [#2868](https://github.com/CesiumGS/cesium/issues/2868)
- Added picking support to `UrlTemplateImageryProvider`.
- Added ArcGIS token-based authentication support to `ArcGisMapServerImageryProvider`.
- Added proxy support to `ArcGisMapServerImageryProvider` for `pickFeatures` requests.
- The default `CTRL + Left Click Drag` mouse behavior is now duplicated for `CTRL + Right Click Drag` for better compatibility with Firefox on Mac OS [#2872](https://github.com/CesiumGS/cesium/pull/2913).
- Fixed incorrect texture coordinates for `WallGeometry` [#2872](https://github.com/CesiumGS/cesium/issues/2872)
- Fixed `WallGeometry` bug that caused walls covering a short distance not to render. [#2897](https://github.com/CesiumGS/cesium/issues/2897)
- Fixed `PolygonGeometry` clockwise winding order bug.
- Fixed extruded `RectangleGeometry` bug for small heights. [#2823](https://github.com/CesiumGS/cesium/issues/2823)
- Fixed `BillboardCollection` bounding sphere for billboards with a non-center vertical origin. [#2894](https://github.com/CesiumGS/cesium/issues/2894)
- Fixed a bug that caused `Camera.positionCartographic` to be incorrect. [#2838](https://github.com/CesiumGS/cesium/issues/2838)
- Fixed calling `Scene.pickPosition` after calling `Scene.drillPick`. [#2813](https://github.com/CesiumGS/cesium/issues/2813)
- The globe depth is now rendered during picking when `Scene.depthTestAgainstTerrain` is `true` so objects behind terrain are not picked.
- Fixed Cesium.js failing to parse in IE 8 and 9. While Cesium doesn't work in IE versions less than 11, this allows for more graceful error handling.

### 1.11 - 2015-07-01

- Breaking changes
  - Removed `Scene.fxaaOrderIndependentTranslucency`, which was deprecated in 1.10. Use `Scene.fxaa` which is now `true` by default.
  - Removed `Camera.clone`, which was deprecated in 1.10.
- Deprecated
  - The STK World Terrain url `cesiumjs.org/stk-terrain/world` has been deprecated, use `assets.agi.com/stk-terrain/world` instead. A redirect will be in place until 1.14.
  - Deprecated `AxisAlignedBoundingBox.intersect` and `BoundingSphere.intersect`. These will be removed in 1.13. Use `AxisAlignedBoundingBox.intersectPlane` and `BoundingSphere.intersectPlane` instead.
  - Deprecated `ObjectOrientedBoundingBox`. It will be removed in 1.12. Use `OrientedBoundingBox` instead.
- Improved camera flights. [#2825](https://github.com/CesiumGS/cesium/pull/2825)
- The camera now zooms to the point under the mouse cursor.
- Added a new camera mode for horizon views. When the camera is looking at the horizon and a point on terrain above the camera is picked, the camera moves in the plane containing the camera position, up and right vectors.
- Improved terrain and imagery performance and reduced tile loading by up to 50%, depending on the camera view, by using the new `OrientedBoundingBox` for view frustum culling. See [Terrain Culling with Oriented Bounding Boxes](http://cesiumjs.org/2015/06/24/Oriented-Bounding-Boxes/).
- Added `UrlTemplateImageryProvider`. This new imagery provider allows access to a wide variety of imagery sources, including OpenStreetMap, TMS, WMTS, WMS, WMS-C, and various custom schemes, by specifying a URL template to use to request imagery tiles.
- Fixed flash/streak rendering artifacts when picking. [#2790](https://github.com/CesiumGS/cesium/issues/2790), [#2811](https://github.com/CesiumGS/cesium/issues/2811)
- Fixed 2D and Columbus view lighting issue. [#2635](https://github.com/CesiumGS/cesium/issues/2635).
- Fixed issues with material caching which resulted in the inability to use an image-based material multiple times. [#2821](https://github.com/CesiumGS/cesium/issues/2821)
- Improved `Camera.viewRectangle` so that the specified rectangle is now better centered on the screen. [#2764](https://github.com/CesiumGS/cesium/issues/2764)
- Fixed a crash when `viewer.zoomTo` or `viewer.flyTo` were called immediately before or during a scene morph. [#2775](https://github.com/CesiumGS/cesium/issues/2775)
- Fixed an issue where `Camera` functions would throw an exception if used from within a `Scene.morphComplete` callback. [#2776](https://github.com/CesiumGS/cesium/issues/2776)
- Fixed camera flights that ended up at the wrong position in Columbus view. [#802](https://github.com/CesiumGS/cesium/issues/802)
- Fixed camera flights through the map in 2D. [#804](https://github.com/CesiumGS/cesium/issues/804)
- Fixed strange camera flights from opposite sides of the globe. [#1158](https://github.com/CesiumGS/cesium/issues/1158)
- Fixed camera flights that wouldn't fly to the home view after zooming out past it. [#1400](https://github.com/CesiumGS/cesium/issues/1400)
- Fixed flying to rectangles that cross the IDL in Columbus view and 2D. [#2093](https://github.com/CesiumGS/cesium/issues/2093)
- Fixed flights with a pitch of -90 degrees. [#2468](https://github.com/CesiumGS/cesium/issues/2468)
- `Model` can now load Binary glTF from a `Uint8Array`.
- Fixed a bug in `ImageryLayer` that could cause an exception and the render loop to stop when the base layer did not cover the entire globe.
- The performance statistics displayed when `scene.debugShowFramesPerSecond === true` can now be styled using the `cesium-performanceDisplay` CSS classes in `shared.css` [#2779](https://github.com/CesiumGS/cesium/issues/2779).
- Added `Plane.fromCartesian4`.
- Added `Plane.ORIGIN_XY_PLANE`/`ORIGIN_YZ_PLANE`/`ORIGIN_ZX_PLANE` constants for commonly-used planes.
- Added `Matrix2`/`Matrix3`/`Matrix4.ZERO` constants.
- Added `Matrix2`/`Matrix3.multiplyByScale` for multiplying against non-uniform scales.
- Added `projectPointToNearestOnPlane` and `projectPointsToNearestOnPlane` to `EllipsoidTangentPlane` to project 3D points to the nearest 2D point on an `EllipsoidTangentPlane`.
- Added `EllipsoidTangentPlane.plane` property to get the `Plane` for the tangent plane.
- Added `EllipsoidTangentPlane.xAxis`/`yAxis`/`zAxis` properties to get the local coordinate system of the tangent plane.
- Add `QuantizedMeshTerrainData` constructor argument `orientedBoundingBox`.
- Add `TerrainMesh.orientedBoundingBox` which holds the `OrientedBoundingBox` for the mesh for a single terrain tile.

### 1.10 - 2015-06-01

- Breaking changes
  - Existing bookmarks to documentation of static members have changed [#2757](https://github.com/CesiumGS/cesium/issues/2757).
  - Removed `InfoBoxViewModel.defaultSanitizer`, `InfoBoxViewModel.sanitizer`, and `Cesium.sanitize`, which was deprecated in 1.7.
  - Removed `InfoBoxViewModel.descriptionRawHtml`, which was deprecated in 1.7. Use `InfoBoxViewModel.description` instead.
  - Removed `GeoJsonDataSource.fromUrl`, which was deprecated in 1.7. Use `GeoJsonDataSource.load` instead. Unlike fromUrl, load can take either a url or parsed JSON object and returns a promise to a new instance, rather than a new instance.
  - Removed `GeoJsonDataSource.prototype.loadUrl`, which was deprecated in 1.7. Instead, pass a url as the first parameter to `GeoJsonDataSource.prototype.load`.
  - Removed `CzmlDataSource.prototype.loadUrl`, which was deprecated in 1.7. Instead, pass a url as the first parameter to `CzmlDataSource.prototype.load`.
  - Removed `CzmlDataSource.prototype.processUrl`, which was deprecated in 1.7. Instead, pass a url as the first parameter to `CzmlDataSource.prototype.process`.
  - Removed the `sourceUri` parameter to all `CzmlDataSource` load and process functions, which was deprecated in 1.7. Instead pass an `options` object with `sourceUri` property.
  - Removed `PolygonGraphics.positions` which was deprecated in 1.6. Instead, use `PolygonGraphics.hierarchy`.
  - Existing bookmarks to documentation of static members changed. [#2757](https://github.com/CesiumGS/cesium/issues/2757)
- Deprecated
  - `WebMapServiceImageryProvider` constructor parameters `options.getFeatureInfoAsGeoJson` and `options.getFeatureInfoAsXml` were deprecated and will be removed in Cesium 1.13. Use `options.getFeatureInfoFormats` instead.
  - Deprecated `Camera.clone`. It will be removed in 1.11.
  - Deprecated `Scene.fxaaOrderIndependentTranslucency`. It will be removed in 1.11. Use `Scene.fxaa` which is now `true` by default.
  - The Cesium sample models are now in the Binary glTF format (`.bgltf`). Cesium will also include the models as plain glTF (`.gltf`) until 1.13. Cesium support for `.gltf` will not be removed.
- Added `view` query parameter to the CesiumViewer app, which sets the initial camera position using longitude, latitude, height, heading, pitch and roll. For example: `http://cesiumjs.org/Cesium/Build/Apps/CesiumViewer/index.html/index.html?view=-75.0,40.0,300.0,9.0,-13.0,3.0`
- Added `Billboard.heightReference` and `Label.heightReference` to clamp billboards and labels to terrain.
- Added support for the [CESIUM_binary_glTF](https://github.com/KhronosGroup/glTF/blob/new-extensions/extensions/CESIUM_binary_glTF/README.md) extension for loading binary blobs of glTF to `Model`. See [Faster 3D Models with Binary glTF](http://cesiumjs.org/2015/06/01/Binary-glTF/).
- Added support for the [CESIUM_RTC](https://github.com/KhronosGroup/glTF/blob/new-extensions/extensions/CESIUM_RTC/README.md) glTF extension for high-precision rendering to `Model`.
- Added `PointPrimitive` and `PointPrimitiveCollection`, which are faster and use less memory than billboards with circles.
- Changed `Entity.point` to use the new `PointPrimitive` instead of billboards. This does not change the `Entity.point` API.
- Added `Scene.pickPosition` to reconstruct the WGS84 position from window coordinates.
- The default mouse controls now support panning and zooming on 3D models and other opaque geometry.
- Added `Camera.moveStart` and `Camera.moveEnd` events.
- Added `GeocoderViewModel.complete` event. Triggered after the camera flight is completed.
- `KmlDataSource` can now load a KML file that uses explicit XML namespacing, e.g. `kml:Document`.
- Setting `Entity.show` now properly toggles the display of all descendant entities, previously it only affected its direct children.
- Fixed a bug that sometimes caused `Entity` instances with `show` set to false to reappear when new `Entity` geometry is added. [#2686](https://github.com/CesiumGS/cesium/issues/2686)
- Added a `Rotation` object which, when passed to `SampledProperty`, always interpolates values towards the shortest angle. Also hooked up CZML to use `Rotation` for all time-dynamic rotations.
- Fixed a bug where moon rendered in front of foreground geometry. [#1964](https://github.com/CesiumGS/cesium/issue/1964)
- Fixed a bug where the sun was smeared when the skybox/stars was disabled. [#1829](https://github.com/CesiumGS/cesium/issue/1829)
- `TileProviderError` now optionally takes an `error` parameter with more details of the error or exception that occurred. `ImageryLayer` passes that information through when tiles fail to load. This allows tile provider error handling to take a different action when a tile returns a 404 versus a 500, for example.
- `ArcGisMapServerImageryProvider` now has a `maximumLevel` constructor parameter.
- `ArcGisMapServerImageryProvider` picking now works correctly when the `layers` parameter is specified. Previously, it would pick from all layers even if only displaying a subset.
- `WebMapServiceImageryProvider.pickFeatures` now works with WMS servers, such as Google Maps Engine, that can only return feature information in HTML format.
- `WebMapServiceImageryProvider` now accepts an array of `GetFeatureInfoFormat` instances that it will use to obtain information about the features at a given position on the globe. This enables an arbitrary `info_format` to be passed to the WMS server, and an arbitrary JavaScript function to be used to interpret the response.
- Fixed a crash caused by `ImageryLayer` attempting to generate mipmaps for textures that are not a power-of-two size.
- Fixed a bug where `ImageryLayerCollection.pickImageryLayerFeatures` would return incorrect results when picking from a terrain tile that was partially covered by correct-level imagery and partially covered by imagery from an ancestor level.
- Fixed incorrect counting of `debug.tilesWaitingForChildren` in `QuadtreePrimitive`.
- Added `throttleRequestsByServer.maximumRequestsPerServer` property.
- Changed `createGeometry` to load individual-geometry workers using a CommonJS-style `require` when run in a CommonJS-like environment.
- Added `buildModuleUrl.setBaseUrl` function to allow the Cesium base URL to be set without the use of the global CESIUM_BASE_URL variable.
- Changed `ThirdParty/zip` to defer its call to `buildModuleUrl` until it is needed, rather than executing during module loading.
- Added optional drilling limit to `Scene.drillPick`.
- Added optional `ellipsoid` parameter to construction options of imagery and terrain providers that were lacking it. Note that terrain bounding spheres are precomputed on the server, so any supplied terrain ellipsoid must match the one used by the server.
- Added debug option to `Scene` to show the depth buffer information for a specified view frustum slice and exposed capability in `CesiumInspector` widget.
- Added new leap second for 30 June 2015 at UTC 23:59:60.
- Upgraded Autolinker from version 0.15.2 to 0.17.1.

### 1.9 - 2015-05-01

- Breaking changes
  - Removed `ColorMaterialProperty.fromColor`, previously deprecated in 1.6. Pass a `Color` directly to the `ColorMaterialProperty` constructor instead.
  - Removed `CompositeEntityCollection.entities` and `EntityCollection.entities`, both previously deprecated in 1.6. Use `CompositeEntityCollection.values` and `EntityCollection.values` instead.
  - Removed `DataSourceDisplay.getScene` and `DataSourceDisplay.getDataSources`, both previously deprecated in 1.6. Use `DataSourceDisplay.scene` and `DataSourceDisplay.dataSources` instead.
  - `Entity` no longer takes a string id as its constructor argument. Pass an options object with `id` property instead. This was previously deprecated in 1.6.
  - Removed `Model.readyToRender`, previously deprecated in 1.6. Use `Model.readyPromise` instead.
- Entity `material` properties and `Material` uniform values can now take a `canvas` element in addition to an image or url. [#2667](https://github.com/CesiumGS/cesium/pull/2667)
- Fixed a bug which caused `Entity.viewFrom` to be ignored when flying to, zooming to, or tracking an Entity. [#2628](https://github.com/CesiumGS/cesium/issues/2628)
- Fixed a bug that caused `Corridor` and `PolylineVolume` geometry to be incorrect for sharp corners [#2626](https://github.com/CesiumGS/cesium/pull/2626)
- Fixed crash when modifying a translucent entity geometry outline. [#2630](https://github.com/CesiumGS/cesium/pull/2630)
- Fixed crash when loading KML GroundOverlays that spanned 360 degrees. [#2639](https://github.com/CesiumGS/cesium/pull/2639)
- Fixed `Geocoder` styling issue in Safari. [#2658](https://github.com/CesiumGS/cesium/pull/2658).
- Fixed a crash that would occur when the `Viewer` or `CesiumWidget` was resized to 0 while the camera was in motion. [#2662](https://github.com/CesiumGS/cesium/issues/2662)
- Fixed a bug that prevented the `InfoBox` title from updating if the name of `viewer.selectedEntity` changed. [#2644](https://github.com/CesiumGS/cesium/pull/2644)
- Added an optional `result` parameter to `computeScreenSpacePosition` on both `Billboard` and `Label`.
- Added number of cached shaders to the `CesiumInspector` debugging widget.
- An exception is now thrown if `Primitive.modelMatrix` is not the identity matrix when in in 2D or Columbus View.

### 1.8 - 2015-04-01

- Breaking changes
  - Removed the `eye`, `target`, and `up` parameters to `Camera.lookAt` which were deprecated in Cesium 1.6. Use the `target` and `offset`.
  - Removed `Camera.setTransform`, which was deprecated in Cesium 1.6. Use `Camera.lookAtTransform`.
  - Removed `Camera.transform`, which was deprecated in Cesium 1.6. Use `Camera.lookAtTransform`.
  - Removed the `direction` and `up` options to `Camera.flyTo`, which were deprecated in Cesium 1.6. Use the `orientation` option.
  - Removed `Camera.flyToRectangle`, which was deprecated in Cesium 1.6. Use `Camera.flyTo`.
- Deprecated
  - Deprecated the `smallterrain` tileset. It will be removed in 1.11. Use the [STK World Terrain](http://cesiumjs.org/data-and-assets/terrain/stk-world-terrain.html) tileset.
- Added `Entity.show`, a boolean for hiding or showing an entity and its children.
- Added `Entity.isShowing`, a read-only property that indicates if an entity is currently being drawn.
- Added support for the KML `visibility` element.
- Added `PolylineArrowMaterialProperty` to allow entities materials to use polyline arrows.
- Added `VelocityOrientationProperty` to easily orient Entity graphics (such as a model) along the direction it is moving.
- Added a new Sandcastle demo, [Interpolation](http://cesiumjs.org/Cesium/Apps/Sandcastle/index.html?src=Interpolation.html&label=Showcases), which illustrates time-dynamic position interpolation options and uses the new `VelocityOrientationProperty` to orient an aircraft in flight.
- Improved `viewer.zoomTo` and `viewer.flyTo` so they are now "best effort" and work even if some entities being zoomed to are not currently in the scene.
- Fixed `PointerEvent` detection so that it works with older implementations of the specification. This also fixes lack of mouse handling when detection failed, such as when using Cesium in the Windows `WebBrowser` control.
- Fixed an issue with transparency. [#2572](https://github.com/CesiumGS/cesium/issues/2572)
- Fixed improper handling of null values when loading `GeoJSON` data.
- Added support for automatic raster feature picking from `ArcGisMapServerImagerProvider`.
- Added the ability to specify the desired tiling scheme, rectangle, and width and height of tiles to the `ArcGisMapServerImagerProvider` constructor.
- Added the ability to access dynamic ArcGIS MapServer layers by specifying the `layers` parameter to the `ArcGisMapServerImagerProvider` constructor.
- Fixed a bug that could cause incorrect rendering of an `ArcGisMapServerImageProvider` with a "singleFusedMapCache" in the geographic projection (EPSG:4326).
- Added new construction options to `CesiumWidget` and `Viewer`, for `skyBox`, `skyAtmosphere`, and `globe`.
- Fixed a bug that prevented Cesium from working in browser configurations that explicitly disabled localStorage, such as Safari's private browsing mode.
- Cesium is now tested using Jasmine 2.2.0.

### 1.7.1 - 2015-03-06

- Fixed a crash in `InfoBox` that would occur when attempting to display plain text.
- Fixed a crash when loading KML features that have no description and an empty `ExtendedData` node.
- Fixed a bug `in Color.fromCssColorString` where undefined would be returned for the CSS color `transparent`.
- Added `Color.TRANSPARENT`.
- Added support for KML `TimeStamp` nodes.
- Improved KML compatibility to work with non-specification compliant KML files that still happen to load in Google Earth.
- All data sources now print errors to the console in addition to raising the `errorEvent` and rejecting their load promise.

### 1.7 - 2015-03-02

- Breaking changes
  - Removed `viewerEntityMixin`, which was deprecated in Cesium 1.5. Its functionality is now directly part of the `Viewer` widget.
  - Removed `Camera.tilt`, which was deprecated in Cesium 1.6. Use `Camera.pitch`.
  - Removed `Camera.heading` and `Camera.tilt`. They were deprecated in Cesium 1.6. Use `Camera.setView`.
  - Removed `Camera.setPositionCartographic`, which was was deprecated in Cesium 1.6. Use `Camera.setView`.
- Deprecated
  - Deprecated `InfoBoxViewModel.defaultSanitizer`, `InfoBoxViewModel.sanitizer`, and `Cesium.sanitize`. They will be removed in 1.10.
  - Deprecated `InfoBoxViewModel.descriptionRawHtml`, it will be removed in 1.10. Use `InfoBoxViewModel.description` instead.
  - Deprecated `GeoJsonDataSource.fromUrl`, it will be removed in 1.10. Use `GeoJsonDataSource.load` instead. Unlike fromUrl, load can take either a url or parsed JSON object and returns a promise to a new instance, rather than a new instance.
  - Deprecated `GeoJsonDataSource.prototype.loadUrl`, it will be removed in 1.10. Instead, pass a url as the first parameter to `GeoJsonDataSource.prototype.load`.
  - Deprecated `CzmlDataSource.prototype.loadUrl`, it will be removed in 1.10. Instead, pass a url as the first parameter to `CzmlDataSource.prototype.load`.
  - Deprecated `CzmlDataSource.prototype.processUrl`, it will be removed in 1.10. Instead, pass a url as the first parameter to `CzmlDataSource.prototype.process`.
  - Deprecated the `sourceUri` parameter to all `CzmlDataSource` load and process functions. Support will be removed in 1.10. Instead pass an `options` object with `sourceUri` property.
- Added initial support for [KML 2.2](https://developers.google.com/kml/) via `KmlDataSource`. Check out the new [Sandcastle Demo](http://cesiumjs.org/Cesium/Apps/Sandcastle/index.html?src=KML.html) and the [reference documentation](http://cesiumjs.org/Cesium/Build/Documentation/KmlDataSource.html) for more details.
- `InfoBox` sanitization now relies on [iframe sandboxing](http://www.html5rocks.com/en/tutorials/security/sandboxed-iframes/). This allows for much more content to be displayed in the InfoBox (and still be secure).
- Added `InfoBox.frame` which is the instance of the iframe that is used to host description content. Sanitization can be controlled via the frame's `sandbox` attribute. See the above link for additional information.
- Worked around a bug in Safari that caused most of Cesium to be broken. Cesium should now work much better on Safari for both desktop and mobile.
- Fixed incorrect ellipse texture coordinates. [#2363](https://github.com/CesiumGS/cesium/issues/2363) and [#2465](https://github.com/CesiumGS/cesium/issues/2465)
- Fixed a bug that would cause incorrect geometry for long Corridors and Polyline Volumes. [#2513](https://github.com/CesiumGS/cesium/issues/2513)
- Fixed a bug in imagery loading that could cause some or all of the globe to be missing when using an imagery layer that does not cover the entire globe.
- Fixed a bug that caused `ElipseOutlineGeometry` and `CircleOutlineGeometry` to be extruded to the ground when they should have instead been drawn at height. [#2499](https://github.com/CesiumGS/cesium/issues/2499).
- Fixed a bug that prevented per-vertex colors from working with `PolylineGeometry` and `SimplePolylineGeometry` when used asynchronously. [#2516](https://github.com/CesiumGS/cesium/issues/2516)
- Fixed a bug that would caused duplicate graphics if non-time-dynamic `Entity` objects were modified in quick succession. [#2514](https://github.com/CesiumGS/cesium/issues/2514).
- Fixed a bug where `camera.flyToBoundingSphere` would ignore range if the bounding sphere radius was 0. [#2519](https://github.com/CesiumGS/cesium/issues/2519)
- Fixed some styling issues with `InfoBox` and `BaseLayerPicker` caused by using Bootstrap with Cesium. [#2487](https://github.com/CesiumGS/cesium/issues/2479)
- Added support for rendering a water effect on Quantized-Mesh terrain tiles.
- Added `pack` and `unpack` functions to `Matrix2` and `Matrix3`.
- Added camera-terrain collision detection/response when the camera reference frame is set.
- Added `ScreenSpaceCameraController.enableCollisionDetection` to enable/disable camera collision detection with terrain.
- Added `CzmlDataSource.load` and `GeoJsonDataSource.load` to make it easy to create and load data in a single line.
- Added the ability to pass a `Promise` to a `DataSource` to `DataSourceCollection.add`. The `DataSource` will not actually be added until the promise resolves.
- Added the ability to pass a `Promise` to a target to `viewer.zoomTo` and `viewer.flyTo`.
- All `CzmlDataSource` and `GeoJsonDataSource` loading functions now return `Promise` instances that resolve to the instances after data is loaded.
- Error handling in all `CzmlDataSource` and `GeoJsonDataSource` loading functions is now more consistent. Rather than a mix of exceptions and `Promise` rejections, all errors are raised via `Promise` rejections.
- In addition to addresses, the `Geocoder` widget now allows input of longitude, latitude, and an optional height in degrees and meters. Example: `-75.596, 40.038, 1000` or `-75.596 40.038`.

### 1.6 - 2015-02-02

- Breaking changes
  - `Rectangle.intersectWith` was deprecated in Cesium 1.5. Use `Rectangle.intersection`, which is the same but returns `undefined` when two rectangles do not intersect.
  - `Rectangle.isEmpty` was deprecated in Cesium 1.5.
  - The `sourceUri` parameter to `GeoJsonDatasource.load` was deprecated in Cesium 1.4 and has been removed. Use options.sourceUri instead.
  - `PolygonGraphics.positions` created by `GeoJSONDataSource` now evaluate to a `PolygonHierarchy` object instead of an array of positions.
- Deprecated
  - `Camera.tilt` was deprecated in Cesium 1.6. It will be removed in Cesium 1.7. Use `Camera.pitch`.
  - `Camera.heading` and `Camera.tilt` were deprecated in Cesium 1.6. They will become read-only in Cesium 1.7. Use `Camera.setView`.
  - `Camera.setPositionCartographic` was deprecated in Cesium 1.6. It will be removed in Cesium 1.7. Use `Camera.setView`.
  - The `direction` and `up` options to `Camera.flyTo` have been deprecated in Cesium 1.6. They will be removed in Cesium 1.8. Use the `orientation` option.
  - `Camera.flyToRectangle` has been deprecated in Cesium 1.6. They will be removed in Cesium 1.8. Use `Camera.flyTo`.
  - `Camera.setTransform` was deprecated in Cesium 1.6. It will be removed in Cesium 1.8. Use `Camera.lookAtTransform`.
  - `Camera.transform` was deprecated in Cesium 1.6. It will be removed in Cesium 1.8. Use `Camera.lookAtTransform`.
  - The `eye`, `target`, and `up` parameters to `Camera.lookAt` were deprecated in Cesium 1.6. It will be removed in Cesium 1.8. Use the `target` and `offset`.
  - `PolygonGraphics.positions` was deprecated and replaced with `PolygonGraphics.hierarchy`, whose value is a `PolygonHierarchy` instead of an array of positions. `PolygonGraphics.positions` will be removed in Cesium 1.8.
  - The `Model.readyToRender` event was deprecated and will be removed in Cesium 1.9. Use the new `Model.readyPromise` instead.
  - `ColorMaterialProperty.fromColor(color)` has been deprecated and will be removed in Cesium 1.9. The constructor can now take a Color directly, for example `new ColorMaterialProperty(color)`.
  - `DataSourceDisplay` methods `getScene` and `getDataSources` have been deprecated and replaced with `scene` and `dataSources` properties. They will be removed in Cesium 1.9.
  - The `Entity` constructor taking a single string value for the id has been deprecated. The constructor now takes an options object which allows you to provide any and all `Entity` related properties at construction time. Support for the deprecated behavior will be removed in Cesium 1.9.
  - The `EntityCollection.entities` and `CompositeEntityCollect.entities` properties have both been renamed to `values`. Support for the deprecated behavior will be removed in Cesium 1.9.
- Fixed an issue which caused order independent translucency to be broken on many video cards. Disabling order independent translucency should no longer be necessary.
- `GeoJsonDataSource` now supports polygons with holes.
- Many Sandcastle examples have been rewritten to make use of the newly improved Entity API.
- Instead of throwing an exception when there are not enough unique positions to define a geometry, creating a `Primitive` will succeed, but not render. [#2375](https://github.com/CesiumGS/cesium/issues/2375)
- Improved performance of asynchronous geometry creation (as much as 20% faster in some use cases). [#2342](https://github.com/CesiumGS/cesium/issues/2342)
- Fixed picking in 2D. [#2447](https://github.com/CesiumGS/cesium/issues/2447)
- Added `viewer.entities` which allows you to easily create and manage `Entity` instances without a corresponding `DataSource`. This is just a shortcut to `viewer.dataSourceDisplay.defaultDataSource.entities`
- Added `viewer.zoomTo` and `viewer.flyTo` which takes an entity, array of entities, `EntityCollection`, or `DataSource` as a parameter and zooms or flies to the corresponding visualization.
- Setting `viewer.trackedEntity` to `undefined` will now restore the camera controls to their default states.
- When you track an entity by clicking on the track button in the `InfoBox`, you can now stop tracking by clicking the button a second time.
- Added `Quaternion.fromHeadingPitchRoll` to create a rotation from heading, pitch, and roll angles.
- Added `Transforms.headingPitchRollToFixedFrame` to create a local frame from a position and heading/pitch/roll angles.
- Added `Transforms.headingPitchRollQuaternion` which is the quaternion rotation from `Transforms.headingPitchRollToFixedFrame`.
- Added `Color.fromAlpha` and `Color.withAlpha` to make it easy to create translucent colors from constants, i.e. `var translucentRed = Color.RED.withAlpha(0.95)`.
- Added `PolylineVolumeGraphics` and `Entity.polylineVolume`
- Added `Camera.lookAtTransform` which sets the camera position and orientation given a transformation matrix defining a reference frame and either a cartesian offset or heading/pitch/range from the center of that frame.
- Added `Camera.setView` (which use heading, pitch, and roll) and `Camera.roll`.
- Added an orientation option to `Camera.flyTo` that can be either direction and up unit vectors or heading, pitch and roll angles.
- Added `BillboardGraphics.imageSubRegion`, to enable custom texture atlas use for `Entity` instances.
- Added `CheckerboardMaterialProperty` to enable use of the checkerboard material with the entity API.
- Added `PolygonHierarchy` to make defining polygons with holes clearer.
- Added `PolygonGraphics.hierarchy` for supporting polygons with holes via data sources.
- Added `BoundingSphere.fromBoundingSpheres`, which creates a `BoundingSphere` that encloses the specified array of BoundingSpheres.
- Added `Model.readyPromise` and `Primitive.readyPromise` which are promises that resolve when the primitives are ready.
- `ConstantProperty` can now hold any value; previously it was limited to values that implemented `equals` and `clones` functions, as well as a few special cases.
- Fixed a bug in `EllipsoidGeodesic` that caused it to modify the `height` of the positions passed to the constructor or to to `setEndPoints`.
- `WebMapTileServiceImageryProvider` now supports RESTful requests (by accepting a tile-URL template).
- Fixed a bug that caused `Camera.roll` to be around 180 degrees, indicating the camera was upside-down, when in the Southern hemisphere.
- The object returned by `Primitive.getGeometryInstanceAttributes` now contains the instance's bounding sphere and repeated calls will always now return the same object instance.
- Fixed a bug that caused dynamic geometry outlines widths to not work on implementations that support them.
- The `SelectionIndicator` widget now works for all entity visualization and uses the center of visualization instead of entity.position. This produces more accurate results, especially for shapes, volumes, and models.
- Added `CustomDataSource` which makes it easy to create and manage a group of entities without having to manually implement the DataSource interface in a new class.
- Added `DataSourceDisplay.defaultDataSource` which is an instance of `CustomDataSource` and allows you to easily add custom entities to the display.
- Added `Camera.viewBoundingSphere` and `Camera.flyToBoundingSphere`, which as the names imply, sets or flies to a view that encloses the provided `BoundingSphere`
- For constant `Property` values, there is no longer a need to create an instance of `ConstantProperty` or `ConstantPositionProperty`, you can now assign a value directly to the corresponding property. The same is true for material images and colors.
- All Entity and related classes can now be assigned using anonymous objects as well as be passed template objects. The correct underlying instance is created for you automatically. For a more detailed overview of changes to the Entity API, see [this forum thread](https://community.cesium.com/t/cesium-in-2015-entity-api/1863) for details.

### 1.5 - 2015-01-05

- Breaking changes
  - Removed `GeometryPipeline.wrapLongitude`, which was deprecated in 1.4. Use `GeometryPipeline.splitLongitude` instead.
  - Removed `GeometryPipeline.combine`, which was deprecated in 1.4. Use `GeometryPipeline.combineInstances` instead.
- Deprecated
  - `viewerEntityMixin` was deprecated. It will be removed in Cesium 1.6. Its functionality is now directly part of the `Viewer` widget.
  - `Rectangle.intersectWith` was deprecated. It will be removed in Cesium 1.6. Use `Rectangle.intersection`, which is the same but returns `undefined` when two rectangles do not intersect.
  - `Rectangle.isEmpty` was deprecated. It will be removed in Cesium 1.6.
- Improved GeoJSON, TopoJSON, and general polygon loading performance.
- Added caching to `Model` to save memory and improve loading speed when several models with the same url are created.
- Added `ModelNode.show` for per-node show/hide.
- Added the following properties to `Viewer` and `CesiumWidget`: `imageryLayers`, `terrainProvider`, and `camera`. This avoids the need to access `viewer.scene` in some cases.
- Dramatically improved the quality of font outlines.
- Added `BoxGraphics` and `Entity.box`.
- Added `CorridorGraphics` and `Entity.corridor`.
- Added `CylinderGraphics` and `Entity.cylinder`.
- Fixed imagery providers whose rectangle crosses the IDL. Added `Rectangle.computeWidth`, `Rectangle.computeHeight`, `Rectangle.width`, and `Rectangle.height`. [#2195](https://github.com/CesiumGS/cesium/issues/2195)
- `ConstantProperty` now accepts `HTMLElement` instances as valid values.
- `BillboardGraphics.image` and `ImageMaterialProperty.image` now accept `Property` instances that represent an `Image` or `Canvas` in addition to a url.
- Fixed a bug in `PolylineGeometry` that would cause gaps in the line. [#2136](https://github.com/CesiumGS/cesium/issues/2136)
- Fixed `upsampleQuantizedTerrainMesh` rounding errors that had occasionally led to missing terrain skirt geometry in upsampled tiles.
- Added `Math.mod` which computes `m % n` but also works when `m` is negative.

### 1.4 - 2014-12-01

- Breaking changes
  - Types implementing `TerrainProvider` are now required to implement the `getTileDataAvailable` function. Backwards compatibility for this was deprecated in Cesium 1.2.
- Deprecated
  - The `sourceUri` parameter to `GeoJsonDatasource.load` was deprecated and will be removed in Cesium 1.6 on February 3, 2015 ([#2257](https://github.com/CesiumGS/cesium/issues/2257)). Use `options.sourceUri` instead.
  - `GeometryPipeline.wrapLongitude` was deprecated. It will be removed in Cesium 1.5 on January 2, 2015. Use `GeometryPipeline.splitLongitude`. ([#2272](https://github.com/CesiumGS/cesium/issues/2272))
  - `GeometryPipeline.combine` was deprecated. It will be removed in Cesium 1.5. Use `GeometryPipeline.combineInstances`.
- Added support for touch events on Internet Explorer 11 using the [Pointer Events API](http://www.w3.org/TR/pointerevents/).
- Added geometry outline width support to the `DataSource` layer. This is exposed via the new `outlineWidth` property on `EllipseGraphics`, `EllipsoidGraphics`, `PolygonGraphics`, `RectangleGraphics`, and `WallGraphics`.
- Added `outlineWidth` support to CZML geometry packets.
- Added `stroke-width` support to the GeoJSON simple-style implementation.
- Added the ability to specify global GeoJSON default styling. See the [documentation](http://cesiumjs.org/Cesium/Build/Documentation/GeoJsonDataSource.html) for details.
- Added `CallbackProperty` to support lazy property evaluation as well as make custom properties easier to create.
- Added an options parameter to `GeoJsonDataSource.load`, `GeoJsonDataSource.loadUrl`, and `GeoJsonDataSource.fromUrl` to allow for basic per-instance styling. [Sandcastle example](http://cesiumjs.org/Cesium/Apps/Sandcastle/index.html?src=GeoJSON%20and%20TopoJSON.html&label=Showcases).
- Improved GeoJSON loading performance.
- Improved point visualization performance for all DataSources.
- Improved the performance and memory usage of `EllipseGeometry`, `EllipseOutlineGeometry`, `CircleGeometry`, and `CircleOutlineGeometry`.
- Added `tileMatrixLabels` option to `WebMapTileServiceImageryProvider`.
- Fixed a bug in `PolylineGeometry` that would cause the geometry to be split across the IDL for 3D only scenes. [#1197](https://github.com/CesiumGS/cesium/issues/1197)
- Added `modelMatrix` and `cull` options to `Primitive` constructor.
- The `translation` parameter to `Matrix4.fromRotationTranslation` now defaults to `Cartesian3.ZERO`.
- Fixed `ModelNode.matrix` when a node is targeted for animation.
- `Camera.tilt` now clamps to [-pi / 2, pi / 2] instead of [0, pi / 2].
- Fixed an issue that could lead to poor performance on lower-end GPUs like the Intel HD 3000.
- Added `distanceSquared` to `Cartesian2`, `Cartesian3`, and `Cartesian4`.
- Added `Matrix4.multiplyByMatrix3`.
- Fixed a bug in `Model` where the WebGL shader optimizer in Linux was causing mesh loading to fail.

### 1.3 - 2014-11-03

- Worked around a shader compilation regression in Firefox 33 and 34 by falling back to a less precise shader on those browsers. [#2197](https://github.com/CesiumGS/cesium/issues/2197)
- Added support to the `CesiumTerrainProvider` for terrain tiles with more than 64K vertices, which is common for sub-meter terrain.
- Added `Primitive.compressVertices`. When true (default), geometry vertices are compressed to save GPU memory.
- Added `culture` option to `BingMapsImageryProvider` constructor.
- Reduced the amount of GPU memory used by billboards and labels.
- Fixed a bug that caused non-base imagery layers with a limited `rectangle` to be stretched to the edges of imagery tiles. [#416](https://github.com/CesiumGS/cesium/issues/416)
- Fixed rendering polylines with duplicate positions. [#898](https://github.com/CesiumGS/cesium/issues/898)
- Fixed a bug in `Globe.pick` that caused it to return incorrect results when using terrain data with vertex normals. The bug manifested itself as strange behavior when navigating around the surface with the mouse as well as incorrect results when using `Camera.viewRectangle`.
- Fixed a bug in `sampleTerrain` that could cause it to produce undefined heights when sampling for a position very near the edge of a tile.
- `ReferenceProperty` instances now retain their last value if the entity being referenced is removed from the target collection. The reference will be automatically reattached if the target is reintroduced.
- Upgraded topojson from 1.6.8 to 1.6.18.
- Upgraded Knockout from version 3.1.0 to 3.2.0.
- Upgraded CodeMirror, used by SandCastle, from 2.24 to 4.6.

### 1.2 - 2014-10-01

- Deprecated
  - Types implementing the `TerrainProvider` interface should now include the new `getTileDataAvailable` function. The function will be required starting in Cesium 1.4.
- Fixed model orientations to follow the same Z-up convention used throughout Cesium. There was also an orientation issue fixed in the [online model converter](http://cesiumjs.org/convertmodel.html). If you are having orientation issues after updating, try reconverting your models.
- Fixed a bug in `Model` where the wrong animations could be used when the model was created from glTF JSON instead of a url to a glTF file. [#2078](https://github.com/CesiumGS/cesium/issues/2078)
- Fixed a bug in `GeoJsonDataSource` which was causing polygons with height values to be drawn onto the surface.
- Fixed a bug that could cause a crash when quickly adding and removing imagery layers.
- Eliminated imagery artifacts at some zoom levels due to Mercator reprojection.
- Added support for the GeoJSON [simplestyle specification](https://github.com/mapbox/simplestyle-spec). ([Sandcastle example](http://cesiumjs.org/Cesium/Apps/Sandcastle/index.html?src=GeoJSON%20simplestyle.html))
- Added `GeoJsonDataSource.fromUrl` to make it easy to add a data source in less code.
- Added `PinBuilder` class for easy creation of map pins. ([Sandcastle example](http://cesiumjs.org/Cesium/Apps/Sandcastle/index.html?src=PinBuilder.html))
- Added `Color.brighten` and `Color.darken` to make it easy to brighten or darker a color instance.
- Added a constructor option to `Scene`, `CesiumWidget`, and `Viewer` to disable order independent translucency.
- Added support for WKID 102113 (equivalent to 102100) to `ArcGisMapServerImageryProvider`.
- Added `TerrainProvider.getTileDataAvailable` to improve tile loading performance when camera starts near globe.
- Added `Globe.showWaterEffect` to enable/disable the water effect for supported terrain providers.
- Added `Globe.baseColor` to set the color of the globe when no imagery is available.
- Changed default `GeoJSON` Point feature graphics to use `BillboardGraphics` with a blue map pin instead of color `PointGraphics`.
- Cesium now ships with a version of the [maki icon set](https://www.mapbox.com/maki/) for use with `PinBuilder` and GeoJSON simplestyle support.
- Cesium now ships with a default web.config file to simplify IIS deployment.

### 1.1 - 2014-09-02

- Added a new imagery provider, `WebMapTileServiceImageryProvider`, for accessing tiles on a WMTS 1.0.0 server.
- Added an optional `pickFeatures` function to the `ImageryProvider` interface. With supporting imagery providers, such as `WebMapServiceImageryProvider`, it can be used to determine the rasterized features under a particular location.
- Added `ImageryLayerCollection.pickImageryLayerFeatures`. It determines the rasterized imagery layer features intersected by a given pick ray by querying supporting layers using `ImageryProvider.pickFeatures`.
- Added `tileWidth`, `tileHeight`, `minimumLevel`, and `tilingScheme` parameters to the `WebMapServiceImageryProvider` constructor.
- Added `id` property to `Scene` which is a readonly unique identifier associated with each instance.
- Added `FeatureDetection.supportsWebWorkers`.
- Greatly improved the performance of time-varying polylines when using DataSources.
- `viewerEntityMixin` now automatically queries for imagery layer features on click and shows their properties in the `InfoBox` panel.
- Fixed a bug in terrain and imagery loading that could cause an inconsistent frame rate when moving around the globe, especially on a faster internet connection.
- Fixed a bug that caused `SceneTransforms.wgs84ToWindowCoordinates` to incorrectly return `undefined` when in 2D.
- Fixed a bug in `ImageryLayer` that caused layer images to be rendered twice for each terrain tile that existed prior to adding the imagery layer.
- Fixed a bug in `Camera.pickEllipsoid` that caused it to return the back side of the ellipsoid when near the surface.
- Fixed a bug which prevented `loadWithXhr` from working with older browsers, such as Internet Explorer 9.

### 1.0 - 2014-08-01

- Breaking changes ([why so many?](https://community.cesium.com/t/moving-towards-cesium-1-0/1209))

  - All `Matrix2`, `Matrix3`, `Matrix4` and `Quaternion` functions that take a `result` parameter now require the parameter, except functions starting with `from`.
  - Removed `Billboard.imageIndex` and `BillboardCollection.textureAtlas`. Instead, use `Billboard.image`.

    - Code that looked like:

            var billboards = new Cesium.BillboardCollection();
            var textureAtlas = new Cesium.TextureAtlas({
                scene : scene,
                images : images // array of loaded images
            });
            billboards.textureAtlas = textureAtlas;
            billboards.add({
                imageIndex : 0,
                position : //...
            });

    - should now look like:

            var billboards = new Cesium.BillboardCollection();
            billboards.add({
                image : '../images/Cesium_Logo_overlay.png',
                position : //...
            });

  - Updated the [Model Converter](http://cesiumjs.org/convertmodel.html) and `Model` to support [glTF 0.8](https://github.com/KhronosGroup/glTF/blob/schema-8/specification/README.md). See the [forum post](https://community.cesium.com/t/cesium-and-gltf-version-compatibility/1343) for full details.
  - `Model` primitives are now rotated to be `Z`-up to match Cesium convention; glTF stores models with `Y` up.
  - `SimplePolylineGeometry` and `PolylineGeometry` now curve to follow the ellipsoid surface by default. To disable this behavior, set the option `followSurface` to `false`.
  - Renamed `DynamicScene` layer to `DataSources`. The following types were also renamed:
    - `DynamicBillboard` -> `BillboardGraphics`
    - `DynamicBillboardVisualizer` -> `BillboardVisualizer`
    - `CompositeDynamicObjectCollection` -> `CompositeEntityCollection`
    - `DynamicClock` -> `DataSourceClock`
    - `DynamicEllipse` -> `EllipseGraphics`
    - `DynamicEllipsoid` -> `EllipsoidGraphics`
    - `DynamicObject` -> `Entity`
    - `DynamicObjectCollection` -> `EntityCollection`
    - `DynamicObjectView` -> `EntityView`
    - `DynamicLabel` -> `LabelGraphics`
    - `DynamicLabelVisualizer` -> `LabelVisualizer`
    - `DynamicModel` -> `ModelGraphics`
    - `DynamicModelVisualizer` -> `ModelVisualizer`
    - `DynamicPath` -> `PathGraphics`
    - `DynamicPathVisualizer` -> `PathVisualizer`
    - `DynamicPoint` -> `PointGraphics`
    - `DynamicPointVisualizer` -> `PointVisualizer`
    - `DynamicPolygon` -> `PolygonGraphics`
    - `DynamicPolyline` -> `PolylineGraphics`
    - `DynamicRectangle` -> `RectangleGraphics`
    - `DynamicWall` -> `WallGraphics`
    - `viewerDynamicObjectMixin` -> `viewerEntityMixin`
  - Removed `DynamicVector` and `DynamicVectorVisualizer`.
  - Renamed `DataSource.dynamicObjects` to `DataSource.entities`.
  - `EntityCollection.getObjects()` and `CompositeEntityCollection.getObjects()` are now properties named `EntityCollection.entities` and `CompositeEntityCollection.entities`.
  - Renamed `Viewer.trackedObject` and `Viewer.selectedObject` to `Viewer.trackedEntity` and `Viewer.selectedEntity` when using the `viewerEntityMixin`.
  - Renamed functions for consistency:
    - `BoundingSphere.getPlaneDistances` -> `BoundingSphere.computePlaneDistances`
    - `Cartesian[2,3,4].getMaximumComponent` -> `Cartesian[2,3,4].maximumComponent`
    - `Cartesian[2,3,4].getMinimumComponent` -> `Cartesian[2,3,4].minimumComponent`
    - `Cartesian[2,3,4].getMaximumByComponent` -> `Cartesian[2,3,4].maximumByComponent`
    - `Cartesian[2,3,4].getMinimumByComponent` -> `Cartesian[2,3,4].minimumByComponent`
    - `CubicRealPolynomial.realRoots` -> `CubicRealPolynomial.computeRealRoots`
    - `CubicRealPolynomial.discriminant` -> `CubicRealPolynomial.computeDiscriminant`
    - `JulianDate.getTotalDays` -> `JulianDate.totalDyas`
    - `JulianDate.getSecondsDifference` -> `JulianDate.secondsDifference`
    - `JulianDate.getDaysDifference` -> `JulianDate.daysDifference`
    - `JulianDate.getTaiMinusUtc` -> `JulianDate.computeTaiMinusUtc`
    - `Matrix3.getEigenDecompostion` -> `Matrix3.computeEigenDecomposition`
    - `Occluder.getVisibility` -> `Occluder.computeVisibility`
    - `Occluder.getOccludeePoint` -> `Occluder.computerOccludeePoint`
    - `QuadraticRealPolynomial.discriminant` -> `QuadraticRealPolynomial.computeDiscriminant`
    - `QuadraticRealPolynomial.realRoots` -> `QuadraticRealPolynomial.computeRealRoots`
    - `QuarticRealPolynomial.discriminant` -> `QuarticRealPolynomial.computeDiscriminant`
    - `QuarticRealPolynomial.realRoots` -> `QuarticRealPolynomial.computeRealRoots`
    - `Quaternion.getAxis` -> `Quaternion.computeAxis`
    - `Quaternion.getAngle` -> `Quaternion.computeAngle`
    - `Quaternion.innerQuadrangle` -> `Quaternion.computeInnerQuadrangle`
    - `Rectangle.getSouthwest` -> `Rectangle.southwest`
    - `Rectangle.getNorthwest` -> `Rectangle.northwest`
    - `Rectangle.getSoutheast` -> `Rectangle.southeast`
    - `Rectangle.getNortheast` -> `Rectangle.northeast`
    - `Rectangle.getCenter` -> `Rectangle.center`
    - `CullingVolume.getVisibility` -> `CullingVolume.computeVisibility`
  - Replaced `PerspectiveFrustum.fovy` with `PerspectiveFrustum.fov` which will change the field of view angle in either the `X` or `Y` direction depending on the aspect ratio.
  - Removed the following from the Cesium API: `Transforms.earthOrientationParameters`, `EarthOrientationParameters`, `EarthOrientationParametersSample`, `Transforms.iau2006XysData`, `Iau2006XysData`, `Iau2006XysSample`, `IauOrientationAxes`, `TimeConstants`, `Scene.frameState`, `FrameState`, `EncodedCartesian3`, `EllipsoidalOccluder`, `TextureAtlas`, and `FAR`. These are still available but are not part of the official API and may change in future versions.
  - Removed `DynamicObject.vertexPositions`. Use `DynamicWall.positions`, `DynamicPolygon.positions`, and `DynamicPolyline.positions` instead.
  - Removed `defaultPoint`, `defaultLine`, and `defaultPolygon` from `GeoJsonDataSource`.
  - Removed `Primitive.allow3DOnly`. Set the `Scene` constructor option `scene3DOnly` instead.
  - `SampledProperty` and `SampledPositionProperty` no longer extrapolate outside of their sample data time range by default.
  - Changed the following functions to properties:
    - `TerrainProvider.hasWaterMask`
    - `CesiumTerrainProvider.hasWaterMask`
    - `ArcGisImageServerTerrainProvider.hasWaterMask`
    - `EllipsoidTerrainProvider.hasWaterMask`
    - `VRTheWorldTerrainProvider.hasWaterMask`
  - Removed `ScreenSpaceCameraController.ellipsoid`. The behavior that depended on the ellipsoid is now determined based on the scene state.
  - Sandcastle examples now automatically wrap the example code in RequireJS boilerplate. To upgrade any custom examples, copy the code into an existing example (such as Hello World) and save a new file.
  - Removed `CustomSensorVolume`, `RectangularPyramidSensorVolume`, `DynamicCone`, `DynamicConeVisualizerUsingCustomSensor`, `DynamicPyramid` and `DynamicPyramidVisualizer`. This will be moved to a plugin in early August. [#1887](https://github.com/CesiumGS/cesium/issues/1887)
  - If `Primitive.modelMatrix` is changed after creation, it only affects primitives with one instance and only in 3D mode.
  - `ImageryLayer` properties `alpha`, `brightness`, `contrast`, `hue`, `saturation`, and `gamma` may no longer be functions. If you need to change these values each frame, consider moving your logic to an event handler for `Scene.preRender`.
  - Removed `closeTop` and `closeBottom` options from `RectangleGeometry`.
  - CZML changes:
    - CZML is now versioned using the <major>.<minor> scheme. For example, any CZML 1.0 implementation will be able to load any 1.<minor> document (with graceful degradation). Major version number increases will be reserved for breaking changes. We fully expect these major version increases to happen, as CZML is still in development, but we wanted to give developers a stable target to work with.
    - A `"1.0"` version string is required to be on the document packet, which is required to be the first packet in a CZML file. Previously the `document` packet was optional; it is now mandatory. The simplest document packet is:
      ```
      {
        "id":"document",
        "version":"1.0"
      }
      ```
    - The `vertexPositions` property has been removed. There is now a `positions` property directly on objects that use it, currently `polyline`, `polygon`, and `wall`.
    - `cone`, `pyramid`, and `vector` have been removed from the core CZML schema. They are now treated as extensions maintained by Analytical Graphics and have been renamed to `agi_conicSensor`, `agi_customPatternSensor`, and `agi_vector` respectively.
    - The `orientation` property has been changed to match Cesium convention. To update existing CZML documents, conjugate the quaternion values.
    - `pixelOffset` now uses the top-left of the screen as the origin; previously it was the bottom-left. To update existing documents, negate the `y` value.
    - Removed `color`, `outlineColor`, and `outlineWidth` properties from `polyline` and `path`. There is a new `material` property that allows you to specify a variety of materials, such as `solidColor`, `polylineOutline` and `polylineGlow`.
    - See the [CZML Schema](https://github.com/CesiumGS/cesium/wiki/CZML-Content) for more details. We plan on greatly improving this document in the coming weeks.

- Added camera collision detection with terrain to the default mouse interaction.
- Modified the default camera tilt mouse behavior to tilt about the point clicked, taking into account terrain.
- Modified the default camera mouse behavior to look about the camera's position when the sky is clicked.
- Cesium can now render an unlimited number of imagery layers, no matter how few texture units are supported by the hardware.
- Added support for rendering terrain lighting with oct-encoded per-vertex normals. Added `CesiumTerrainProvider.requestVertexNormals` to request per vertex normals. Added `hasVertexNormals` property to all terrain providers to indicate whether or not vertex normals are included in the requested terrain tiles.
- Added `Globe.getHeight` and `Globe.pick` for finding the terrain height at a given Cartographic coordinate and picking the terrain with a ray.
- Added `scene3DOnly` options to `Viewer`, `CesiumWidget`, and `Scene` constructors. This setting optimizes memory usage and performance for 3D mode at the cost of losing the ability to use 2D or Columbus View.
- Added `forwardExtrapolationType`, `forwardExtrapolationDuration`, `backwardExtrapolationType`, and `backwardExtrapolationDuration` to `SampledProperty` and `SampledPositionProperty` which allows the user to specify how a property calculates its value when outside the range of its sample data.
- Prevent primitives from flashing off and on when modifying static DataSources.
- Added the following methods to `IntersectionTests`: `rayTriangle`, `lineSegmentTriangle`, `raySphere`, and `lineSegmentSphere`.
- Matrix types now have `add` and `subtract` functions.
- `Matrix3` type now has a `fromCrossProduct` function.
- Added `CesiumMath.signNotZero`, `CesiumMath.toSNorm` and `CesiumMath.fromSNorm` functions.
- DataSource & CZML models now default to North-East-Down orientation if none is provided.
- `TileMapServiceImageryProvider` now works with tilesets created by tools that better conform to the TMS specification. In particular, a profile of `global-geodetic` or `global-mercator` is now supported (in addition to the previous `geodetic` and `mercator`) and in these profiles it is assumed that the X coordinates of the bounding box correspond to the longitude direction.
- `EntityCollection` and `CompositeEntityCollection` now include the array of modified entities as the last parameter to their `onCollectionChanged` event.
- `RectangleGeometry`, `RectangleOutlineGeometry` and `RectanglePrimitive` can cross the international date line.

## Beta Releases

### b30 - 2014-07-01

- Breaking changes ([why so many?](https://community.cesium.com/t/moving-towards-cesium-1-0/1209))

  - CZML property references now use a `#` symbol to separate identifier from property path. `objectId.position` should now be `objectId#position`.
  - All `Cartesian2`, `Cartesian3`, `Cartesian4`, `TimeInterval`, and `JulianDate` functions that take a `result` parameter now require the parameter (except for functions starting with `from`).
  - Modified `Transforms.pointToWindowCoordinates` and `SceneTransforms.wgs84ToWindowCoordinates` to return window coordinates with origin at the top left corner.
  - `Billboard.pixelOffset` and `Label.pixelOffset` now have their origin at the top left corner.
  - Replaced `CameraFlightPath.createAnimation` with `Camera.flyTo` and replaced `CameraFlightPath.createAnimationRectangle` with `Camera.flyToRectangle`. Code that looked like:

            scene.animations.add(Cesium.CameraFlightPath.createAnimation(scene, {
                destination : Cesium.Cartesian3.fromDegrees(-117.16, 32.71, 15000.0)
            }));

    should now look like:

            scene.camera.flyTo({
                destination : Cesium.Cartesian3.fromDegrees(-117.16, 32.71, 15000.0)
            });

  - In `Camera.flyTo` and `Camera.flyToRectangle`:
    - `options.duration` is now in seconds, not milliseconds.
    - Renamed `options.endReferenceFrame` to `options.endTransform`.
    - Renamed `options.onComplete` to `options.complete`.
    - Renamed `options.onCancel` to `options.cancel`.
  - The following are now in seconds, not milliseconds.
    - `Scene.morphToColumbusView`, `Scene.morphTo2D`, and `Scene.morphTo3D` parameter `duration`.
    - `HomeButton` constructor parameter `options.duration`, `HomeButtonViewModel` constructor parameter `duration`, and `HomeButtonViewModel.duration`.
    - `SceneModePicker` constructor parameter `duration`, `SceneModePickerViewModel` constructor parameter `duration`, and `SceneModePickerViewModel.duration`.
    - `Geocoder` and `GeocoderViewModel` constructor parameter `options.flightDuration` and `GeocoderViewModel.flightDuration`.
    - `ScreenSpaceCameraController.bounceAnimationTime`.
    - `FrameRateMonitor` constructor parameter `options.samplingWindow`, `options.quietPeriod`, and `options.warmupPeriod`.
  - Refactored `JulianDate` to be in line with other Core types.
    - Most functions now take result parameters.
    - The default constructor no longer creates a date at the current time, use `JulianDate.now()` instead.
    - Removed `JulianDate.getJulianTimeFraction` and `JulianDate.compareTo`
    - `new JulianDate()` -> `JulianDate.now()`
    - `date.getJulianDayNumber()` -> `date.dayNumber`
    - `date.getSecondsOfDay()` -> `secondsOfDay`
    - `date.getTotalDays()` -> `JulianDate.getTotalDays(date)`
    - `date.getSecondsDifference(arg1, arg2)` -> `JulianDate.getSecondsDifference(arg2, arg1)` (Note, order of arguments flipped)
    - `date.getDaysDifference(arg1, arg2)` -> `JulianDate.getDaysDifference(arg2, arg1)` (Note, order of arguments flipped)
    - `date.getTaiMinusUtc()` -> `JulianDate.getTaiMinusUtc(date)`
    - `date.addSeconds(seconds)` -> `JulianDate.addSeconds(date, seconds)`
    - `date.addMinutes(minutes)` -> `JulianDate.addMinutes(date, minutes)`
    - `date.addHours(hours)` -> `JulianDate.addHours(date, hours)`
    - `date.addDays(days)` -> `JulianDate.addDays(date, days)`
    - `date.lessThan(right)` -> `JulianDate.lessThan(left, right)`
    - `date.lessThanOrEquals(right)` -> `JulianDate.lessThanOrEquals(left, right)`
    - `date.greaterThan(right)` -> `JulianDate.greaterThan(left, right)`
    - `date.greaterThanOrEquals(right)` -> `JulianDate.greaterThanOrEquals(left, right)`
  - Refactored `TimeInterval` to be in line with other Core types.

    - The constructor no longer requires parameters and now takes a single options parameter. Code that looked like:

            new TimeInterval(startTime, stopTime, true, true, data);

    should now look like:

            new TimeInterval({
                start : startTime,
                stop : stopTime,
                isStartIncluded : true,
                isStopIncluded : true,
                data : data
            });

    - `TimeInterval.fromIso8601` now takes a single options parameter. Code that looked like:

            TimeInterval.fromIso8601(intervalString, true, true, data);

    should now look like:

            TimeInterval.fromIso8601({
                iso8601 : intervalString,
                isStartIncluded : true,
                isStopIncluded : true,
                data : data
            });

    - `interval.intersect(otherInterval)` -> `TimeInterval.intersect(interval, otherInterval)`
    - `interval.contains(date)` -> `TimeInterval.contains(interval, date)`

  - Removed `TimeIntervalCollection.intersectInterval`.
  - `TimeIntervalCollection.findInterval` now takes a single options parameter instead of individual parameters. Code that looked like:

            intervalCollection.findInterval(startTime, stopTime, false, true);

    should now look like:

            intervalCollection.findInterval({
                start : startTime,
                stop : stopTime,
                isStartIncluded : false,
                isStopIncluded : true
            });

  - `TimeIntervalCollection.empty` was renamed to `TimeIntervalCollection.isEmpty`
  - Removed `Scene.animations` and `AnimationCollection` from the public Cesium API.
  - Replaced `color`, `outlineColor`, and `outlineWidth` in `DynamicPath` with a `material` property.
  - `ModelAnimationCollection.add` and `ModelAnimationCollection.addAll` renamed `options.startOffset` to `options.delay`. Also renamed `ModelAnimation.startOffset` to `ModelAnimation.delay`.
  - Replaced `Scene.scene2D.projection` property with read-only `Scene.mapProjection`. Set this with the `mapProjection` option for the `Viewer`, `CesiumWidget`, or `Scene` constructors.
  - Moved Fresnel, Reflection, and Refraction materials to the [Materials Pack Plugin](https://github.com/CesiumGS/cesium-materials-pack).
  - Renamed `Simon1994PlanetaryPositions` functions `ComputeSunPositionInEarthInertialFrame` and `ComputeMoonPositionInEarthInertialFrame` to `computeSunPositionInEarthInertialFrame` and `computeMoonPositionInEarthInertialFrame`, respectively.
  - `Scene` constructor function now takes an `options` parameter instead of individual parameters.
  - `CesiumWidget.showErrorPanel` now takes a `message` parameter in between the previous `title` and `error` parameters.
  - Removed `Camera.createCorrectPositionAnimation`.
  - Moved `LeapSecond.leapSeconds` to `JulianDate.leapSeconds`.
  - `Event.removeEventListener` no longer throws `DeveloperError` if the `listener` does not exist; it now returns `false`.
  - Enumeration values of `SceneMode` have better correspondence with mode names to help with debugging.
  - The build process now requires [Node.js](http://nodejs.org/) to be installed on the system.

- Cesium now supports Internet Explorer 11.0.9 on desktops. For the best results, use the new [IE Developer Channel](http://devchannel.modern.ie/) for development.
- `ReferenceProperty` can now handle sub-properties, for example, `myObject#billboard.scale`.
- `DynamicObject.id` can now include period characters.
- Added `PolylineGlowMaterialProperty` which enables data sources to use the PolylineGlow material.
- Fixed support for embedded resources in glTF models.
- Added `HermitePolynomialApproximation.interpolate` for performing interpolation when derivative information is available.
- `SampledProperty` and `SampledPositionProperty` can now store derivative information for each sample value. This allows for more accurate interpolation when using `HermitePolynomialApproximation`.
- Added `FrameRateMonitor` to monitor the frame rate achieved by a `Scene` and to raise a `lowFrameRate` event when it falls below a configurable threshold.
- Added `PerformanceWatchdog` widget and `viewerPerformanceWatchdogMixin`.
- `Viewer` and `CesiumWidget` now provide more user-friendly error messages when an initialization or rendering error occurs.
- `Viewer` and `CesiumWidget` now take a new optional parameter, `creditContainer`.
- `Viewer` can now optionally be constructed with a `DataSourceCollection`. Previously, it always created one itself internally.
- Fixed a problem that could rarely lead to the camera's `tilt` property being `NaN`.
- `GeoJsonDataSource` no longer uses the `name` or `title` property of the feature as the dynamic object's name if the value of the property is null.
- Added `TimeIntervalCollection.isStartIncluded` and `TimeIntervalCollection.isStopIncluded`.
- Added `Cesium.VERSION` to the combined `Cesium.js` file.
- Made general improvements to the [reference documentation](http://cesiumjs.org/refdoc.html).
- Updated third-party [Tween.js](https://github.com/sole/tween.js/) from r7 to r13.
- Updated third-party JSDoc 3.3.0-alpha5 to 3.3.0-alpha9.
- The development web server has been rewritten in Node.js, and is now included as part of each release.

### b29 - 2014-06-02

- Breaking changes ([why so many?](https://community.cesium.com/t/moving-towards-cesium-1-0/1209))

  - Replaced `Scene.createTextureAtlas` with `new TextureAtlas`.
  - Removed `CameraFlightPath.createAnimationCartographic`. Code that looked like:

           var flight = CameraFlightPath.createAnimationCartographic(scene, {
               destination : cartographic
           });
           scene.animations.add(flight);

    should now look like:

           var flight = CameraFlightPath.createAnimation(scene, {
               destination : ellipsoid.cartographicToCartesian(cartographic)
           });
           scene.animations.add(flight);

  - Removed `CesiumWidget.onRenderLoopError` and `Viewer.renderLoopError`. They have been replaced by `Scene.renderError`.
  - Renamed `CompositePrimitive` to `PrimitiveCollection` and added an `options` parameter to the constructor function.
  - Removed `Shapes.compute2DCircle`, `Shapes.computeCircleBoundary` and `Shapes.computeEllipseBoundary`. Instead, use `CircleOutlineGeometry` and `EllipseOutlineGeometry`. See the [tutorial](http://cesiumjs.org/2013/11/04/Geometry-and-Appearances/).
  - Removed `PolylinePipeline`, `PolygonPipeline`, `Tipsify`, `FrustumCommands`, and all `Renderer` types (except noted below) from the public Cesium API. These are still available but are not part of the official API and may change in future versions. `Renderer` types in particular are likely to change.
  - For AMD users only:
    - Moved `PixelFormat` from `Renderer` to `Core`.
    - Moved the following from `Renderer` to `Scene`: `TextureAtlas`, `TextureAtlasBuilder`, `BlendEquation`, `BlendFunction`, `BlendingState`, `CullFace`, `DepthFunction`, `StencilFunction`, and `StencilOperation`.
    - Moved the following from `Scene` to `Core`: `TerrainProvider`, `ArcGisImageServerTerrainProvider`, `CesiumTerrainProvider`, `EllipsoidTerrainProvider`, `VRTheWorldTerrainProvider`, `TerrainData`, `HeightmapTerrainData`, `QuantizedMeshTerrainData`, `TerrainMesh`, `TilingScheme`, `GeographicTilingScheme`, `WebMercatorTilingScheme`, `sampleTerrain`, `TileProviderError`, `Credit`.
  - Removed `TilingScheme.createRectangleOfLevelZeroTiles`, `GeographicTilingScheme.createLevelZeroTiles` and `WebMercatorTilingScheme.createLevelZeroTiles`.
  - Removed `CameraColumbusViewMode`.
  - Removed `Enumeration`.

- Added new functions to `Cartesian3`: `fromDegrees`, `fromRadians`, `fromDegreesArray`, `fromRadiansArray`, `fromDegreesArray3D` and `fromRadiansArray3D`. Added `fromRadians` to `Cartographic`.
- Fixed dark lighting in 3D and Columbus View when viewing a primitive edge on. ([#592](https://github.com/CesiumGS/cesium/issues/592))
- Improved Internet Explorer 11.0.8 support including workarounds for rendering labels, billboards, and the sun.
- Improved terrain and imagery rendering performance when very close to the surface.
- Added `preRender` and `postRender` events to `Scene`.
- Added `Viewer.targetFrameRate` and `CesiumWidget.targetFrameRate` to allow for throttling of the requestAnimationFrame rate.
- Added `Viewer.resolutionScale` and `CesiumWidget.resolutionScale` to allow the scene to be rendered at a resolution other than the canvas size.
- `Camera.transform` now works consistently across scene modes.
- Fixed a bug that prevented `sampleTerrain` from working with STK World Terrain in Firefox.
- `sampleTerrain` no longer fails when used with a `TerrainProvider` that is not yet ready.
- Fixed problems that could occur when using `ArcGisMapServerImageryProvider` to access a tiled MapServer of non-global extent.
- Added `interleave` option to `Primitive` constructor.
- Upgraded JSDoc from 3.0 to 3.3.0-alpha5. The Cesium reference documentation now has a slightly different look and feel.
- Upgraded Dojo from 1.9.1 to 1.9.3. NOTE: Dojo is only used in Sandcastle and not required by Cesium.

### b28 - 2014-05-01

- Breaking changes ([why so many?](https://community.cesium.com/t/breaking-changes/1132)):
  - Renamed and moved `Scene.primitives.centralBody` moved to `Scene.globe`.
  - Removed `CesiumWidget.centralBody` and `Viewer.centralBody`. Use `CesiumWidget.scene.globe` and `Viewer.scene.globe`.
  - Renamed `CentralBody` to `Globe`.
  - Replaced `Model.computeWorldBoundingSphere` with `Model.boundingSphere`.
  - Refactored visualizers, removing `setDynamicObjectCollection`, `getDynamicObjectCollection`, `getScene`, and `removeAllPrimitives` which are all superfluous after the introduction of `DataSourceDisplay`. The affected classes are:
    - `DynamicBillboardVisualizer`
    - `DynamicConeVisualizerUsingCustomSensor`
    - `DynamicLabelVisualizer`
    - `DynamicModelVisualizer`
    - `DynamicPathVisualizer`
    - `DynamicPointVisualizer`
    - `DynamicPyramidVisualizer`
    - `DynamicVectorVisualizer`
    - `GeometryVisualizer`
  - Renamed Extent to Rectangle
    - `Extent` -> `Rectangle`
    - `ExtentGeometry` -> `RectangleGeomtry`
    - `ExtentGeometryOutline` -> `RectangleGeometryOutline`
    - `ExtentPrimitive` -> `RectanglePrimitive`
    - `BoundingRectangle.fromExtent` -> `BoundingRectangle.fromRectangle`
    - `BoundingSphere.fromExtent2D` -> `BoundingSphere.fromRectangle2D`
    - `BoundingSphere.fromExtentWithHeights2D` -> `BoundingSphere.fromRectangleWithHeights2D`
    - `BoundingSphere.fromExtent3D` -> `BoundingSphere.fromRectangle3D`
    - `EllipsoidalOccluder.computeHorizonCullingPointFromExtent` -> `EllipsoidalOccluder.computeHorizonCullingPointFromRectangle`
    - `Occluder.computeOccludeePointFromExtent` -> `Occluder.computeOccludeePointFromRectangle`
    - `Camera.getExtentCameraCoordinates` -> `Camera.getRectangleCameraCoordinates`
    - `Camera.viewExtent` -> `Camera.viewRectangle`
    - `CameraFlightPath.createAnimationExtent` -> `CameraFlightPath.createAnimationRectangle`
    - `TilingScheme.extentToNativeRectangle` -> `TilingScheme.rectangleToNativeRectangle`
    - `TilingScheme.tileXYToNativeExtent` -> `TilingScheme.tileXYToNativeRectangle`
    - `TilingScheme.tileXYToExtent` -> `TilingScheme.tileXYToRectangle`
  - Converted `DataSource` get methods into properties.
    - `getName` -> `name`
    - `getClock` -> `clock`
    - `getChangedEvent` -> `changedEvent`
    - `getDynamicObjectCollection` -> `dynamicObjects`
    - `getErrorEvent` -> `errorEvent`
  - `BaseLayerPicker` has been extended to support terrain selection ([#1607](https://github.com/CesiumGS/cesium/pull/1607)).
    - The `BaseLayerPicker` constructor function now takes the container element and an options object instead of a CentralBody and ImageryLayerCollection.
    - The `BaseLayerPickerViewModel` constructor function now takes an options object instead of a `CentralBody` and `ImageryLayerCollection`.
    - `ImageryProviderViewModel` -> `ProviderViewModel`
    - `BaseLayerPickerViewModel.selectedName` -> `BaseLayerPickerViewModel.buttonTooltip`
    - `BaseLayerPickerViewModel.selectedIconUrl` -> `BaseLayerPickerViewModel.buttonImageUrl`
    - `BaseLayerPickerViewModel.selectedItem` -> `BaseLayerPickerViewModel.selectedImagery`
    - `BaseLayerPickerViewModel.imageryLayers`has been removed and replaced with `BaseLayerPickerViewModel.centralBody`
  - Renamed `TimeIntervalCollection.clear` to `TimeIntervalColection.removeAll`
  - `Context` is now private.
    - Removed `Scene.context`. Instead, use `Scene.drawingBufferWidth`, `Scene.drawingBufferHeight`, `Scene.maximumAliasedLineWidth`, and `Scene.createTextureAtlas`.
    - `Billboard.computeScreenSpacePosition`, `Label.computeScreenSpacePosition`, `SceneTransforms.clipToWindowCoordinates` and `SceneTransforms.clipToDrawingBufferCoordinates` take a `Scene` parameter instead of a `Context`.
    - `Camera` constructor takes `Scene` as parameter instead of `Context`
  - Types implementing the `ImageryProvider` interface arenow require a `hasAlphaChannel` property.
  - Removed `checkForChromeFrame` since Chrome Frame is no longer supported by Google. See [Google's official announcement](http://blog.chromium.org/2013/06/retiring-chrome-frame.html).
  - Types implementing `DataSource` no longer need to implement `getIsTimeVarying`.
- Added a `NavigationHelpButton` widget that, when clicked, displays information about how to navigate around the globe with the mouse. The new button is enabled by default in the `Viewer` widget.
- Added `Model.minimumPixelSize` property so models remain visible when the viewer zooms out.
- Added `DynamicRectangle` to support DataSource provided `RectangleGeometry`.
- Added `DynamicWall` to support DataSource provided `WallGeometry`.
- Improved texture upload performance and reduced memory usage when using `BingMapsImageryProvider` and other imagery providers that return false from `hasAlphaChannel`.
- Added the ability to offset the grid in the `GridMaterial`.
- `GeometryVisualizer` now creates geometry asynchronously to prevent locking up the browser.
- Add `Clock.canAnimate` to prevent time from advancing, even while the clock is animating.
- `Viewer` now prevents time from advancing if asynchronous geometry is being processed in order to avoid showing an incomplete picture. This can be disabled via the `Viewer.allowDataSourcesToSuspendAnimation` settings.
- Added ability to modify glTF material parameters using `Model.getMaterial`, `ModelMaterial`, and `ModelMesh.material`.
- Added `asynchronous` and `ready` properties to `Model`.
- Added `Cartesian4.fromColor` and `Color.fromCartesian4`.
- Added `getScale` and `getMaximumScale` to `Matrix2`, `Matrix3`, and `Matrix4`.
- Upgraded Knockout from version 3.0.0 to 3.1.0.
- Upgraded TopoJSON from version 1.1.4 to 1.6.8.

### b27 - 2014-04-01

- Breaking changes:

  - All `CameraController` functions have been moved up to the `Camera`. Removed `CameraController`. For example, code that looked like:

           scene.camera.controller.viewExtent(extent);

    should now look like:

           scene.camera.viewExtent(extent);

  - Finished replacing getter/setter functions with properties:
    - `ImageryLayer`
      - `getImageryProvider` -> `imageryProvider`
      - `getExtent` -> `extent`
    - `Billboard`, `Label`
      - `getShow`, `setShow` -> `show`
      - `getPosition`, `setPosition` -> `position`
      - `getPixelOffset`, `setPixelOffset` -> `pixelOffset`
      - `getTranslucencyByDistance`, `setTranslucencyByDistance` -> `translucencyByDistance`
      - `getPixelOffsetScaleByDistance`, `setPixelOffsetScaleByDistance` -> `pixelOffsetScaleByDistance`
      - `getEyeOffset`, `setEyeOffset` -> `eyeOffset`
      - `getHorizontalOrigin`, `setHorizontalOrigin` -> `horizontalOrigin`
      - `getVerticalOrigin`, `setVerticalOrigin` -> `verticalOrigin`
      - `getScale`, `setScale` -> `scale`
      - `getId` -> `id`
    - `Billboard`
      - `getScaleByDistance`, `setScaleByDistance` -> `scaleByDistance`
      - `getImageIndex`, `setImageIndex` -> `imageIndex`
      - `getColor`, `setColor` -> `color`
      - `getRotation`, `setRotation` -> `rotation`
      - `getAlignedAxis`, `setAlignedAxis` -> `alignedAxis`
      - `getWidth`, `setWidth` -> `width`
      - `getHeight` `setHeight` -> `height`
    - `Label`
      - `getText`, `setText` -> `text`
      - `getFont`, `setFont` -> `font`
      - `getFillColor`, `setFillColor` -> `fillColor`
      - `getOutlineColor`, `setOutlineColor` -> `outlineColor`
      - `getOutlineWidth`, `setOutlineWidth` -> `outlineWidth`
      - `getStyle`, `setStyle` -> `style`
    - `Polygon`
      - `getPositions`, `setPositions` -> `positions`
    - `Polyline`
      - `getShow`, `setShow` -> `show`
      - `getPositions`, `setPositions` -> `positions`
      - `getMaterial`, `setMeterial` -> `material`
      - `getWidth`, `setWidth` -> `width`
      - `getLoop`, `setLoop` -> `loop`
      - `getId` -> `id`
    - `Occluder`
      - `getPosition` -> `position`
      - `getRadius` -> `radius`
      - `setCameraPosition` -> `cameraPosition`
    - `LeapSecond`
      - `getLeapSeconds`, `setLeapSeconds` -> `leapSeconds`
    - `Fullscreen`
      - `getFullscreenElement` -> `element`
      - `getFullscreenChangeEventName` -> `changeEventName`
      - `getFullscreenErrorEventName` -> `errorEventName`
      - `isFullscreenEnabled` -> `enabled`
      - `isFullscreen` -> `fullscreen`
    - `Event`
      - `getNumberOfListeners` -> `numberOfListeners`
    - `EllipsoidGeodesic`
      - `getSurfaceDistance` -> `surfaceDistance`
      - `getStart` -> `start`
      - `getEnd` -> `end`
      - `getStartHeading` -> `startHeading`
      - `getEndHeading` -> `endHeading`
    - `AnimationCollection`
      - `getAll` -> `all`
    - `CentralBodySurface`
      - `getTerrainProvider`, `setTerrainProvider` -> `terrainProvider`
    - `Credit`
      - `getText` -> `text`
      - `getImageUrl` -> `imageUrl`
      - `getLink` -> `link`
    - `TerrainData`, `HightmapTerrainData`, `QuanitzedMeshTerrainData`
      - `getWaterMask` -> `waterMask`
    - `Tile`
      - `getChildren` -> `children`
    - `Buffer`
      - `getSizeInBytes` -> `sizeInBytes`
      - `getUsage` -> `usage`
      - `getVertexArrayDestroyable`, `setVertexArrayDestroyable` -> `vertexArrayDestroyable`
    - `CubeMap`
      - `getPositiveX` -> `positiveX`
      - `getNegativeX` -> `negativeX`
      - `getPositiveY` -> `positiveY`
      - `getNegativeY` -> `negativeY`
      - `getPositiveZ` -> `positiveZ`
      - `getNegativeZ` -> `negativeZ`
    - `CubeMap`, `Texture`
      - `getSampler`, `setSampler` -> `sampler`
      - `getPixelFormat` -> `pixelFormat`
      - `getPixelDatatype` -> `pixelDatatype`
      - `getPreMultiplyAlpha` -> `preMultiplyAlpha`
      - `getFlipY` -> `flipY`
      - `getWidth` -> `width`
      - `getHeight` -> `height`
    - `CubeMapFace`
      - `getPixelFormat` -> `pixelFormat`
      - `getPixelDatatype` -> `pixelDatatype`
    - `Framebuffer`
      - `getNumberOfColorAttachments` -> `numberOfColorAttachments`
      - `getDepthTexture` -> `depthTexture`
      - `getDepthRenderbuffer` -> `depthRenderbuffer`
      - `getStencilRenderbuffer` -> `stencilRenderbuffer`
      - `getDepthStencilTexture` -> `depthStencilTexture`
      - `getDepthStencilRenderbuffer` -> `depthStencilRenderbuffer`
      - `hasDepthAttachment` -> `hasdepthAttachment`
    - `Renderbuffer`
      - `getFormat` -> `format`
      - `getWidth` -> `width`
      - `getHeight` -> `height`
    - `ShaderProgram`
      - `getVertexAttributes` -> `vertexAttributes`
      - `getNumberOfVertexAttributes` -> `numberOfVertexAttributes`
      - `getAllUniforms` -> `allUniforms`
      - `getManualUniforms` -> `manualUniforms`
    - `Texture`
      - `getDimensions` -> `dimensions`
    - `TextureAtlas`
      - `getBorderWidthInPixels` -> `borderWidthInPixels`
      - `getTextureCoordinates` -> `textureCoordinates`
      - `getTexture` -> `texture`
      - `getNumberOfImages` -> `numberOfImages`
      - `getGUID` -> `guid`
    - `VertexArray`
      - `getNumberOfAttributes` -> `numberOfAttributes`
      - `getIndexBuffer` -> `indexBuffer`
  - Finished removing prototype functions. (Use 'static' versions of these functions instead):
    - `BoundingRectangle`
      - `union`, `expand`
    - `BoundingSphere`
      - `union`, `expand`, `getPlaneDistances`, `projectTo2D`
    - `Plane`
      - `getPointDistance`
    - `Ray`
      - `getPoint`
    - `Spherical`
      - `normalize`
    - `Extent`
      - `validate`, `getSouthwest`, `getNorthwest`, `getNortheast`, `getSoutheast`, `getCenter`, `intersectWith`, `contains`, `isEmpty`, `subsample`
  - `DataSource` now has additional required properties, `isLoading` and `loadingEvent` as well as a new optional `update` method which will be called each frame.
  - Renamed `Stripe` material uniforms `lightColor` and `darkColor` to `evenColor` and `oddColor`.
  - Replaced `SceneTransitioner` with new functions and properties on the `Scene`: `morphTo2D`, `morphToColumbusView`, `morphTo3D`, `completeMorphOnUserInput`, `morphStart`, `morphComplete`, and `completeMorph`.
  - Removed `TexturePool`.

- Improved visual quality for translucent objects with [Weighted Blended Order-Independent Transparency](http://cesiumjs.org/2014/03/14/Weighted-Blended-Order-Independent-Transparency/).
- Fixed extruded polygons rendered in the southern hemisphere. [#1490](https://github.com/CesiumGS/cesium/issues/1490)
- Fixed Primitive picking that have a closed appearance drawn on the surface. [#1333](https://github.com/CesiumGS/cesium/issues/1333)
- Added `StripeMaterialProperty` for supporting the `Stripe` material in DynamicScene.
- `loadArrayBuffer`, `loadBlob`, `loadJson`, `loadText`, and `loadXML` now support loading data from data URIs.
- The `debugShowBoundingVolume` property on primitives now works across all scene modes.
- Eliminated the use of a texture pool for Earth surface imagery textures. The use of the pool was leading to mipmapping problems in current versions of Google Chrome where some tiles would show imagery from entirely unrelated parts of the globe.

### b26 - 2014-03-03

- Breaking changes:
  - Replaced getter/setter functions with properties:
    - `Scene`
      - `getCanvas` -> `canvas`
      - `getContext` -> `context`
      - `getPrimitives` -> `primitives`
      - `getCamera` -> `camera`
      - `getScreenSpaceCameraController` -> `screenSpaceCameraController`
      - `getFrameState` -> `frameState`
      - `getAnimations` -> `animations`
    - `CompositePrimitive`
      - `getCentralBody`, `setCentralBody` -> `centralBody`
      - `getLength` -> `length`
    - `Ellipsoid`
      - `getRadii` -> `radii`
      - `getRadiiSquared` -> `radiiSquared`
      - `getRadiiToTheFourth` -> `radiiToTheFourth`
      - `getOneOverRadii` -> `oneOverRadii`
      - `getOneOverRadiiSquared` -> `oneOverRadiiSquared`
      - `getMinimumRadius` -> `minimumRadius`
      - `getMaximumRadius` -> `maximumRadius`
    - `CentralBody`
      - `getEllipsoid` -> `ellipsoid`
      - `getImageryLayers` -> `imageryLayers`
    - `EllipsoidalOccluder`
      - `getEllipsoid` -> `ellipsoid`
      - `getCameraPosition`, `setCameraPosition` -> `cameraPosition`
    - `EllipsoidTangentPlane`
      - `getEllipsoid` -> `ellipsoid`
      - `getOrigin` -> `origin`
    - `GeographicProjection`
      - `getEllipsoid` -> `ellipsoid`
    - `WebMercatorProjection`
      - `getEllipsoid` -> `ellipsoid`
    - `SceneTransitioner`
      - `getScene` -> `scene`
      - `getEllipsoid` -> `ellipsoid`
    - `ScreenSpaceCameraController`
      - `getEllipsoid`, `setEllipsoid` -> `ellipsoid`
    - `SkyAtmosphere`
      - `getEllipsoid` -> `ellipsoid`
    - `TilingScheme`, `GeographicTilingScheme`, `WebMercatorTilingSheme`
      - `getEllipsoid` -> `ellipsoid`
      - `getExtent` -> `extent`
      - `getProjection` -> `projection`
    - `ArcGisMapServerImageryProvider`, `BingMapsImageryProvider`, `GoogleEarthImageryProvider`, `GridImageryProvider`, `OpenStreetMapImageryProvider`, `SingleTileImageryProvider`, `TileCoordinatesImageryProvider`, `TileMapServiceImageryProvider`, `WebMapServiceImageryProvider`
      - `getProxy` -> `proxy`
      - `getTileWidth` -> `tileWidth`
      - `getTileHeight` -> `tileHeight`
      - `getMaximumLevel` -> `maximumLevel`
      - `getMinimumLevel` -> `minimumLevel`
      - `getTilingScheme` -> `tilingScheme`
      - `getExtent` -> `extent`
      - `getTileDiscardPolicy` -> `tileDiscardPolicy`
      - `getErrorEvent` -> `errorEvent`
      - `isReady` -> `ready`
      - `getCredit` -> `credit`
    - `ArcGisMapServerImageryProvider`, `BingMapsImageryProvider`, `GoogleEarthImageryProvider`, `OpenStreetMapImageryProvider`, `SingleTileImageryProvider`, `TileMapServiceImageryProvider`, `WebMapServiceImageryProvider`
      - `getUrl` -> `url`
    - `ArcGisMapServerImageryProvider`
      - `isUsingPrecachedTiles` - > `usingPrecachedTiles`
    - `BingMapsImageryProvider`
      - `getKey` -> `key`
      - `getMapStyle` -> `mapStyle`
    - `GoogleEarthImageryProvider`
      - `getPath` -> `path`
      - `getChannel` -> `channel`
      - `getVersion` -> `version`
      - `getRequestType` -> `requestType`
    - `WebMapServiceImageryProvider`
      - `getLayers` -> `layers`
    - `CesiumTerrainProvider`, `EllipsoidTerrainProvider`, `ArcGisImageServerTerrainProvider`, `VRTheWorldTerrainProvider`
      - `getErrorEvent` -> `errorEvent`
      - `getCredit` -> `credit`
      - `getTilingScheme` -> `tilingScheme`
      - `isReady` -> `ready`
    - `TimeIntervalCollection`
      - `getChangedEvent` -> `changedEvent`
      - `getStart` -> `start`
      - `getStop` -> `stop`
      - `getLength` -> `length`
      - `isEmpty` -> `empty`
    - `DataSourceCollection`, `ImageryLayerCollection`, `LabelCollection`, `PolylineCollection`, `SensorVolumeCollection`
      - `getLength` -> `length`
    - `BillboardCollection`
      - `getLength` -> `length`
      - `getTextureAtlas`, `setTextureAtlas` -> `textureAtlas`
      - `getDestroyTextureAtlas`, `setDestroyTextureAtlas` -> `destroyTextureAtlas`
  - Removed `Scene.getUniformState()`. Use `scene.context.getUniformState()`.
  - Visualizers no longer create a `dynamicObject` property on the primitives they create. Instead, they set the `id` property that is standard for all primitives.
  - The `propertyChanged` on DynamicScene objects has been renamed to `definitionChanged`. Also, the event is now raised in the case of an existing property being modified as well as having a new property assigned (previously only property assignment would raise the event).
  - The `visualizerTypes` parameter to the `DataSouceDisplay` has been changed to a callback function that creates an array of visualizer instances.
  - `DynamicDirectionsProperty` and `DynamicVertexPositionsProperty` were both removed, they have been superseded by `PropertyArray` and `PropertyPositionArray`, which make it easy for DataSource implementations to create time-dynamic arrays.
  - `VisualizerCollection` has been removed. It is superseded by `DataSourceDisplay`.
  - `DynamicEllipsoidVisualizer`, `DynamicPolygonVisualizer`, and `DynamicPolylineVisualizer` have been removed. They are superseded by `GeometryVisualizer` and corresponding `GeometryUpdater` implementations; `EllipsoidGeometryUpdater`, `PolygonGeometryUpdater`, `PolylineGeometryUpdater`.
  - Modified `CameraFlightPath` functions to take place in the camera's current reference frame. The arguments to the function now need to be given in world coordinates and an optional reference frame can be given when the flight is completed.
  - `PixelDatatype` properties are now JavaScript numbers, not `Enumeration` instances.
  - `combine` now takes two objects instead of an array, and defaults to copying shallow references. The `allowDuplicates` parameter has been removed. In the event of duplicate properties, the first object's properties will be used.
  - Removed `FeatureDetection.supportsCrossOriginImagery`. This check was only useful for very old versions of WebKit.
- Added `Model` for drawing 3D models using glTF. See the [tutorial](http://cesiumjs.org/2014/03/03/Cesium-3D-Models-Tutorial/) and [Sandcastle example](http://cesiumjs.org/Cesium/Apps/Sandcastle/index.html?src=3D%20Models.html&label=Showcases).
- DynamicScene now makes use of [Geometry and Appearances](http://cesiumjs.org/2013/11/04/Geometry-and-Appearances/), which provides a tremendous improvements to DataSource visualization (CZML, GeoJSON, etc..). Extruded geometries are now supported and in many use cases performance is an order of magnitude faster.
- Added new `SelectionIndicator` and `InfoBox` widgets to `Viewer`, activated by `viewerDynamicObjectMixin`.
- `CesiumTerrainProvider` now supports mesh-based terrain like the tiles created by [STK Terrain Server](https://community.cesium.com/t/stk-terrain-server-beta/1017).
- Fixed rendering artifact on translucent objects when zooming in or out.
- Added `CesiumInspector` widget for graphics debugging. In Cesium Viewer, it is enabled by using the query parameter `inspector=true`. Also see the [Sandcastle example](http://cesiumjs.org/Cesium/Apps/Sandcastle/index.html?src=Cesium%20Inspector.html&label=Showcases).
- Improved compatibility with Internet Explorer 11.
- `DynamicEllipse`, `DynamicPolygon`, and `DynamicEllipsoid` now have properties matching their geometry counterpart, i.e. `EllipseGeometry`, `EllipseOutlineGeometry`, etc. These properties are also available in CZML.
- Added a `definitionChanged` event to the `Property` interface as well as most `DynamicScene` objects. This makes it easy for a client to observe when new data is loaded into a property or object.
- Added an `isConstant` property to the `Property` interface. Constant properties do not change in regards to simulation time, i.e. `Property.getValue` will always return the same result for all times.
- `ConstantProperty` is now mutable; it's value can be updated via `ConstantProperty.setValue`.
- Improved the quality of imagery near the poles when the imagery source uses a `GeographicTilingScheme`.
- `OpenStreetMapImageryProvider` now supports imagery with a minimum level.
- `BingMapsImageryProvider` now uses HTTPS by default for metadata and tiles when the document is loaded over HTTPS.
- Added the ability for imagery providers to specify view-dependent attribution to be display in the `CreditDisplay`.
- View-dependent imagery source attribution is now added to the `CreditDisplay` by the `BingMapsImageryProvider`.
- Fixed viewing an extent. [#1431](https://github.com/CesiumGS/cesium/issues/1431)
- Fixed camera tilt in ICRF. [#544](https://github.com/CesiumGS/cesium/issues/544)
- Fixed developer error when zooming in 2D. If the zoom would create an invalid frustum, nothing is done. [#1432](https://github.com/CesiumGS/cesium/issues/1432)
- Fixed `WallGeometry` bug that failed by removing positions that were less close together by less than 6 decimal places. [#1483](https://github.com/CesiumGS/cesium/pull/1483)
- Fixed `EllipsoidGeometry` texture coordinates. [#1454](https://github.com/CesiumGS/cesium/issues/1454)
- Added a loop property to `Polyline`s to join the first and last point. [#960](https://github.com/CesiumGS/cesium/issues/960)
- Use `performance.now()` instead of `Date.now()`, when available, to limit time spent loading terrain and imagery tiles. This results in more consistent frame rates while loading tiles on some systems.
- `RequestErrorEvent` now includes the headers that were returned with the error response.
- Added `AssociativeArray`, which is a helper class for maintaining a hash of objects that also needs to be iterated often.
- Added `TimeIntervalCollection.getChangedEvent` which returns an event that will be raised whenever intervals are updated.
- Added a second parameter to `Material.fromType` to override default uniforms. [#1522](https://github.com/CesiumGS/cesium/pull/1522)
- Added `Intersections2D` class containing operations on 2D triangles.
- Added `czm_inverseViewProjection` and `czm_inverseModelViewProjection` automatic GLSL uniform.

### b25 - 2014-02-03

- Breaking changes:
  - The `Viewer` constructor argument `options.fullscreenElement` now matches the `FullscreenButton` default of `document.body`, it was previously the `Viewer` container itself.
  - Removed `Viewer.objectTracked` event; `Viewer.trackedObject` is now an ES5 Knockout observable that can be subscribed to directly.
  - Replaced `PerformanceDisplay` with `Scene.debugShowFramesPerSecond`.
  - `Asphalt`, `Blob`, `Brick`, `Cement`, `Erosion`, `Facet`, `Grass`, `TieDye`, and `Wood` materials were moved to the [Materials Pack Plugin](https://github.com/CesiumGS/cesium-materials-pack).
  - Renamed `GeometryPipeline.createAttributeIndices` to `GeometryPipeline.createAttributeLocations`.
  - Renamed `attributeIndices` property to `attributeLocations` when calling `Context.createVertexArrayFromGeometry`.
  - `PerformanceDisplay` requires a DOM element as a parameter.
- Fixed globe rendering in the current Canary version of Google Chrome.
- `Viewer` now monitors the clock settings of the first added `DataSource` for changes, and also now has a constructor option `automaticallyTrackFirstDataSourceClock` which will turn off this behavior.
- The `DynamicObjectCollection` created by `CzmlDataSource` now sends a single `collectionChanged` event after CZML is loaded; previously it was sending an event every time an object was created or removed during the load process.
- Added `ScreenSpaceCameraController.enableInputs` to fix issue with inputs not being restored after overlapping camera flights.
- Fixed picking in 2D with rotated map. [#1337](https://github.com/CesiumGS/cesium/issues/1337)
- `TileMapServiceImageryProvider` can now handle casing differences in tilemapresource.xml.
- `OpenStreetMapImageryProvider` now supports imagery with a minimum level.
- Added `Quaternion.fastSlerp` and `Quaternion.fastSquad`.
- Upgraded Tween.js to version r12.

### b24 - 2014-01-06

- Breaking changes:

  - Added `allowTextureFilterAnisotropic` (default: `true`) and `failIfMajorPerformanceCaveat` (default: `true`) properties to the `contextOptions` property passed to `Viewer`, `CesiumWidget`, and `Scene` constructors and moved the existing properties to a new `webgl` sub-property. For example, code that looked like:

           var viewer = new Viewer('cesiumContainer', {
               contextOptions : {
                 alpha : true
               }
           });

    should now look like:

           var viewer = new Viewer('cesiumContainer', {
               contextOptions : {
                 webgl : {
                   alpha : true
                 }
               }
           });

  - The read-only `Cartesian3` objects must now be cloned to camera properties instead of assigned. For example, code that looked like:

          camera.up = Cartesian3.UNIT_Z;

    should now look like:

          Cartesian3.clone(Cartesian3.UNIT_Z, camera.up);

  - The CSS files for individual widgets, e.g. `BaseLayerPicker.css`, no longer import other CSS files. Most applications should import `widgets.css` (and optionally `lighter.css`).
  - `SvgPath` has been replaced by a Knockout binding: `cesiumSvgPath`.
  - `DynamicObject.availability` is now a `TimeIntervalCollection` instead of a `TimeInterval`.
  - Removed prototype version of `BoundingSphere.transform`.
  - `Matrix4.multiplyByPoint` now returns a `Cartesian3` instead of a `Cartesian4`.

- The minified, combined `Cesium.js` file now omits certain `DeveloperError` checks, to increase performance and reduce file size. When developing your application, we recommend using the unminified version locally for early error detection, then deploying the minified version to production.
- Fixed disabling `CentralBody.enableLighting`.
- Fixed `Geocoder` flights when following an object.
- The `Viewer` widget now clears `Geocoder` input when the user clicks the home button.
- The `Geocoder` input type has been changed to `search`, which improves usability (particularly on mobile devices). There were also some other minor styling improvements.
- Added `CentralBody.maximumScreenSpaceError`.
- Added `translateEventTypes`, `zoomEventTypes`, `rotateEventTypes`, `tiltEventTypes`, and `lookEventTypes` properties to `ScreenSpaceCameraController` to change the default mouse inputs.
- Added `Billboard.setPixelOffsetScaleByDistance`, `Label.setPixelOffsetScaleByDistance`, `DynamicBillboard.pixelOffsetScaleByDistance`, and `DynamicLabel.pixelOffsetScaleByDistance` to control minimum/maximum pixelOffset scaling based on camera distance.
- Added `BoundingSphere.transformsWithoutScale`.
- Added `fromArray` function to `Matrix2`, `Matrix3` and `Matrix4`.
- Added `Matrix4.multiplyTransformation`, `Matrix4.multiplyByPointAsVector`.

### b23 - 2013-12-02

- Breaking changes:

  - Changed the `CatmulRomSpline` and `HermiteSpline` constructors from taking an array of structures to a structure of arrays. For example, code that looked like:

           var controlPoints = [
               { point: new Cartesian3(1235398.0, -4810983.0, 4146266.0), time: 0.0},
               { point: new Cartesian3(1372574.0, -5345182.0, 4606657.0), time: 1.5},
               { point: new Cartesian3(-757983.0, -5542796.0, 4514323.0), time: 3.0},
               { point: new Cartesian3(-2821260.0, -5248423.0, 4021290.0), time: 4.5},
               { point: new Cartesian3(-2539788.0, -4724797.0, 3620093.0), time: 6.0}
           ];
           var spline = new HermiteSpline(controlPoints);

    should now look like:

           var spline = new HermiteSpline({
               times : [ 0.0, 1.5, 3.0, 4.5, 6.0 ],
               points : [
                   new Cartesian3(1235398.0, -4810983.0, 4146266.0),
                   new Cartesian3(1372574.0, -5345182.0, 4606657.0),
                   new Cartesian3(-757983.0, -5542796.0, 4514323.0),
                   new Cartesian3(-2821260.0, -5248423.0, 4021290.0),
                   new Cartesian3(-2539788.0, -4724797.0, 3620093.0)
               ]
           });

  - `loadWithXhr` now takes an options object, and allows specifying HTTP method and data to send with the request.
  - Renamed `SceneTransitioner.onTransitionStart` to `SceneTransitioner.transitionStart`.
  - Renamed `SceneTransitioner.onTransitionComplete` to `SceneTransitioner.transitionComplete`.
  - Renamed `CesiumWidget.onRenderLoopError` to `CesiumWidget.renderLoopError`.
  - Renamed `SceneModePickerViewModel.onTransitionStart` to `SceneModePickerViewModel.transitionStart`.
  - Renamed `Viewer.onRenderLoopError` to `Viewer.renderLoopError`.
  - Renamed `Viewer.onDropError` to `Viewer.dropError`.
  - Renamed `CesiumViewer.onDropError` to `CesiumViewer.dropError`.
  - Renamed `viewerDragDropMixin.onDropError` to `viewerDragDropMixin.dropError`.
  - Renamed `viewerDynamicObjectMixin.onObjectTracked` to `viewerDynamicObjectMixin.objectTracked`.
  - `PixelFormat`, `PrimitiveType`, `IndexDatatype`, `TextureWrap`, `TextureMinificationFilter`, and `TextureMagnificationFilter` properties are now JavaScript numbers, not `Enumeration` instances.
  - Replaced `sizeInBytes` properties on `IndexDatatype` with `IndexDatatype.getSizeInBytes`.

- Added `perPositionHeight` option to `PolygonGeometry` and `PolygonOutlineGeometry`.
- Added `QuaternionSpline` and `LinearSpline`.
- Added `Quaternion.log`, `Quaternion.exp`, `Quaternion.innerQuadrangle`, and `Quaternion.squad`.
- Added `Matrix3.inverse` and `Matrix3.determinant`.
- Added `ObjectOrientedBoundingBox`.
- Added `Ellipsoid.transformPositionFromScaledSpace`.
- Added `Math.nextPowerOfTwo`.
- Renamed our main website from [cesium.agi.com](http://cesium.agi.com/) to [cesiumjs.org](http://cesiumjs.org/).

### b22 - 2013-11-01

- Breaking changes:
  - Reversed the rotation direction of `Matrix3.fromQuaternion` to be consistent with graphics conventions. Mirrored change in `Quaternion.fromRotationMatrix`.
  - The following prototype functions were removed:
    - From `Matrix2`, `Matrix3`, and `Matrix4`: `toArray`, `getColumn`, `setColumn`, `getRow`, `setRow`, `multiply`, `multiplyByVector`, `multiplyByScalar`, `negate`, and `transpose`.
    - From `Matrix4`: `getTranslation`, `getRotation`, `inverse`, `inverseTransformation`, `multiplyByTranslation`, `multiplyByUniformScale`, `multiplyByPoint`. For example, code that previously looked like `matrix.toArray();` should now look like `Matrix3.toArray(matrix);`.
  - Replaced `DynamicPolyline` `color`, `outlineColor`, and `outlineWidth` properties with a single `material` property.
  - Renamed `DynamicBillboard.nearFarScalar` to `DynamicBillboard.scaleByDistance`.
  - All data sources must now implement `DataSource.getName`, which returns a user-readable name for the data source.
  - CZML `document` objects are no longer added to the `DynamicObjectCollection` created by `CzmlDataSource`. Use the `CzmlDataSource` interface to access the data instead.
  - `TimeInterval.equals`, and `TimeInterval.equalsEpsilon` now compare interval data as well.
  - All SVG files were deleted from `Widgets/Images` and replaced by a new `SvgPath` class.
  - The toolbar widgets (Home, SceneMode, BaseLayerPicker) and the fullscreen button now depend on `CesiumWidget.css` for global Cesium button styles.
  - The toolbar widgets expect their `container` to be the toolbar itself now, no need for separate containers for each widget on the bar.
  - `Property` implementations are now required to implement a prototype `equals` function.
  - `ConstantProperty` and `TimeIntervalCollectionProperty` no longer take a `clone` function and instead require objects to implement prototype `clone` and `equals` functions.
  - The `SkyBox` constructor now takes an `options` argument with a `sources` property, instead of directly taking `sources`.
  - Replaced `SkyBox.getSources` with `SkyBox.sources`.
  - The `bearing` property of `DynamicEllipse` is now called `rotation`.
  - CZML `ellipse.bearing` property is now `ellipse.rotation`.
- Added a `Geocoder` widget that allows users to enter an address or the name of a landmark and zoom to that location. It is enabled by default in applications that use the `Viewer` widget.
- Added `GoogleEarthImageryProvider`.
- Added `Moon` for drawing the moon, and `IauOrientationAxes` for computing the Moon's orientation.
- Added `Material.translucent` property. Set this property or `Appearance.translucent` for correct rendering order. Translucent geometries are rendered after opaque geometries.
- Added `enableLighting`, `lightingFadeOutDistance`, and `lightingFadeInDistance` properties to `CentralBody` to configure lighting.
- Added `Billboard.setTranslucencyByDistance`, `Label.setTranslucencyByDistance`, `DynamicBillboard.translucencyByDistance`, and `DynamicLabel.translucencyByDistance` to control minimum/maximum translucency based on camera distance.
- Added `PolylineVolumeGeometry` and `PolylineVolumeGeometryOutline`.
- Added `Shapes.compute2DCircle`.
- Added `Appearances` tab to Sandcastle with an example for each geometry appearance.
- Added `Scene.drillPick` to return list of objects each containing 1 primitive at a screen space position.
- Added `PolylineOutlineMaterialProperty` for use with `DynamicPolyline.material`.
- Added the ability to use `Array` and `JulianDate` objects as custom CZML properties.
- Added `DynamicObject.name` and corresponding CZML support. This is a non-unique, user-readable name for the object.
- Added `DynamicObject.parent` and corresponding CZML support. This allows for `DataSource` objects to present data hierarchically.
- Added `DynamicPoint.scaleByDistance` to control minimum/maximum point size based on distance from the camera.
- The toolbar widgets (Home, SceneMode, BaseLayerPicker) and the fullscreen button can now be styled directly with user-supplied CSS.
- Added `skyBox` to the `CesiumWidget` and `Viewer` constructors for changing the default stars.
- Added `Matrix4.fromTranslationQuaternionRotationScale` and `Matrix4.multiplyByScale`.
- Added `Matrix3.getEigenDecomposition`.
- Added utility function `getFilenameFromUri`, which given a URI with or without query parameters, returns the last segment of the URL.
- Added prototype versions of `equals` and `equalsEpsilon` method back to `Cartesian2`, `Cartesian3`, `Cartesian4`, and `Quaternion`.
- Added prototype equals function to `NearFarScalar`, and `TimeIntervalCollection`.
- Added `FrameState.events`.
- Added `Primitive.allowPicking` to save memory when picking is not needed.
- Added `debugShowBoundingVolume`, for debugging primitive rendering, to `Primitive`, `Polygon`, `ExtentPrimitive`, `EllipsoidPrimitive`, `BillboardCollection`, `LabelCollection`, and `PolylineCollection`.
- Added `DebugModelMatrixPrimitive` for debugging primitive's `modelMatrix`.
- Added `options` argument to the `EllipsoidPrimitive` constructor.
- Upgraded Knockout from version 2.3.0 to 3.0.0.
- Upgraded RequireJS to version 2.1.9, and Almond to 0.2.6.
- Added a user-defined `id` to all primitives for use with picking. For example:

            primitives.add(new Polygon({
                id : {
                    // User-defined object returned by Scene.pick
                },
                // ...
            }));
            // ...
            var p = scene.pick(/* ... */);
            if (defined(p) && defined(p.id)) {
               // Use properties and functions in p.id
            }

### b21 - 2013-10-01

- Breaking changes:

  - Cesium now prints a reminder to the console if your application uses Bing Maps imagery and you do not supply a Bing Maps key for your application. This is a reminder that you should create a Bing Maps key for your application as soon as possible and prior to deployment. You can generate a Bing Maps key by visiting [https://www.bingmapsportal.com/](https://www.bingmapsportal.com/). Set the `BingMapsApi.defaultKey` property to the value of your application's key before constructing the `CesiumWidget` or any other types that use the Bing Maps API.

           BingMapsApi.defaultKey = 'my-key-generated-with-bingmapsportal.com';

  - `Scene.pick` now returns an object with a `primitive` property, not the primitive itself. For example, code that looked like:

           var primitive = scene.pick(/* ... */);
           if (defined(primitive)) {
              // Use primitive
           }

    should now look like:

           var p = scene.pick(/* ... */);
           if (defined(p) && defined(p.primitive)) {
              // Use p.primitive
           }

  - Removed `getViewMatrix`, `getInverseViewMatrix`, `getInverseTransform`, `getPositionWC`, `getDirectionWC`, `getUpWC` and `getRightWC` from `Camera`. Instead, use the `viewMatrix`, `inverseViewMatrix`, `inverseTransform`, `positionWC`, `directionWC`, `upWC`, and `rightWC` properties.
  - Removed `getProjectionMatrix` and `getInfiniteProjectionMatrix` from `PerspectiveFrustum`, `PerspectiveOffCenterFrustum` and `OrthographicFrustum`. Instead, use the `projectionMatrix` and `infiniteProjectionMatrix` properties.
  - The following prototype functions were removed:

    - From `Quaternion`: `conjugate`, `magnitudeSquared`, `magnitude`, `normalize`, `inverse`, `add`, `subtract`, `negate`, `dot`, `multiply`, `multiplyByScalar`, `divideByScalar`, `getAxis`, `getAngle`, `lerp`, `slerp`, `equals`, `equalsEpsilon`
    - From `Cartesian2`, `Cartesian3`, and `Cartesian4`: `getMaximumComponent`, `getMinimumComponent`, `magnitudeSquared`, `magnitude`, `normalize`, `dot`, `multiplyComponents`, `add`, `subtract`, `multiplyByScalar`, `divideByScalar`, `negate`, `abs`, `lerp`, `angleBetween`, `mostOrthogonalAxis`, `equals`, and `equalsEpsilon`.
    - From `Cartesian3`: `cross`

    Code that previously looked like `quaternion.magnitude();` should now look like `Quaternion.magnitude(quaternion);`.

  - `DynamicObjectCollection` and `CompositeDynamicObjectCollection` have been largely re-written, see the documentation for complete details. Highlights include:
    - `getObject` has been renamed `getById`.
    - `removeObject` has been renamed `removeById`.
    - `collectionChanged` event added for notification of objects being added or removed.
  - `DynamicScene` graphics object (`DynamicBillboard`, etc...) have had their static `mergeProperties` and `clean` functions removed.
  - `UniformState.update` now takes a context as its first parameter.
  - `Camera` constructor now takes a context instead of a canvas.
  - `SceneTransforms.clipToWindowCoordinates` now takes a context instead of a canvas.
  - Removed `canvasDimensions` from `FrameState`.
  - Removed `context` option from `Material` constructor and parameter from `Material.fromType`.
  - Renamed `TextureWrap.CLAMP` to `TextureWrap.CLAMP_TO_EDGE`.

- Added `Geometries` tab to Sandcastle with an example for each geometry type.
- Added `CorridorOutlineGeometry`.
- Added `PolylineGeometry`, `PolylineColorAppearance`, and `PolylineMaterialAppearance`.
- Added `colors` option to `SimplePolylineGeometry` for per vertex or per segment colors.
- Added proper support for browser zoom.
- Added `propertyChanged` event to `DynamicScene` graphics objects for receiving change notifications.
- Added prototype `clone` and `merge` functions to `DynamicScene` graphics objects.
- Added `width`, `height`, and `nearFarScalar` properties to `DynamicBillboard` for controlling the image size.
- Added `heading` and `tilt` properties to `CameraController`.
- Added `Scene.sunBloom` to enable/disable the bloom filter on the sun. The bloom filter should be disabled for better frame rates on mobile devices.
- Added `getDrawingBufferWidth` and `getDrawingBufferHeight` to `Context`.
- Added new built-in GLSL functions `czm_getLambertDiffuse` and `czm_getSpecular`.
- Added support for [EXT_frag_depth](http://www.khronos.org/registry/webgl/extensions/EXT_frag_depth/).
- Improved graphics performance.
  - An Everest terrain view went from 135-140 to over 150 frames per second.
  - Rendering over a thousand polylines in the same collection with different materials went from 20 to 40 frames per second.
- Improved runtime generation of GLSL shaders.
- Made sun size accurate.
- Fixed bug in triangulation that fails on complex polygons. Instead, it makes a best effort to render what it can. [#1121](https://github.com/CesiumGS/cesium/issues/1121)
- Fixed geometries not closing completely. [#1093](https://github.com/CesiumGS/cesium/issues/1093)
- Fixed `EllipsoidTangentPlane.projectPointOntoPlane` for tangent planes on an ellipsoid other than the unit sphere.
- `CompositePrimitive.add` now returns the added primitive. This allows us to write more concise code.

        var p = new Primitive(/* ... */);
        primitives.add(p);
        return p;

  becomes

        return primitives.add(new Primitive(/* ... */));

### b20 - 2013-09-03

_This releases fixes 2D and other issues with Chrome 29.0.1547.57 ([#1002](https://github.com/CesiumGS/cesium/issues/1002) and [#1047](https://github.com/CesiumGS/cesium/issues/1047))._

- Breaking changes:

  - The `CameraFlightPath` functions `createAnimation`, `createAnimationCartographic`, and `createAnimationExtent` now take `scene` as their first parameter instead of `frameState`.
  - Completely refactored the `DynamicScene` property system to vastly improve the API. See [#1080](https://github.com/CesiumGS/cesium/pull/1080) for complete details.
    - Removed `CzmlBoolean`, `CzmlCartesian2`, `CzmlCartesian3`, `CzmlColor`, `CzmlDefaults`, `CzmlDirection`, `CzmlHorizontalOrigin`, `CzmlImage`, `CzmlLabelStyle`, `CzmlNumber`, `CzmlPosition`, `CzmlString`, `CzmlUnitCartesian3`, `CzmlUnitQuaternion`, `CzmlUnitSpherical`, and `CzmlVerticalOrigin` since they are no longer needed.
    - Removed `DynamicProperty`, `DynamicMaterialProperty`, `DynamicDirectionsProperty`, and `DynamicVertexPositionsProperty`; replacing them with an all new system of properties.
      - `Property` - base interface for all properties.
      - `CompositeProperty` - a property composed of other properties.
      - `ConstantProperty` - a property whose value never changes.
      - `SampledProperty` - a property whose value is interpolated from a set of samples.
      - `TimeIntervalCollectionProperty` - a property whose value changes based on time interval.
      - `MaterialProperty` - base interface for all material properties.
      - `CompositeMaterialProperty` - a `CompositeProperty` for materials.
      - `ColorMaterialProperty` - a property that maps to a color material. (replaces `DynamicColorMaterial`)
      - `GridMaterialProperty` - a property that maps to a grid material. (replaces `DynamicGridMaterial`)
      - `ImageMaterialProperty` - a property that maps to an image material. (replaces `DynamicImageMaterial`)
      - `PositionProperty`- base interface for all position properties.
      - `CompositePositionProperty` - a `CompositeProperty` for positions.
      - `ConstantPositionProperty` - a `PositionProperty` whose value does not change in respect to the `ReferenceFrame` in which is it defined.
      - `SampledPositionProperty` - a `SampledProperty` for positions.
      - `TimeIntervalCollectionPositionProperty` - A `TimeIntervalCollectionProperty` for positions.
  - Removed `processCzml`, use `CzmlDataSource` instead.
  - `Source/Widgets/Viewer/lighter.css` was deleted, use `Source/Widgets/lighter.css` instead.
  - Replaced `ExtentGeometry` parameters for extruded extent to make them consistent with other geometries.
    - `options.extrudedOptions.height` -> `options.extrudedHeight`
    - `options.extrudedOptions.closeTop` -> `options.closeBottom`
    - `options.extrudedOptions.closeBottom` -> `options.closeTop`
  - Geometry constructors no longer compute vertices or indices. Use the type's `createGeometry` method. For example, code that looked like:

          var boxGeometry = new BoxGeometry({
            minimumCorner : min,
            maximumCorner : max,
            vertexFormat : VertexFormat.POSITION_ONLY
          });

    should now look like:

          var box = new BoxGeometry({
              minimumCorner : min,
              maximumCorner : max,
              vertexFormat : VertexFormat.POSITION_ONLY
          });
          var geometry = BoxGeometry.createGeometry(box);

  - Removed `createTypedArray` and `createArrayBufferView` from each of the `ComponentDatatype` enumerations. Instead, use `ComponentDatatype.createTypedArray` and `ComponentDatatype.createArrayBufferView`.
  - `DataSourceDisplay` now requires a `DataSourceCollection` to be passed into its constructor.
  - `DeveloperError` and `RuntimeError` no longer contain an `error` property. Call `toString`, or check the `stack` property directly instead.
  - Replaced `createPickFragmentShaderSource` with `createShaderSource`.
  - Renamed `PolygonPipeline.earClip2D` to `PolygonPipeline.triangulate`.

- Added outline geometries. [#1021](https://github.com/CesiumGS/cesium/pull/1021).
- Added `CorridorGeometry`.
- Added `Billboard.scaleByDistance` and `NearFarScalar` to control billboard minimum/maximum scale based on camera distance.
- Added `EllipsoidGeodesic`.
- Added `PolylinePipeline.scaleToSurface`.
- Added `PolylinePipeline.scaleToGeodeticHeight`.
- Added the ability to specify a `minimumTerrainLevel` and `maximumTerrainLevel` when constructing an `ImageryLayer`. The layer will only be shown for terrain tiles within the specified range.
- Added `Math.setRandomNumberSeed` and `Math.nextRandomNumber` for generating repeatable random numbers.
- Added `Color.fromRandom` to generate random and partially random colors.
- Added an `onCancel` callback to `CameraFlightPath` functions that will be executed if the flight is canceled.
- Added `Scene.debugShowFrustums` and `Scene.debugFrustumStatistics` for rendering debugging.
- Added `Packable` and `PackableForInterpolation` interfaces to aid interpolation and in-memory data storage. Also made most core Cesium types implement them.
- Added `InterpolationAlgorithm` interface to codify the base interface already being used by `LagrangePolynomialApproximation`, `LinearApproximation`, and `HermitePolynomialApproximation`.
- Improved the performance of polygon triangulation using an O(n log n) algorithm.
- Improved geometry batching performance by moving work to a web worker.
- Improved `WallGeometry` to follow the curvature of the earth.
- Improved visual quality of closed translucent geometries.
- Optimized polyline bounding spheres.
- `Viewer` now automatically sets its clock to that of the first added `DataSource`, regardless of how it was added to the `DataSourceCollection`. Previously, this was only done for dropped files by `viewerDragDropMixin`.
- `CesiumWidget` and `Viewer` now display an HTML error panel if an error occurs while rendering, which can be disabled with a constructor option.
- `CameraFlightPath` now automatically disables and restores mouse input for the flights it generates.
- Fixed broken surface rendering in Columbus View when using the `EllipsoidTerrainProvider`.
- Fixed triangulation for polygons that cross the international date line.
- Fixed `EllipsoidPrimitive` rendering for some oblate ellipsoids. [#1067](https://github.com/CesiumGS/cesium/pull/1067).
- Fixed Cesium on Nexus 4 with Android 4.3.
- Upgraded Knockout from version 2.2.1 to 2.3.0.

### b19 - 2013-08-01

- Breaking changes:
  - Replaced tessellators and meshes with geometry. In particular:
    - Replaced `CubeMapEllipsoidTessellator` with `EllipsoidGeometry`.
    - Replaced `BoxTessellator` with `BoxGeometry`.
    - Replaced `ExtentTessletaor` with `ExtentGeometry`.
    - Removed `PlaneTessellator`. It was incomplete and not used.
    - Renamed `MeshFilters` to `GeometryPipeline`.
    - Renamed `MeshFilters.toWireframeInPlace` to `GeometryPipeline.toWireframe`.
    - Removed `MeshFilters.mapAttributeIndices`. It was not used.
    - Renamed `Context.createVertexArrayFromMesh` to `Context.createVertexArrayFromGeometry`. Likewise, renamed `mesh` constructor property to `geometry`.
  - Renamed `ComponentDatatype.*.toTypedArray` to `ComponentDatatype.*.createTypedArray`.
  - Removed `Polygon.configureExtent`. Use `ExtentPrimitive` instead.
  - Removed `Polygon.bufferUsage`. It is no longer needed.
  - Removed `height` and `textureRotationAngle` arguments from `Polygon` `setPositions` and `configureFromPolygonHierarchy` functions. Use `Polygon` `height` and `textureRotationAngle` properties.
  - Renamed `PolygonPipeline.cleanUp` to `PolygonPipeline.removeDuplicates`.
  - Removed `PolygonPipeline.wrapLongitude`. Use `GeometryPipeline.wrapLongitude` instead.
  - Added `surfaceHeight` parameter to `BoundingSphere.fromExtent3D`.
  - Added `surfaceHeight` parameter to `Extent.subsample`.
  - Renamed `pointInsideTriangle2D` to `pointInsideTriangle`.
  - Renamed `getLogo` to `getCredit` for `ImageryProvider` and `TerrainProvider`.
- Added Geometry and Appearances [#911](https://github.com/CesiumGS/cesium/pull/911).
- Added property `intersectionWidth` to `DynamicCone`, `DynamicPyramid`, `CustomSensorVolume`, and `RectangularPyramidSensorVolume`.
- Added `ExtentPrimitive`.
- Added `PolylinePipeline.removeDuplicates`.
- Added `barycentricCoordinates` to compute the barycentric coordinates of a point in a triangle.
- Added `BoundingSphere.fromEllipsoid`.
- Added `BoundingSphere.projectTo2D`.
- Added `Extent.fromDegrees`.
- Added `czm_tangentToEyeSpaceMatrix` built-in GLSL function.
- Added debugging aids for low-level rendering: `DrawCommand.debugShowBoundingVolume` and `Scene.debugCommandFilter`.
- Added extrusion to `ExtentGeometry`.
- Added `Credit` and `CreditDisplay` for displaying credits on the screen.
- Improved performance and visual quality of `CustomSensorVolume` and `RectangularPyramidSensorVolume`.
- Improved the performance of drawing polygons created with `configureFromPolygonHierarchy`.

### b18 - 2013-07-01

- Breaking changes:
  - Removed `CesiumViewerWidget` and replaced it with a new `Viewer` widget with mixin architecture. This new widget does not depend on Dojo and is part of the combined Cesium.js file. It is intended to be a flexible base widget for easily building robust applications. ([#838](https://github.com/CesiumGS/cesium/pull/838))
  - Changed all widgets to use ECMAScript 5 properties. All public observable properties now must be accessed and assigned as if they were normal properties, instead of being called as functions. For example:
    - `clockViewModel.shouldAnimate()` -> `clockViewModel.shouldAnimate`
    - `clockViewModel.shouldAnimate(true);` -> `clockViewModel.shouldAnimate = true;`
  - `ImageryProviderViewModel.fromConstants` has been removed. Use the `ImageryProviderViewModel` constructor directly.
  - Renamed the `transitioner` property on `CesiumWidget`, `HomeButton`, and `ScreenModePicker` to `sceneTrasitioner` to be consistent with property naming convention.
  - `ImageryProvider.loadImage` now requires that the calling imagery provider instance be passed as its first parameter.
  - Removed the Dojo-based `checkForChromeFrame` function, and replaced it with a new standalone version that returns a promise to signal when the asynchronous check has completed.
  - Removed `Assets/Textures/NE2_LR_LC_SR_W_DR_2048.jpg`. If you were previously using this image with `SingleTileImageryProvider`, consider instead using `TileMapServiceImageryProvider` with a URL of `Assets/Textures/NaturalEarthII`.
  - The `Client CZML` SandCastle demo has been removed, largely because it is redundant with the Simple CZML demo.
  - The `Two Viewer Widgets` SandCastle demo has been removed. We will add back a multi-scene example when we have a good architecture for it in place.
  - Changed static `clone` functions in all objects such that if the object being cloned is undefined, the function will return undefined instead of throwing an exception.
- Fix resizing issues in `CesiumWidget` ([#608](https://github.com/CesiumGS/cesium/issues/608), [#834](https://github.com/CesiumGS/cesium/issues/834)).
- Added initial support for [GeoJSON](http://www.geojson.org/) and [TopoJSON](https://github.com/mbostock/topojson). ([#890](https://github.com/CesiumGS/cesium/pull/890), [#906](https://github.com/CesiumGS/cesium/pull/906))
- Added rotation, aligned axis, width, and height properties to `Billboard`s.
- Improved the performance of "missing tile" checking, especially for Bing imagery.
- Improved the performance of terrain and imagery refinement, especially when using a mixture of slow and fast imagery sources.
- `TileMapServiceImageryProvider` now supports imagery with a minimum level. This improves compatibility with tile sets generated by MapTiler or gdal2tiles.py using their default settings.
- Added `Context.getAntialias`.
- Improved test robustness on Mac.
- Upgraded RequireJS to version 2.1.6, and Almond to 0.2.5.
- Fixed artifacts that showed up on the edges of imagery tiles on a number of GPUs.
- Fixed an issue in `BaseLayerPicker` where destroy wasn't properly cleaning everything up.
- Added the ability to unsubscribe to `Timeline` update event.
- Added a `screenSpaceEventHandler` property to `CesiumWidget`. Also added a `sceneMode` option to the constructor to set the initial scene mode.
- Added `useDefaultRenderLoop` property to `CesiumWidget` that allows the default render loop to be disabled so that a custom render loop can be used.
- Added `CesiumWidget.onRenderLoopError` which is an `Event` that is raised if an exception is generated inside of the default render loop.
- `ImageryProviderViewModel.creationCommand` can now return an array of ImageryProvider instances, which allows adding multiple layers when a single item is selected in the `BaseLayerPicker` widget.

### b17 - 2013-06-03

- Breaking changes:
  - Replaced `Uniform.getFrameNumber` and `Uniform.getTime` with `Uniform.getFrameState`, which returns the full frame state.
  - Renamed `Widgets/Fullscreen` folder to `Widgets/FullscreenButton` along with associated objects/files.
    - `FullscreenWidget` -> `FullscreenButton`
    - `FullscreenViewModel` -> `FullscreenButtonViewModel`
  - Removed `addAttribute`, `removeAttribute`, and `setIndexBuffer` from `VertexArray`. They were not used.
- Added support for approximating local vertical, local horizontal (LVLH) reference frames when using `DynamicObjectView` in 3D. The object automatically selects LVLH or EastNorthUp based on the object's velocity.
- Added support for CZML defined vectors via new `CzmlDirection`, `DynamicVector`, and `DynamicVectorVisualizer` objects.
- Added `SceneTransforms.wgs84ToWindowCoordinates`. [#746](https://github.com/CesiumGS/cesium/issues/746).
- Added `fromElements` to `Cartesian2`, `Cartesian3`, and `Cartesian4`.
- Added `DrawCommand.cull` to avoid redundant visibility checks.
- Added `czm_morphTime` automatic GLSL uniform.
- Added support for [OES_vertex_array_object](http://www.khronos.org/registry/webgl/extensions/OES_vertex_array_object/), which improves rendering performance.
- Added support for floating-point textures.
- Added `IntersectionTests.trianglePlaneIntersection`.
- Added `computeHorizonCullingPoint`, `computeHorizonCullingPointFromVertices`, and `computeHorizonCullingPointFromExtent` methods to `EllipsoidalOccluder` and used them to build a more accurate horizon occlusion test for terrain rendering.
- Added sun visualization. See `Sun` and `Scene.sun`.
- Added a new `HomeButton` widget for returning to the default view of the current scene mode.
- Added `Command.beforeExecute` and `Command.afterExecute` events to enable additional processing when a command is executed.
- Added rotation parameter to `Polygon.configureExtent`.
- Added camera flight to extents. See new methods `CameraController.getExtentCameraCoordinates` and `CameraFlightPath.createAnimationExtent`.
- Improved the load ordering of terrain and imagery tiles, so that relevant detail is now more likely to be loaded first.
- Improved appearance of the Polyline arrow material.
- Fixed polyline clipping artifact. [#728](https://github.com/CesiumGS/cesium/issues/728).
- Fixed polygon crossing International Date Line for 2D and Columbus view. [#99](https://github.com/CesiumGS/cesium/issues/99).
- Fixed issue for camera flights when `frameState.mode === SceneMode.MORPHING`.
- Fixed ISO8601 date parsing when UTC offset is specified in the extended format, such as `2008-11-10T14:00:00+02:30`.

### b16 - 2013-05-01

- Breaking changes:

  - Removed the color, outline color, and outline width properties of polylines. Instead, use materials for polyline color and outline properties. Code that looked like:

           var polyline = polylineCollection.add({
               positions : positions,
               color : new Color(1.0, 1.0, 1.0, 1.0),
               outlineColor : new Color(1.0, 0.0, 0.0, 1.0),
               width : 1.0,
               outlineWidth : 3.0
           });

    should now look like:

           var outlineMaterial = Material.fromType(context, Material.PolylineOutlineType);
           outlineMaterial.uniforms.color = new Color(1.0, 1.0, 1.0, 1.0);
           outlineMaterial.uniforms.outlineColor = new Color(1.0, 0.0, 0.0, 1.0);
           outlineMaterial.uniforms.outlinewidth = 2.0;

           var polyline = polylineCollection.add({
               positions : positions,
               width : 3.0,
               material : outlineMaterial
           });

  - `CzmlCartographic` has been removed and all cartographic values are converted to Cartesian internally during CZML processing. This improves performance and fixes interpolation of cartographic source data. The Cartographic representation can still be retrieved if needed.
  - Removed `ComplexConicSensorVolume`, which was not documented and did not work on most platforms. It will be brought back in a future release. This does not affect CZML, which uses a custom sensor to approximate a complex conic.
  - Replaced `computeSunPosition` with `Simon1994PlanetaryPosition`, which has functions to calculate the position of the sun and the moon more accurately.
  - Removed `Context.createClearState`. These properties are now part of `ClearCommand`.
  - `RenderState` objects returned from `Context.createRenderState` are now immutable.
  - Removed `positionMC` from `czm_materialInput`. It is no longer used by any materials.

- Added wide polylines that work with and without ANGLE.
- Polylines now use materials to describe their surface appearance. See the [Fabric](https://github.com/CesiumGS/cesium/wiki/Fabric) wiki page for more details on how to create materials.
- Added new `PolylineOutline`, `PolylineGlow`, `PolylineArrow`, and `Fade` materials.
- Added `czm_pixelSizeInMeters` automatic GLSL uniform.
- Added `AnimationViewModel.snapToTicks`, which when set to true, causes the shuttle ring on the Animation widget to snap to the defined tick values, rather than interpolate between them.
- Added `Color.toRgba` and `Color.fromRgba` to convert to/from numeric unsigned 32-bit RGBA values.
- Added `GridImageryProvider` for custom rendering effects and debugging.
- Added new `Grid` material.
- Made `EllipsoidPrimitive` double-sided.
- Improved rendering performance by minimizing WebGL state calls.
- Fixed an error in Web Worker creation when loading Cesium.js from a different origin.
- Fixed `EllipsoidPrimitive` picking and picking objects with materials that have transparent parts.
- Fixed imagery smearing artifacts on mobile devices and other devices without high-precision fragment shaders.

### b15 - 2013-04-01

- Breaking changes:
  - `Billboard.computeScreenSpacePosition` now takes `Context` and `FrameState` arguments instead of a `UniformState` argument.
  - Removed `clampToPixel` property from `BillboardCollection` and `LabelCollection`. This option is no longer needed due to overall LabelCollection visualization improvements.
  - Removed `Widgets/Dojo/CesiumWidget` and replaced it with `Widgets/CesiumWidget`, which has no Dojo dependancies.
  - `destroyObject` no longer deletes properties from the object being destroyed.
  - `darker.css` files have been deleted and the `darker` theme is now the default style for widgets. The original theme is now known as `lighter` and is in corresponding `lighter.css` files.
  - CSS class names have been standardized to avoid potential collisions. All widgets now follow the same pattern, `cesium-<widget>-<className>`.
  - Removed `view2D`, `view3D`, and `viewColumbus` properties from `CesiumViewerWidget`. Use the `sceneTransitioner` property instead.
- Added `BoundingSphere.fromCornerPoints`.
- Added `fromArray` and `distance` functions to `Cartesian2`, `Cartesian3`, and `Cartesian4`.
- Added `DynamicPath.resolution` property for setting the maximum step size, in seconds, to take when sampling a position for path visualization.
- Added `TileCoordinatesImageryProvider` that renders imagery with tile X, Y, Level coordinates on the surface of the globe. This is mostly useful for debugging.
- Added `DynamicEllipse` and `DynamicObject.ellipse` property to render CZML ellipses on the globe.
- Added `sampleTerrain` function to sample the terrain height of a list of `Cartographic` positions.
- Added `DynamicObjectCollection.removeObject` and handling of the new CZML `delete` property.
- Imagery layers with an `alpha` of exactly 0.0 are no longer rendered. Previously these invisible layers were rendered normally, which was a waste of resources. Unlike the `show` property, imagery tiles in a layer with an `alpha` of 0.0 are still downloaded, so the layer will become visible more quickly when its `alpha` is increased.
- Added `onTransitionStart` and `onTransitionComplete` events to `SceneModeTransitioner`.
- Added `SceneModePicker`; a new widget for morphing between scene modes.
- Added `BaseLayerPicker`; a new widget for switching among pre-configured base layer imagery providers.

### b14 - 2013-03-01

- Breaking changes:
  - Major refactoring of both animation and widgets systems as we move to an MVVM-like architecture for user interfaces.
    - New `Animation` widget for controlling playback.
    - AnimationController.js has been deleted.
    - `ClockStep.SYSTEM_CLOCK_DEPENDENT` was renamed to `ClockStep.SYSTEM_CLOCK_MULTIPLIER`.
    - `ClockStep.SYSTEM_CLOCK` was added to have the clock always match the system time.
    - `ClockRange.LOOP` was renamed to `ClockRange.LOOP_STOP` and now only loops in the forward direction.
    - `Clock.reverseTick` was removed, simply negate `Clock.multiplier` and pass it to `Clock.tick`.
    - `Clock.shouldAnimate` was added to indicate if `Clock.tick` should actually advance time.
    - The Timeline widget was moved into the Widgets/Timeline subdirectory.
    - `Dojo/TimelineWidget` was removed. You should use the non-toolkit specific Timeline widget directly.
  - Removed `CesiumViewerWidget.fullScreenElement`, instead use the `CesiumViewerWidget.fullscreen.viewModel.fullScreenElement` observable property.
  - `IntersectionTests.rayPlane` now takes the new `Plane` type instead of separate `planeNormal` and `planeD` arguments.
  - Renamed `ImageryProviderError` to `TileProviderError`.
- Added support for global terrain visualization via `CesiumTerrainProvider`, `ArcGisImageServerTerrainProvider`, and `VRTheWorldTerrainProvider`. See the [Terrain Tutorial](http://cesiumjs.org/2013/02/15/Cesium-Terrain-Tutorial/) for more information.
- Added `FullscreenWidget` which is a simple, single-button widget that toggles fullscreen mode of the specified element.
- Added interactive extent drawing to the `Picking` Sandcastle example.
- Added `HeightmapTessellator` to create a mesh from a heightmap.
- Added `JulianDate.equals`.
- Added `Plane` for representing the equation of a plane.
- Added a line segment-plane intersection test to `IntersectionTests`.
- Improved the lighting used in 2D and Columbus View modes. In general, the surface lighting in these modes should look just like it does in 3D.
- Fixed an issue where a `PolylineCollection` with a model matrix other than the identity would be incorrectly rendered in 2D and Columbus view.
- Fixed an issue in the `ScreenSpaceCameraController` where disabled mouse events can cause the camera to be moved after being re-enabled.

### b13 - 2013-02-01

- Breaking changes:
  - The combined `Cesium.js` file and other required files are now created in `Build/Cesium` and `Build/CesiumUnminified` folders.
  - The Web Worker files needed when using the combined `Cesium.js` file are now in a `Workers` subdirectory.
  - Removed `erosion` property from `Polygon`, `ComplexConicSensorVolume`, `RectangularPyramidSensorVolume`, and `ComplexConicSensorVolume`. Use the new `Erosion` material. See the Sandbox Animation example.
  - Removed `setRectangle` and `getRectangle` methods from `ViewportQuad`. Use the new `rectangle` property.
  - Removed `time` parameter from `Scene.initializeFrame`. Instead, pass the time to `Scene.render`.
- Added new `RimLighting` and `Erosion` materials. See the [Fabric](https://github.com/CesiumGS/cesium/wiki/Fabric) wiki page.
- Added `hue` and `saturation` properties to `ImageryLayer`.
- Added `czm_hue` and `czm_saturation` to adjust the hue and saturation of RGB colors.
- Added `JulianDate.getDaysDifference` method.
- Added `Transforms.computeIcrfToFixedMatrix` and `computeFixedToIcrfMatrix`.
- Added `EarthOrientationParameters`, `EarthOrientationParametersSample`, `Iau2006XysData`, and `Iau2006XysDataSample` classes to `Core`.
- CZML now supports the ability to specify positions in the International Celestial Reference Frame (ICRF), and inertial reference frame.
- Fixed globe rendering on the Nexus 4 running Google Chrome Beta.
- `ViewportQuad` now supports the material system. See the [Fabric](https://github.com/CesiumGS/cesium/wiki/Fabric) wiki page.
- Fixed rendering artifacts in `EllipsoidPrimitive`.
- Fixed an issue where streaming CZML would fail when changing material types.
- Updated Dojo from 1.7.2 to 1.8.4. Reminder: Cesium does not depend on Dojo but uses it for reference applications.

### b12a - 2013-01-18

- Breaking changes:

  - Renamed the `server` property to `url` when constructing a `BingMapsImageryProvider`. Likewise, renamed `BingMapsImageryProvider.getServer` to `BingMapsImageryProvider.getUrl`. Code that looked like

           var bing = new BingMapsImageryProvider({
               server : 'dev.virtualearth.net'
           });

    should now look like:

           var bing = new BingMapsImageryProvider({
               url : 'http://dev.virtualearth.net'
           });

  - Renamed `toCSSColor` to `toCssColorString`.
  - Moved `minimumZoomDistance` and `maximumZoomDistance` from the `CameraController` to the `ScreenSpaceCameraController`.

- Added `fromCssColorString` to `Color` to create a `Color` instance from any CSS value.
- Added `fromHsl` to `Color` to create a `Color` instance from H, S, L values.
- Added `Scene.backgroundColor`.
- Added `textureRotationAngle` parameter to `Polygon.setPositions` and `Polygon.configureFromPolygonHierarchy` to rotate textures on polygons.
- Added `Matrix3.fromRotationX`, `Matrix3.fromRotationY`, `Matrix3.fromRotationZ`, and `Matrix2.fromRotation`.
- Added `fromUniformScale` to `Matrix2`, `Matrix3`, and `Matrix4`.
- Added `fromScale` to `Matrix2`.
- Added `multiplyByUniformScale` to `Matrix4`.
- Added `flipY` property when calling `Context.createTexture2D` and `Context.createCubeMap`.
- Added `MeshFilters.encodePosition` and `EncodedCartesian3.encode`.
- Fixed jitter artifacts with polygons.
- Fixed camera tilt close to the `minimumZoomDistance`.
- Fixed a bug that could lead to blue tiles when zoomed in close to the North and South poles.
- Fixed a bug where removing labels would remove the wrong label and ultimately cause a crash.
- Worked around a bug in Firefox 18 preventing typed arrays from being transferred to or from Web Workers.
- Upgraded RequireJS to version 2.1.2, and Almond to 0.2.3.
- Updated the default Bing Maps API key.

### b12 - 2013-01-03

- Breaking changes:
  - Renamed `EventHandler` to `ScreenSpaceEventHandler`.
  - Renamed `MouseEventType` to `ScreenSpaceEventType`.
  - Renamed `MouseEventType.MOVE` to `ScreenSpaceEventType.MOUSE_MOVE`.
  - Renamed `CameraEventHandler` to `CameraEventAggregator`.
  - Renamed all `*MouseAction` to `*InputAction` (including get, set, remove, etc).
  - Removed `Camera2DController`, `CameraCentralBodyController`, `CameraColumbusViewController`, `CameraFlightController`, `CameraFreeLookController`, `CameraSpindleController`, and `CameraControllerCollection`. Common ways to modify the camera are through the `CameraController` object of the `Camera` and will work in all scene modes. The default camera handler is the `ScreenSpaceCameraController` object on the `Scene`.
  - Changed default Natural Earth imagery to a 2K version of [Natural Earth II with Shaded Relief, Water, and Drainages](http://www.naturalearthdata.com/downloads/10m-raster-data/10m-natural-earth-2/). The previously used version did not include lakes and rivers. This replaced `Source/Assets/Textures/NE2_50M_SR_W_2048.jpg` with `Source/Assets/Textures/NE2_LR_LC_SR_W_DR_2048.jpg`.
- Added pinch-zoom, pinch-twist, and pinch-tilt for touch-enabled browsers (particularly mobile browsers).
- Improved rendering support on Nexus 4 and Nexus 7 using Firefox.
- Improved camera flights.
- Added Sandbox example using NASA's new [Black Marble](http://www.nasa.gov/mission_pages/NPP/news/earth-at-night.html) night imagery.
- Added constrained z-axis by default to the Cesium widgets.
- Upgraded Jasmine from version 1.1.0 to 1.3.0.
- Added `JulianDate.toIso8601`, which creates an ISO8601 compliant representation of a JulianDate.
- The `Timeline` widget now properly displays leap seconds.

### b11 - 2012-12-03

- Breaking changes:
  - Widget render loop now started by default. Startup code changed, see Sandcastle examples.
  - Changed `Timeline.makeLabel` to take a `JulianDate` instead of a JavaScript date parameter.
  - Default Earth imagery has been moved to a new package `Assets`. Images used by `Sandcastle` examples have been moved to the Sandcastle folder, and images used by the Dojo widgets are now self-contained in the `Widgets` package.
  - `positionToEyeEC` in `czm_materialInput` is no longer normalized by default.
  - `FullScreen` and related functions have been renamed to `Fullscreen` to match the W3C standard name.
  - `Fullscreen.isFullscreenEnabled` was incorrectly implemented in certain browsers. `isFullscreenEnabled` now correctly determines whether the browser will allow an element to go fullscreen. A new `isFullscreen` function is available to determine if the browser is currently in fullscreen mode.
  - `Fullscreen.getFullScreenChangeEventName` and `Fullscreen.getFullScreenChangeEventName` now return the proper event name, suitable for use with the `addEventListener` API, instead prefixing them with "on".
  - Removed `Scene.setSunPosition` and `Scene.getSunPosition`. The sun position used for lighting is automatically computed based on the scene's time.
  - Removed a number of rendering options from `CentralBody`, including the ground atmosphere, night texture, specular map, cloud map, cloud shadows, and bump map. These features weren't really production ready and had a disproportionate cost in terms of shader complexity and compilation time. They may return in a more polished form in a future release.
  - Removed `affectedByLighting` property from `Polygon`, `EllipsoidPrimitive`, `RectangularPyramidSensorVolume`, `CustomSensorVolume`, and `ComplexConicSensorVolume`.
  - Removed `DistanceIntervalMaterial`. This was not documented.
  - `Matrix2.getElementIndex`, `Matrix3.getElementIndex`, and `Matrix4.getElementIndex` functions have had their parameters swapped and now take row first and column second. This is consistent with other class constants, such as Matrix2.COLUMN1ROW2.
  - Replaced `CentralBody.showSkyAtmosphere` with `Scene.skyAtmosphere` and `SkyAtmosphere`. This has no impact for those using the Cesium widget.
- Improved lighting in Columbus view and on polygons, ellipsoids, and sensors.
- Fixed atmosphere rendering artifacts and improved Columbus view transition.
- Fixed jitter artifacts with billboards and polylines.
- Added `TileMapServiceImageryProvider`. See the Imagery Layers `Sandcastle` example.
- Added `Water` material. See the Materials `Sandcastle` example.
- Added `SkyBox` to draw stars. Added `CesiumWidget.showSkyBox` and `CesiumViewerWidget.showSkyBox`.
- Added new `Matrix4` functions: `Matrix4.multiplyByTranslation`, `multiplyByPoint`, and `Matrix4.fromScale`. Added `Matrix3.fromScale`.
- Added `EncodedCartesian3`, which is used to eliminate jitter when drawing primitives.
- Added new automatic GLSL uniforms: `czm_frameNumber`, `czm_temeToPseudoFixed`, `czm_entireFrustum`, `czm_inverseModel`, `czm_modelViewRelativeToEye`, `czm_modelViewProjectionRelativeToEye`, `czm_encodedCameraPositionMCHigh`, and `czm_encodedCameraPositionMCLow`.
- Added `czm_translateRelativeToEye` and `czm_luminance` GLSL functions.
- Added `shininess` to `czm_materialInput`.
- Added `QuadraticRealPolynomial`, `CubicRealPolynomial`, and `QuarticRealPolynomial` for finding the roots of quadratic, cubic, and quartic polynomials.
- Added `IntersectionTests.grazingAltitudeLocation` for finding a point on a ray nearest to an ellipsoid.
- Added `mostOrthogonalAxis` function to `Cartesian2`, `Cartesian3`, and `Cartesian4`.
- Changed CesiumViewerWidget default behavior so that zooming to an object now requires a single left-click, rather than a double-click.
- Updated third-party [Tween.js](https://github.com/sole/tween.js/).

### b10 - 2012-11-02

- Breaking changes:
  - Renamed `Texture2DPool` to `TexturePool`.
  - Renamed `BingMapsTileProvider` to `BingMapsImageryProvider`.
  - Renamed `SingleTileProvider` to `SingleTileImageryProvider`.
  - Renamed `ArcGISTileProvider` to `ArcGisMapServerImageryProvider`.
  - Renamed `EquidistantCylindrdicalProjection` to `GeographicProjection`.
  - Renamed `MercatorProjection` to `WebMercatorProjection`.
  - `CentralBody.dayTileProvider` has been removed. Instead, add one or more imagery providers to the collection returned by `CentralBody.getImageryLayers()`.
  - The `description.generateTextureCoords` parameter passed to `ExtentTessellator.compute` is now called `description.generateTextureCoordinates`.
  - Renamed `bringForward`, `sendBackward`, `bringToFront`, and `sendToBack` methods on `CompositePrimitive` to `raise`, `lower`, `raiseToTop`, and `lowerToBottom`, respectively.
  - `Cache` and `CachePolicy` are no longer used and have been removed.
  - Fixed problem with Dojo widget startup, and removed "postSetup" callback in the process. See Sandcastle examples and update your startup code.
- `CentralBody` now allows imagery from multiple sources to be layered and alpha blended on the globe. See the new `Imagery Layers` and `Map Projections` Sandcastle examples.
- Added `WebMapServiceImageryProvider`.
- Improved middle mouse click behavior to always tilt in the same direction.
- Added `getElementIndex` to `Matrix2`, `Matrix3`, and `Matrix4`.

### b9 - 2012-10-01

- Breaking changes:
  - Removed the `render` and `renderForPick` functions of primitives. The primitive `update` function updates a list of commands for the renderer. For more details, see the [Data Driven Renderer](https://github.com/CesiumGS/cesium/wiki/Data-Driven-Renderer-Details).
  - Removed `Context.getViewport` and `Context.setViewport`. The viewport defaults to the size of the canvas if a primitive does not override the viewport property in the render state.
  - `shallowEquals` has been removed.
  - Passing `undefined` to any of the set functions on `Billboard` now throws an exception.
  - Passing `undefined` to any of the set functions on `Polyline` now throws an exception.
  - `PolygonPipeline.scaleToGeodeticHeight` now takes ellipsoid as the last parameter, instead of the first. It also now defaults to `Ellipsoid.WGS84` if no parameter is provided.
- The new Sandcastle live editor and demo gallery replace the Sandbox and Skeleton examples.
- Improved picking performance and accuracy.
- Added EllipsoidPrimitive for visualizing ellipsoids and spheres. Currently, this is only supported in 3D, not 2D or Columbus view.
- Added `DynamicEllipsoid` and `DynamicEllipsoidVisualizer` which use the new `EllipsoidPrimitive` to implement ellipsoids in CZML.
- `Extent` functions now take optional result parameters. Also added `getCenter`, `intersectWith`, and `contains` functions.
- Add new utility class, `DynamicObjectView` for tracking a DynamicObject with the camera across scene modes; also hooked up CesiumViewerWidget to use it.
- Added `enableTranslate`, `enableZoom`, and `enableRotate` properties to `Camera2DController` to selectively toggle camera behavior. All values default to `true`.
- Added `Camera2DController.setPositionCartographic` to simplify moving the camera programmatically when in 2D mode.
- Improved near/far plane distances and eliminated z-fighting.
- Added `Matrix4.multiplyByTranslation`, `Matrix4.fromScale`, and `Matrix3.fromScale`.

### b8 - 2012-09-05

- Breaking changes:

  - Materials are now created through a centralized Material class using a JSON schema called [Fabric](https://github.com/CesiumGS/cesium/wiki/Fabric). For example, change:

          polygon.material = new BlobMaterial({repeat : 10.0});

    to:

          polygon.material = Material.fromType(context, 'Blob');
          polygon.material.repeat = 10.0;

    or:

          polygon.material = new Material({
              context : context,
              fabric : {
                  type : 'Blob',
                  uniforms : {
                      repeat : 10.0
                  }
              }
          });

  - `Label.computeScreenSpacePosition` now requires the current scene state as a parameter.
  - Passing `undefined` to any of the set functions on `Label` now throws an exception.
  - Renamed `agi_` prefix on GLSL identifiers to `czm_`.
  - Replaced `ViewportQuad` properties `vertexShader` and `fragmentShader` with optional constructor arguments.
  - Changed the GLSL automatic uniform `czm_viewport` from an `ivec4` to a `vec4` to reduce casting.
  - `Billboard` now defaults to an image index of `-1` indicating no texture, previously billboards defaulted to `0` indicating the first texture in the atlas. For example, change:

          billboards.add({
              position : { x : 1.0, y : 2.0, z : 3.0 },
          });

    to:

          billboards.add({
              position : { x : 1.0, y : 2.0, z : 3.0 },
              imageIndex : 0
          });

  - Renamed `SceneState` to `FrameState`.
  - `SunPosition` was changed from a static object to a function `computeSunPosition`; which now returns a `Cartesian3` with the computed position. It was also optimized for performance and memory pressure. For example, change:

          var result = SunPosition.compute(date);
          var position = result.position;

        to:

          var position = computeSunPosition(date);

- All `Quaternion` operations now have static versions that work with any objects exposing `x`, `y`, `z` and `w` properties.
- Added support for nested polygons with holes. See `Polygon.configureFromPolygonHierarchy`.
- Added support to the renderer for view frustum and central body occlusion culling. All built-in primitives, such as `BillboardCollection`, `Polygon`, `PolylineCollection`, etc., can be culled. See the advanced examples in the Sandbox for details.
- Added `writeTextToCanvas` function which handles sizing the resulting canvas to fit the desired text.
- Added support for CZML path visualization via the `DynamicPath` and `DynamicPathVisualizer` objects. See the [CZML wiki](https://github.com/CesiumGS/cesium/wiki/CZML-Guide) for more details.
- Added support for [WEBGL_depth_texture](http://www.khronos.org/registry/webgl/extensions/WEBGL_depth_texture/). See `Framebuffer.setDepthTexture`.
- Added `CesiumMath.isPowerOfTwo`.
- Added `affectedByLighting` to `ComplexConicSensorVolume`, `CustomSensorVolume`, and `RectangularPyramidSensorVolume` to turn lighting on/off for these objects.
- CZML `Polygon`, `Cone`, and `Pyramid` objects are no longer affected by lighting.
- Added `czm_viewRotation` and `czm_viewInverseRotation` automatic GLSL uniforms.
- Added a `clampToPixel` property to `BillboardCollection` and `LabelCollection`. When true, it aligns all billboards and text to a pixel in screen space, providing a crisper image at the cost of jumpier motion.
- `Ellipsoid` functions now take optional result parameters.

### b7 - 2012-08-01

- Breaking changes:

  - Removed keyboard input handling from `EventHandler`.
  - `TextureAtlas` takes an object literal in its constructor instead of separate parameters. Code that previously looked like:

          context.createTextureAtlas(images, pixelFormat, borderWidthInPixels);

    should now look like:

          context.createTextureAtlas({images : images, pixelFormat : pixelFormat, borderWidthInPixels : borderWidthInPixels});

  - `Camera.pickEllipsoid` returns the picked position in world coordinates and the ellipsoid parameter is optional. Prefer the new `Scene.pickEllipsoid` method. For example, change

          var position = camera.pickEllipsoid(ellipsoid, windowPosition);

    to:

          var position = scene.pickEllipsoid(windowPosition, ellipsoid);

  - `Camera.getPickRay` now returns the new `Ray` type instead of an object with position and direction properties.
  - `Camera.viewExtent` now takes an `Extent` argument instead of west, south, east and north arguments. Prefer `Scene.viewExtent` over `Camera.viewExtent`. `Scene.viewExtent` will work in any `SceneMode`. For example, change

          camera.viewExtent(ellipsoid, west, south, east, north);

    to:

          scene.viewExtent(extent, ellipsoid);

  - `CameraSpindleController.mouseConstrainedZAxis` has been removed. Instead, use `CameraSpindleController.constrainedAxis`. Code that previously looked like:

          spindleController.mouseConstrainedZAxis = true;

    should now look like:

          spindleController.constrainedAxis = Cartesian3.UNIT_Z;

  - The `Camera2DController` constructor and `CameraControllerCollection.add2D` now require a projection instead of an ellipsoid.
  - `Chain` has been removed. `when` is now included as a more complete CommonJS Promises/A implementation.
  - `Jobs.downloadImage` was replaced with `loadImage` to provide a promise that will asynchronously load an image.
  - `jsonp` now returns a promise for the requested data, removing the need for a callback parameter.
  - JulianDate.getTimeStandard() has been removed, dates are now always stored internally as TAI.
  - LeapSeconds.setLeapSeconds now takes an array of LeapSecond instances instead of JSON.
  - TimeStandard.convertUtcToTai and TimeStandard.convertTaiToUtc have been removed as they are no longer needed.
  - `Cartesian3.prototype.getXY()` was replaced with `Cartesian2.fromCartesian3`. Code that previously looked like `cartesian3.getXY();` should now look like `Cartesian2.fromCartesian3(cartesian3);`.
  - `Cartesian4.prototype.getXY()` was replaced with `Cartesian2.fromCartesian4`. Code that previously looked like `cartesian4.getXY();` should now look like `Cartesian2.fromCartesian4(cartesian4);`.
  - `Cartesian4.prototype.getXYZ()` was replaced with `Cartesian3.fromCartesian4`. Code that previously looked like `cartesian4.getXYZ();` should now look like `Cartesian3.fromCartesian4(cartesian4);`.
  - `Math.angleBetween` was removed because it was a duplicate of `Cartesian3.angleBetween`. Simply replace calls of the former to the later.
  - `Cartographic3` was renamed to `Cartographic`.
  - `Cartographic2` was removed; use `Cartographic` instead.
  - `Ellipsoid.toCartesian` was renamed to `Ellipsoid.cartographicToCartesian`.
  - `Ellipsoid.toCartesians` was renamed to `Ellipsoid.cartographicArrayToCartesianArray`.
  - `Ellipsoid.toCartographic2` was renamed to `Ellipsoid.cartesianToCartographic`.
  - `Ellipsoid.toCartographic2s` was renamed to `Ellipsoid.cartesianArrayToCartographicArray`.
  - `Ellipsoid.toCartographic3` was renamed to `Ellipsoid.cartesianToCartographic`.
  - `Ellipsoid.toCartographic3s` was renamed to `Ellipsoid.cartesianArrayToCartographicArray`.
  - `Ellipsoid.cartographicDegreesToCartesian` was removed. Code that previously looked like `ellipsoid.cartographicDegreesToCartesian(new Cartographic(45, 50, 10))` should now look like `ellipsoid.cartographicToCartesian(Cartographic.fromDegrees(45, 50, 10))`.
  - `Math.cartographic3ToRadians`, `Math.cartographic2ToRadians`, `Math.cartographic2ToDegrees`, and `Math.cartographic3ToDegrees` were removed. These functions are no longer needed because Cartographic instances are always represented in radians.
  - All functions starting with `multiplyWith` now start with `multiplyBy` to be consistent with functions starting with `divideBy`.
  - The `multiplyWithMatrix` function on each `Matrix` type was renamed to `multiply`.
  - All three Matrix classes have been largely re-written for consistency and performance. The `values` property has been eliminated and Matrices are no longer immutable. Code that previously looked like `matrix = matrix.setColumn0Row0(12);` now looks like `matrix[Matrix2.COLUMN0ROW0] = 12;`. Code that previously looked like `matrix.setColumn3(cartesian3);` now looked like `matrix.setColumn(3, cartesian3, matrix)`.
  - 'Polyline' is no longer externally creatable. To create a 'Polyline' use the 'PolylineCollection.add' method.

          Polyline polyline = new Polyline();

    to

          PolylineCollection polylineCollection = new PolylineCollection();
          Polyline polyline = polylineCollection.add();

- All `Cartesian2` operations now have static versions that work with any objects exposing `x` and `y` properties.
- All `Cartesian3` operations now have static versions that work with any objects exposing `x`, `y`, and `z` properties.
- All `Cartesian4` operations now have static versions that work with any objects exposing `x`, `y`, `z` and `w` properties.
- All `Cartographic` operations now have static versions that work with any objects exposing `longitude`, `latitude`, and `height` properties.
- All `Matrix` classes are now indexable like arrays.
- All `Matrix` operations now have static versions of all prototype functions and anywhere we take a Matrix instance as input can now also take an Array or TypedArray.
- All `Matrix`, `Cartesian`, and `Cartographic` operations now take an optional result parameter for object re-use to reduce memory pressure.
- Added `Cartographic.fromDegrees` to make creating Cartographic instances from values in degrees easier.
- Added `addImage` to `TextureAtlas` so images can be added to a texture atlas after it is constructed.
- Added `Scene.pickEllipsoid`, which picks either the ellipsoid or the map depending on the current `SceneMode`.
- Added `Event`, a new utility class which makes it easy for objects to expose event properties.
- Added `TextureAtlasBuilder`, a new utility class which makes it easy to build a TextureAtlas asynchronously.
- Added `Clock`, a simple clock for keeping track of simulated time.
- Added `LagrangePolynomialApproximation`, `HermitePolynomialApproximation`, and `LinearApproximation` interpolation algorithms.
- Added `CoordinateConversions`, a new static class where most coordinate conversion methods will be stored.
- Added `Spherical` coordinate type
- Added a new DynamicScene layer for time-dynamic, data-driven visualization. This include CZML processing. For more details see https://github.com/CesiumGS/cesium/wiki/Architecture and https://github.com/CesiumGS/cesium/wiki/CZML-in-Cesium.
- Added a new application, Cesium Viewer, for viewing CZML files and otherwise exploring the globe.
- Added a new Widgets directory, to contain common re-usable Cesium related controls.
- Added a new Timeline widget to the Widgets directory.
- Added a new Widgets/Dojo directory, to contain dojo-specific widgets.
- Added new Timeline and Cesium dojo widgets.
- Added `CameraCentralBodyController` as the new default controller to handle mouse input.
  - The left mouse button rotates around the central body.
  - The right mouse button and mouse wheel zoom in and out.
  - The middle mouse button rotates around the point clicked on the central body.
- Added `computeTemeToPseudoFixedMatrix` function to `Transforms`.
- Added 'PolylineCollection' to manage numerous polylines. 'PolylineCollection' dramatically improves rendering speed when using polylines.

### b6a - 2012-06-20

- Breaking changes:
  - Changed `Tipsify.tipsify` and `Tipsify.calculateACMR` to accept an object literal instead of three separate arguments. Supplying a maximum index and cache size is now optional.
  - `CentralBody` no longer requires a camera as the first parameter.
- Added `CentralBody.northPoleColor` and `CentralBody.southPoleColor` to fill in the poles if they are not covered by a texture.
- Added `Polygon.configureExtent` to create a polygon defined by west, south, east, and north values.
- Added functions to `Camera` to provide position and directions in world coordinates.
- Added `showThroughEllipsoid` to `CustomSensorVolume` and `RectangularPyramidSensorVolume` to allow sensors to draw through Earth.
- Added `affectedByLighting` to `CentralBody` and `Polygon` to turn lighting on/off for these objects.

### b5 - 2012-05-15

- Breaking changes:

  - Renamed Geoscope to Cesium. To update your code, change all `Geoscope.*` references to `Cesium.*`, and reference Cesium.js instead of Geoscope.js.
  - `CompositePrimitive.addGround` was removed; use `CompositePrimitive.add` instead. For example, change

          primitives.addGround(polygon);

    to:

          primitives.add(polygon);

  - Moved `eastNorthUpToFixedFrame` and `northEastDownToFixedFrame` functions from `Ellipsoid` to a new `Transforms` object. For example, change

          var m = ellipsoid.eastNorthUpToFixedFrame(p);

    to:

          var m = Cesium.Transforms.eastNorthUpToFixedFrame(p, ellipsoid);

  - Label properties `fillStyle` and `strokeStyle` were renamed to `fillColor` and `outlineColor`; they are also now color objects instead of strings. The label `Color` property has been removed.

    For example, change

          label.setFillStyle("red");
          label.setStrokeStyle("#FFFFFFFF");

    to:

          label.setFillColor({ red : 1.0, blue : 0.0, green : 0.0, alpha : 1.0 });
          label.setOutlineColor({ red : 1.0, blue : 1.0, green : 1.0, alpha : 1.0 });

  - Renamed `Tipsify.Tipsify` to `Tipsify.tipsify`.
  - Renamed `Tipsify.CalculateACMR` to `Tipsify.calculateACMR`.
  - Renamed `LeapSecond.CompareLeapSecondDate` to `LeapSecond.compareLeapSecondDate`.
  - `Geoscope.JSONP.get` is now `Cesium.jsonp`. `Cesium.jsonp` now takes a url, a callback function, and an options object. The previous 2nd and 4th parameters are now specified using the options object.
  - `TWEEN` is no longer globally defined, and is instead available as `Cesium.Tween`.
  - Chain.js functions such as `run` are now moved to `Cesium.Chain.run`, etc.
  - `Geoscope.CollectionAlgorithms.binarySearch` is now `Cesium.binarySearch`.
  - `Geoscope.ContainmentTests.pointInsideTriangle2D` is now `Cesium.pointInsideTriangle2D`.
  - Static constructor methods prefixed with "createFrom", now start with "from":

          Matrix2.createfromColumnMajorArray

    becomes

          Matrix2.fromColumnMajorArray

  - The `JulianDate` constructor no longer takes a `Date` object, use the new from methods instead:

          new JulianDate(new Date());

    becomes

          JulianDate.fromDate(new Date("January 1, 2011 12:00:00 EST"));
          JulianDate.fromIso8601("2012-04-24T18:08Z");
          JulianDate.fromTotalDays(23452.23);

  - `JulianDate.getDate` is now `JulianDate.toDate()` and returns a new instance each time.
  - `CentralBody.logoOffsetX` and `logoOffsetY` have been replaced with `CentralBody.logoOffset`, a `Cartesian2`.
  - TileProviders now take a proxy object instead of a string, to allow more control over how proxy URLs are built. Construct a DefaultProxy, passing the previous proxy URL, to get the previous behavior.
  - `Ellipsoid.getScaledWgs84()` has been removed since it is not needed.
  - `getXXX()` methods which returned a new instance of what should really be a constant are now exposed as frozen properties instead. This should improve performance and memory pressure.

    - `Cartsian2/3/4.getUnitX()` -> `Cartsian2/3/4.UNIT_X`
    - `Cartsian2/3/4.getUnitY()` -> `Cartsian2/3/4.UNIT_Y`
    - `Cartsian2/3/4.getUnitZ()` -> `Cartsian3/4.UNIT_Z`
    - `Cartsian2/3/4.getUnitW()` -> `Cartsian4.UNIT_W`
    - `Matrix/2/3/4.getIdentity()` -> `Matrix/2/3/4.IDENTITY`
    - `Quaternion.getIdentity()` -> `Quaternion.IDENTITY`
    - `Ellipsoid.getWgs84()` -> `Ellipsoid.WGS84`
    - `Ellipsoid.getUnitSphere()` -> `Ellipsoid.UNIT_SPHERE`
    - `Cartesian2/3/4/Cartographic.getZero()` -> `Cartesian2/3/4/Cartographic.ZERO`

- Added `PerformanceDisplay` which can be added to a scene to display frames per second (FPS).
- Labels now correctly allow specifying fonts by non-pixel CSS units such as points, ems, etc.
- Added `Shapes.computeEllipseBoundary` and updated `Shapes.computeCircleBoundary` to compute boundaries using arc-distance.
- Added `fileExtension` and `credit` properties to `OpenStreetMapTileProvider` construction.
- Night lights no longer disappear when `CentralBody.showGroundAtmosphere` is `true`.

### b4 - 2012-03-01

- Breaking changes:

  - Replaced `Geoscope.SkyFromSpace` object with `CentralBody.showSkyAtmosphere` property.
  - For mouse click and double click events, replaced `event.x` and `event.y` with `event.position`.
  - For mouse move events, replaced `movement.startX` and `startY` with `movement.startPosition`. Replaced `movement.endX` and `movement.endY` with `movement.endPosition`.
  - `Scene.Pick` now takes a `Cartesian2` with the origin at the upper-left corner of the canvas. For example, code that looked like:

          scene.pick(movement.endX, scene.getCanvas().clientHeight - movement.endY);

    becomes:

          scene.pick(movement.endPosition);

- Added `SceneTransitioner` to switch between 2D and 3D views. See the new Skeleton 2D example.
- Added `CentralBody.showGroundAtmosphere` to show an atmosphere on the ground.
- Added `Camera.pickEllipsoid` to get the point on the globe under the mouse cursor.
- Added `Polygon.height` to draw polygons at a constant altitude above the ellipsoid.

### b3 - 2012-02-06

- Breaking changes:
  - Replaced `Geoscope.Constants` and `Geoscope.Trig` with `Geoscope.Math`.
  - `Polygon`
    - Replaced `setColor` and `getColor` with a `material.color` property.
    - Replaced `setEllipsoid` and `getEllipsoid` with an `ellipsoid` property.
    - Replaced `setGranularity` and `getGranularity` with a `granularity` property.
  - `Polyline`
    - Replaced `setColor`/`getColor` and `setOutlineColor`/`getOutlineColor` with `color` and `outline` properties.
    - Replaced `setWidth`/`getWidth` and `setOutlineWidth`/`getOutlineWidth` with `width` and `outlineWidth` properties.
  - Removed `Geoscope.BillboardCollection.bufferUsage`. It is now automatically determined.
  - Removed `Geoscope.Label` set/get functions for `shadowOffset`, `shadowBlur`, `shadowColor`. These are no longer supported.
  - Renamed `Scene.getTransitions` to `Scene.getAnimations`.
  - Renamed `SensorCollection` to `SensorVolumeCollection`.
  - Replaced `ComplexConicSensorVolume.material` with separate materials for each surface: `outerMaterial`, `innerMaterial`, and `capMaterial`.
  - Material renames
    - `TranslucentSensorVolumeMaterial` to `ColorMaterial`.
    - `DistanceIntervalSensorVolumeMaterial` to `DistanceIntervalMaterial`.
    - `TieDyeSensorVolumeMaterial` to `TieDyeMaterial`.
    - `CheckerboardSensorVolumeMaterial` to `CheckerboardMaterial`.
    - `PolkaDotSensorVolumeMaterial` to `DotMaterial`.
    - `FacetSensorVolumeMaterial` to `FacetMaterial`.
    - `BlobSensorVolumeMaterial` to `BlobMaterial`.
  - Added new materials:
    - `VerticalStripeMaterial`
    - `HorizontalStripeMaterial`
    - `DistanceIntervalMaterial`
  - Added polygon material support via the new `Polygon.material` property.
  - Added clock angle support to `ConicSensorVolume` via the new `maximumClockAngle` and `minimumClockAngle` properties.
  - Added a rectangular sensor, `RectangularPyramidSensorVolume`.
  - Changed custom sensor to connect direction points using the sensor's radius; previously, points were connected with a line.
  - Improved performance and memory usage of `BillboardCollection` and `LabelCollection`.
  - Added more mouse events.
  - Added Sandbox examples for new features.

### b2 - 2011-12-01

- Added complex conic and custom sensor volumes, and various materials to change their appearance. See the new Sensor folder in the Sandbox.
- Added modelMatrix property to primitives to render them in a local reference frame. See the polyline example in the Sandbox.
- Added eastNorthUpToFixedFrame() and northEastDownToFixedFrame() to Ellipsoid to create local reference frames.
- Added CameraFlightController to zoom smoothly from one point to another. See the new camera examples in the Sandbox.
- Added row and column assessors to Matrix2, Matrix3, and Matrix4.
- Added Scene, which reduces the amount of code required to use Geoscope. See the Skeleton. We recommend using this instead of explicitly calling update() and render() for individual or composite primitives. Existing code will need minor changes:

  - Calls to Context.pick() should be replaced with Scene.pick().
  - Primitive constructors no longer require a context argument.
  - Primitive update() and render() functions now require a context argument. However, when using the new Scene object, these functions do not need to be called directly.
  - TextureAtlas should no longer be created directly; instead, call Scene.getContext().createTextureAtlas().
  - Other breaking changes:

    - Camera get/set functions, e.g., getPosition/setPosition were replaced with properties, e.g., position.
    - Replaced CompositePrimitive, Polygon, and Polyline getShow/setShow functions with a show property.
    - Replaced Polyline, Polygon, BillboardCollection, and LabelCollection getBufferUsage/setBufferUsage functions with a bufferUsage property.
    - Changed colors used by billboards, labels, polylines, and polygons. Previously, components were named r, g, b, and a. They are now red, green, blue, and alpha. Previously, each component's range was [0, 255]. The range is now [0, 1] floating point. For example,

            color : { r : 0, g : 255, b : 0, a : 255 }

      becomes:

            color : { red : 0.0, green : 1.0, blue : 0.0, alpha : 1.0 }

### b1 - 2011-09-19

- Added `Shapes.computeCircleBoundary` to compute circles. See the Sandbox.
- Changed the `EventHandler` constructor function to take the Geoscope canvas, which ensures the mouse position is correct regardless of the canvas' position on the page. Code that previously looked like:

        var handler = new Geoscope.EventHandler();

  should now look like:

        var handler = new Geoscope.EventHandler(canvas);

- Context.Pick no longer requires clamping the x and y arguments. Code that previously looked like:

        var pickedObject = context.pick(primitives, us, Math.max(x, 0.0),
            Math.max(context.getCanvas().clientHeight - y, 0.0));

  can now look like:

        var pickedObject = context.pick(primitives, us, x, context.getCanvas().clientHeight - y);

- Changed Polyline.setWidth and Polyline.setOutlineWidth to clamp the width to the WebGL implementation limit instead of throwing an exception. Code that previously looked like:

        var maxWidth = context.getMaximumAliasedLineWidth();
        polyline.setWidth(Math.min(5, maxWidth));
        polyline.setOutlineWidth(Math.min(10, maxWidth));

  can now look like:

        polyline.setWidth(5);
        polyline.setOutlineWidth(10);

- Improved the Sandbox:
  - Code in the editor is now evaluated as you type for quick prototyping.
  - Highlighting a Geoscope type in the editor and clicking the doc button in the toolbar now brings up the reference help for that type.
- BREAKING CHANGE: The `Context` constructor-function now takes an element instead of an ID. Code that previously looked like:

        var context = new Geoscope.Context("glCanvas");
        var canvas = context.getCanvas();

  should now look like:

        var canvas = document.getElementById("glCanvas");
        var context = new Geoscope.Context(canvas);

### b0 - 2011-08-31

- Added new Sandbox and Skeleton examples. The sandbox contains example code for common tasks. The skeleton is a bare-bones application for building upon. Most sandbox code examples can be copy and pasted directly into the skeleton.
- Added `Geoscope.Polygon` for drawing polygons on the globe.
- Added `Context.pick` to pick objects in one line of code.
- Added `bringForward`, `bringToFront`, `sendBackward`, and `sendToBack` functions to `CompositePrimitive` to control the render-order for ground primitives.
- Added `getShow`/`setShow` functions to `Polyline` and `CompositePrimitive`.
- Added new camera control and event types including `CameraFreeLookEventHandler`, `CameraSpindleEventHandler`, and `EventHandler`.
- Replaced `Ellipsoid.toCartesian3` with `Ellipsoid.toCartesian`.
- update and `updateForPick` functions no longer require a `UniformState` argument.

## Alpha Releases

### a6 - 2011-08-05

- Added support for lines using `Geoscope.Polyline`. See the Sandbox example.
- Made `CompositePrimitive`, `LabelCollection`, and `BillboardCollection` have consistent function names, including a new `contains()` function.
- Improved reference documentation layout.

### a5 - 2011-07-22

- Flushed out `CompositePrimitive`, `TimeStandard`, and `LeapSecond` types.
- Improved support for browsers using ANGLE (Windows Only).

### a4 - 2011-07-15

- Added `Geoscope.TimeStandard` for handling TAI and UTC time standards.
- Added `Geoscope.Quaternion`, which is a foundation for future camera control.
- Added initial version of `Geoscope.PrimitiveCollection` to simplify rendering.
- Prevented billboards/labels near the surface from getting cut off by the globe.
- See the Sandbox for example code.
- Added more reference documentation for labels.

### a3 - 2011-07-08

- Added `Geoscope.LabelCollection` for drawing text.
- Added `Geoscope.JulianDate` and `Geoscope.TimeConstants` for proper time handling.
- See the Sandbox example for how to use the new labels and Julian date.

### a2 - 2011-07-01

- Added `Geoscope.ViewportQuad` and `Geoscope.Rectangle` (foundations for 2D map).
- Improved the visual quality of cloud shadows.

### a1 - 2011-06-24

- Added `SunPosition` type to compute the sun position for a julian date.
- Simplified picking. See the mouse move event in the Sandbox example.
- `Cartographic2` and `Cartographic3` are now mutable types.
- Added reference documentation for billboards.

### a0 - 2011-06-17

- Initial Release.<|MERGE_RESOLUTION|>--- conflicted
+++ resolved
@@ -2,7 +2,6 @@
 
 ### 1.99 - 2022-11-01
 
-<<<<<<< HEAD
 #### Major Announcements :loudspeaker:
 
 - CesiumJS is now published alongside two smaller packages `@cesium/engine` and `@cesium/widgets`:
@@ -10,11 +9,10 @@
   - These workspaces packages will follow semantic versioning.
   - These workspaces packages will be published as ES modules with TypeScript definitions.
   - The combined CesiumJS release will continue to be published, however, only the `Assets`, `ThirdParty` and `Widgets` (with CSS files only) are available in the root level `Source` folder.
-=======
+
 ##### Additions :tada:
 
 - Added support for I3S 3D Object and IntegratedMesh Layers. [#9634](https://github.com/CesiumGS/cesium/pull/9634)
->>>>>>> af80e360
 
 ##### Deprecated :hourglass_flowing_sand:
 
