--- conflicted
+++ resolved
@@ -1,5 +1,13 @@
 # Change Log
 
+### 1.114 - 2024-02-01
+
+#### @cesium/engine
+
+##### Fixes :wrench:
+
+- Fix globe materials when lighting is false. Slope/Aspect material no longer rely on turning on lighting or shadows. [#11563](https://github.com/CesiumGS/cesium/issues/11563)
+
 ### 1.113 - 2024-01-02
 
 #### @cesium/engine
@@ -10,12 +18,6 @@
 
 ##### Fixes :wrench:
 
-<<<<<<< HEAD
-- Changes the default `RequestScheduler.maximumRequestsPerServer` from 6 to 18. This should improve performance on HTTP/2 servers and above [#11627](https://github.com/CesiumGS/cesium/issues/11627)
-- Corrected JSDoc and Typescript definitions that marked optional arguments as required in `ImageryProvider` constructor [#11625](https://github.com/CesiumGS/cesium/issues/11625)
-- The `Quaternion.computeAxis` function created an axis that was `(0,0,0)` for the unit quaternion, and an axis that was `(NaN,NaN,NaN)` for the quaternion `(0,0,0,-1)` (which describes a rotation about 360 degrees). Now, it returns the x-axis `(1,0,0)` in both of these cases.
-- Fix globe materials when lighting is false. Slope/Aspect material no longer rely on turning on lighting or shadows. [#11563](https://github.com/CesiumGS/cesium/issues/11563)
-=======
 - Changes the default `RequestScheduler.maximumRequestsPerServer` from 6 to 18. This should improve performance on HTTP/2 servers and above. [#11627](https://github.com/CesiumGS/cesium/issues/11627)
 - Corrected JSDoc and Typescript definitions that marked optional arguments as required in `ImageryProvider` constructor. [#11625](https://github.com/CesiumGS/cesium/issues/11625)
 - The `Quaternion.computeAxis` function created an axis that was `(0,0,0)` for the unit quaternion, and an axis that was `(NaN,NaN,NaN)` for the quaternion `(0,0,0,-1)` (which describes a rotation about 360 degrees). Now, it returns the x-axis `(1,0,0)` in both of these cases. [#11665](https://github.com/CesiumGS/cesium/issues/11665)
@@ -23,7 +25,6 @@
 ##### Deprecated :hourglass_flowing_sand:
 
 - `Globe.terrainExaggeration` and `Globe.terrainExaggerationRelativeHeight` have been deprecated in CesiumJS 1.113. They will be removed in 1.116. Use `Scene.verticalExaggeration` and `Scene.verticalExaggerationRelativeHeight` instead. [#11655](https://github.com/CesiumGS/cesium/pull/11655)
->>>>>>> 4dc58649
 
 ### 1.112 - 2023-12-01
 
