--- conflicted
+++ resolved
@@ -4,13 +4,13 @@
 
 #### @cesium/engine
 
-<<<<<<< HEAD
 ##### Breaking Changes :mega:
 
 - The `Cesium3DTileset.dynamicScreenSpaceError` optimization is now enabled by default, as this improves performance for street-level horizon views. Furthermore, the default settings of this feature were tuned for improved performance. `Cesium3DTileset.dynamicScreenSpaceErrorDensity` was changed from 0.00278 to 0.0002. `Cesium3DTileset.dynamicScreenSpaceErrorFactor` was changed from 4 to 24. [#11718](https://github.com/CesiumGS/cesium/pull/11718)
 
 ##### Fixes :wrench:
 
+- Fix globe materials when lighting is false. Slope/Aspect material no longer rely on turning on lighting or shadows. [#11563](https://github.com/CesiumGS/cesium/issues/11563)
 - Fixed a bug where the `Cesium3DTileset` constructor was ignoring the options `dynamicScreenSpaceError`, `dynamicScreenSpaceErrorDensity`, `dynamicScreenSpaceErrorFactor` and `dynamicScreenSpaceErrorHeightFalloff`. [#11677](https://github.com/CesiumGS/cesium/issues/11677)
 
 #### @cesium/widgets
@@ -18,11 +18,6 @@
 ##### Fixes :wrench:
 
 - Fixed a bug where the 3D Tiles Inspector's `dynamicScreenSpaceErrorDensity` slider did not update the tileset [#6143](https://github.com/CesiumGS/cesium/issues/6143)
-=======
-##### Fixes :wrench:
-
-- Fix globe materials when lighting is false. Slope/Aspect material no longer rely on turning on lighting or shadows. [#11563](https://github.com/CesiumGS/cesium/issues/11563)
->>>>>>> a04133cf
 
 ### 1.113 - 2024-01-02
 
