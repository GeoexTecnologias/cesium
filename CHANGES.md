--- conflicted
+++ resolved
@@ -1,12 +1,9 @@
 # Change Log
 
-<<<<<<< HEAD
-=======
-### 1.118.2 - 2024-06-03
+## 1.118.2 - 2024-06-03
 
 This is an npm-only release to fix a dependency issue published in 1.118.1
 
->>>>>>> abc5320c
 ### 1.118.1 - 2024-06-03
 
 This is an npm-only release to fix a dependency issue published in 1.118
