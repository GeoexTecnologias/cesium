--- conflicted
+++ resolved
@@ -2,15 +2,13 @@
 
 ### 1.99 - 2022-11-01
 
-<<<<<<< HEAD
 ##### Deprecated :hourglass_flowing_sand:
 
 - The viewer parameter in `KmlTour.prototype.play` was deprecated in Cesium 1.99. It will be removed in 1.100. Instead of a `Viewer`, pass a `CesiumWidget` instead. [#10845](https://github.com/CesiumGS/cesium/pull/10845)
-=======
+
 ##### Fixes :wrench:
 
 - Fixed a bug where the scale of a `Model` was being incorrectly applied to its bounding sphere. [#10855](https://github.com/CesiumGS/cesium/pull/10855)
->>>>>>> 33e95535
 
 ### 1.98.1 - 2022-10-03
 
