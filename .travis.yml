language: node_js
node_js:
  - "16"
addons:
  chrome: stable
  firefox: latest
notifications:
  slack:
    secure: JKzk2sJSbZ9h2PUVWj6KtOAdFbEEnOtv/VZy05pJ2H41xRgUHiGdtMW/vMSeq6XX3IJN8eW2zd0cJTgkFn0ioAlYvID8zRhcvkFHg60QXquoqtp5y65dxjtVz79hefxSo7FO1NhMZBQWE9Tg6R7XkoyTMth62+T9vqOgu2Hms6M=
    if: (branch = main) AND (type = push)
    on_success: change # default: always
script:
<<<<<<< HEAD
=======
  - ./travis/prepare.sh
>>>>>>> 2f4aeb8c
  - npm --silent run deploy-status -- --status pending --message 'Waiting for build'

  - npm --silent run eslint
  - npm --silent run markdownlint
  - npm --silent run prettier-check

<<<<<<< HEAD
  - npm --silent run build

  - npm --silent run coverage -- --browsers FirefoxHeadless --webgl-stub --failTaskOnError --suppressPassed

  - travis_wait 20 npm --silent run website-release -- --concurrency 1
  - npm pack &> /dev/null

  - npm --silent run build-apps

  - ./scripts/deploy.sh
=======
  - ./travis/release.sh
  - ./travis/deploy.sh
  - ./travis/verify.sh
>>>>>>> 2f4aeb8c
<|MERGE_RESOLUTION|>--- conflicted
+++ resolved
@@ -10,29 +10,13 @@
     if: (branch = main) AND (type = push)
     on_success: change # default: always
 script:
-<<<<<<< HEAD
-=======
   - ./travis/prepare.sh
->>>>>>> 2f4aeb8c
   - npm --silent run deploy-status -- --status pending --message 'Waiting for build'
 
   - npm --silent run eslint
   - npm --silent run markdownlint
   - npm --silent run prettier-check
 
-<<<<<<< HEAD
-  - npm --silent run build
-
-  - npm --silent run coverage -- --browsers FirefoxHeadless --webgl-stub --failTaskOnError --suppressPassed
-
-  - travis_wait 20 npm --silent run website-release -- --concurrency 1
-  - npm pack &> /dev/null
-
-  - npm --silent run build-apps
-
-  - ./scripts/deploy.sh
-=======
   - ./travis/release.sh
   - ./travis/deploy.sh
-  - ./travis/verify.sh
->>>>>>> 2f4aeb8c
+  - ./travis/verify.sh