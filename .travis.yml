--- conflicted
+++ resolved
@@ -20,19 +20,5 @@
   - npm --silent run buildApps
   - npm --silent run build-specs
 
-<<<<<<< HEAD
   - npm --silent run deploy-s3 -- -c 'public, max-age=1800' --confirm
-  - npm --silent run deploy-status -- --status success --message Deployed
-=======
-  - npm --silent run deploy-s3 -- -b cesium-dev -d cesium/$TRAVIS_BRANCH --confirm -c 'no-cache'
-  - npm --silent run deploy-status -- --status success --message Deployed
-
-  - npm --silent run test -- --browsers ChromeCI --failTaskOnError --webgl-stub --release --suppressPassed
-
-  # Various Node.js smoke-screen tests
-  - node -e "const Cesium = require('./');"
-  - NODE_ENV=development node index.cjs
-  - NODE_ENV=production node index.cjs
-
-  - npm --silent run cloc
->>>>>>> 39d3cbd9
+  - npm --silent run deploy-status -- --status success --message Deployed