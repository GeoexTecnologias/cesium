{
  "name": "@cesium/sandcastle",
  "private": true,
  "version": "0.0.1",
  "type": "module",
  "files": [
    "scripts/buildGallery.js"
  ],
  "scripts": {
    "dev": "npm run build-gallery && vite --config vite.config.dev.ts",
    "build": "npm run build-app",
    "build-app": "tsc -b && vite build --config vite.config.app.ts",
    "build-ci": "tsc -b && vite build --config vite.config.ci.ts",
    "build-prod": "npm run build-gallery && tsc -b && vite build --config vite.config.prod.ts",
    "build-gallery": "node scripts/buildGallery.js"
  },
  "dependencies": {
    "@monaco-editor/react": "^4.7.0",
<<<<<<< HEAD
    "@stratakit/bricks": "^0.3.0",
    "@stratakit/foundations": "^0.1.6",
=======
    "allotment": "^1.20.4",
>>>>>>> 27075cc3
    "monaco-editor": "^0.52.2",
    "pako": "^2.1.0",
    "prettier": "^3.5.3",
    "react": "^19.0.0",
    "react-dom": "^19.0.0"
  },
  "devDependencies": {
    "@types/pako": "^2.0.3",
    "@types/prettier": "^2.7.3",
    "@types/react": "^19.0.10",
    "@types/react-dom": "^19.0.4",
    "@vitejs/plugin-react": "^4.3.4",
    "globals": "^15.15.0",
    "globby": "^14.1.0",
    "typescript": "~5.7.2",
    "vite": "^6.2.0",
    "vite-plugin-static-copy": "^2.3.1",
    "yaml": "^2.8.0"
  }
}<|MERGE_RESOLUTION|>--- conflicted
+++ resolved
@@ -16,12 +16,9 @@
   },
   "dependencies": {
     "@monaco-editor/react": "^4.7.0",
-<<<<<<< HEAD
     "@stratakit/bricks": "^0.3.0",
     "@stratakit/foundations": "^0.1.6",
-=======
     "allotment": "^1.20.4",
->>>>>>> 27075cc3
     "monaco-editor": "^0.52.2",
     "pako": "^2.1.0",
     "prettier": "^3.5.3",
