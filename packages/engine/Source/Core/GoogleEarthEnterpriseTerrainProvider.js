import Check from "./Check.js";
import Credit from "./Credit.js";
import defaultValue from "./defaultValue.js";
import defined from "./defined.js";
import deprecationWarning from "./deprecationWarning.js";
import Event from "./Event.js";
import GeographicTilingScheme from "./GeographicTilingScheme.js";
import GoogleEarthEnterpriseMetadata from "./GoogleEarthEnterpriseMetadata.js";
import GoogleEarthEnterpriseTerrainData from "./GoogleEarthEnterpriseTerrainData.js";
import HeightmapTerrainData from "./HeightmapTerrainData.js";
import JulianDate from "./JulianDate.js";
import CesiumMath from "./Math.js";
import Rectangle from "./Rectangle.js";
import Request from "./Request.js";
import RequestState from "./RequestState.js";
import RequestType from "./RequestType.js";
import Resource from "./Resource.js";
import RuntimeError from "./RuntimeError.js";
import TaskProcessor from "./TaskProcessor.js";
import TileProviderError from "./TileProviderError.js";

const TerrainState = {
  UNKNOWN: 0,
  NONE: 1,
  SELF: 2,
  PARENT: 3,
};

const julianDateScratch = new JulianDate();

function TerrainCache() {
  this._terrainCache = {};
  this._lastTidy = JulianDate.now();
}

TerrainCache.prototype.add = function (quadKey, buffer) {
  this._terrainCache[quadKey] = {
    buffer: buffer,
    timestamp: JulianDate.now(),
  };
};

TerrainCache.prototype.get = function (quadKey) {
  const terrainCache = this._terrainCache;
  const result = terrainCache[quadKey];
  if (defined(result)) {
    delete this._terrainCache[quadKey];
    return result.buffer;
  }
};

TerrainCache.prototype.tidy = function () {
  JulianDate.now(julianDateScratch);
  if (JulianDate.secondsDifference(julianDateScratch, this._lastTidy) > 10) {
    const terrainCache = this._terrainCache;
    const keys = Object.keys(terrainCache);
    const count = keys.length;
    for (let i = 0; i < count; ++i) {
      const k = keys[i];
      const e = terrainCache[k];
      if (JulianDate.secondsDifference(julianDateScratch, e.timestamp) > 10) {
        delete terrainCache[k];
      }
    }

    JulianDate.clone(julianDateScratch, this._lastTidy);
  }
};

/**
 * @typedef {Object} GoogleEarthEnterpriseTerrainProvider.ConstructorOptions
 *
 * Initialization options for GoogleEarthEnterpriseTerrainProvider constructor
 *
 * @property {Ellipsoid} [ellipsoid] The ellipsoid.  If not specified, the WGS84 ellipsoid is used.
 * @property {Credit|String} [credit] A credit for the data source, which is displayed on the canvas.
 * @property {Resource|String} [url] The url of the Google Earth Enterprise server hosting the imagery. Deprecated.
 * @property {GoogleEarthEnterpriseMetadata} [metadata] A metadata object that can be used to share metadata requests with a GoogleEarthEnterpriseImageryProvider. Deprecated.
 */

/**
 * <div class="notice">
 * To construct a GoogleEarthEnterpriseTerrainProvider, call {@link  GoogleEarthEnterpriseTerrainProvider.fromMetadata}. Do not call the constructor directly.
 * </div>
 *
 * Provides tiled terrain using the Google Earth Enterprise REST API.
 *
 * @alias GoogleEarthEnterpriseTerrainProvider
 * @constructor
 *
<<<<<<< HEAD
 * @param {GoogleEarthEnterpriseTerrainProvider.ConstructorOptions} options An object describing initialization options
=======
 * @param {object} options Object with the following properties:
 * @param {Resource|string} options.url The url of the Google Earth Enterprise server hosting the imagery.
 * @param {GoogleEarthEnterpriseMetadata} options.metadata A metadata object that can be used to share metadata requests with a GoogleEarthEnterpriseImageryProvider.
 * @param {Ellipsoid} [options.ellipsoid] The ellipsoid.  If not specified, the WGS84 ellipsoid is used.
 * @param {Credit|string} [options.credit] A credit for the data source, which is displayed on the canvas.
>>>>>>> 52f14d03
 *
 * @see GoogleEarthEnterpriseTerrainProvider.fromMetadata
 * @see GoogleEarthEnterpriseMetadata.fromUrl
 * @see GoogleEarthEnterpriseImageryProvider
 * @see CesiumTerrainProvider
 *
 * @example
 * const geeMetadata = await GoogleEarthEnterpriseMetadata.fromUrl("http://www.example.com");
 * const gee = Cesium.GoogleEarthEnterpriseTerrainProvider.fromMetadata(geeMetadata);
 *
 * @see {@link http://www.w3.org/TR/cors/|Cross-Origin Resource Sharing}
 */
function GoogleEarthEnterpriseTerrainProvider(options) {
  options = defaultValue(options, defaultValue.EMPTY_OBJECT);

  this._tilingScheme = new GeographicTilingScheme({
    numberOfLevelZeroTilesX: 2,
    numberOfLevelZeroTilesY: 2,
    rectangle: new Rectangle(
      -CesiumMath.PI,
      -CesiumMath.PI,
      CesiumMath.PI,
      CesiumMath.PI
    ),
    ellipsoid: options.ellipsoid,
  });

  let credit = options.credit;
  if (typeof credit === "string") {
    credit = new Credit(credit);
  }
  this._credit = credit;

  // Pulled from Google's documentation
  this._levelZeroMaximumGeometricError = 40075.16;

  this._terrainCache = new TerrainCache();
  this._terrainPromises = {};
  this._terrainRequests = {};

  this._errorEvent = new Event();
  this._ready = false;

  if (defined(options.url)) {
    deprecationWarning(
      "GoogleEarthEnterpriseTerrainProvider options.url",
      "options.url was deprecated in CesiumJS 1.102.  It will be removed in 1.104.  Use GoogleEarthEnterpriseTerrainProvider.fromMetadata instead."
    );
    const resource = Resource.createIfNeeded(options.url);
    const that = this;
    let metadataError;
    this._readyPromise = GoogleEarthEnterpriseMetadata.fromUrl(resource)
      .then((metadata) => {
        if (!metadata.terrainPresent) {
          const e = new RuntimeError(
            `The server ${metadata.url} doesn't have terrain`
          );
          metadataError = TileProviderError.reportError(
            metadataError,
            that,
            that._errorEvent,
            e.message,
            undefined,
            undefined,
            undefined,
            e
          );
          return Promise.reject(e);
        }

        TileProviderError.reportSuccess(metadataError);
        that._metadata = metadata;
        that._ready = true;
        return true;
      })
      .catch((e) => {
        metadataError = TileProviderError.reportError(
          metadataError,
          that,
          that._errorEvent,
          e.message,
          undefined,
          undefined,
          undefined,
          e
        );

        throw e;
      });
  } else if (defined(options.metadata)) {
    deprecationWarning(
      "GoogleEarthEnterpriseTerrainProvider options.metadata",
      "options.metadata was deprecated in CesiumJS 1.102.  It will be removed in 1.104.  Use GoogleEarthEnterpriseTerrainProvider.fromMetadata instead."
    );
    const metadata = options.metadata;
    this._metadata = metadata;
    const that = this;
    this._readyPromise = Promise.resolve(this._metadata._readyPromise).then(
      () => {
        if (!metadata.terrainPresent) {
          throw new RuntimeError(
            `The server ${metadata.url} doesn't have terrain`
          );
        }

        that._ready = true;
      }
    );
  }
}

Object.defineProperties(GoogleEarthEnterpriseTerrainProvider.prototype, {
  /**
   * Gets the name of the Google Earth Enterprise server url hosting the imagery.
   * @memberof GoogleEarthEnterpriseTerrainProvider.prototype
   * @type {string}
   * @readonly
   */
  url: {
    get: function () {
      return this._metadata.url;
    },
  },

  /**
   * Gets the proxy used by this provider.
   * @memberof GoogleEarthEnterpriseTerrainProvider.prototype
   * @type {Proxy}
   * @readonly
   */
  proxy: {
    get: function () {
      return this._metadata.proxy;
    },
  },

  /**
   * Gets the tiling scheme used by this provider.
   * @memberof GoogleEarthEnterpriseTerrainProvider.prototype
   * @type {TilingScheme}
   * @readonly
   */
  tilingScheme: {
    get: function () {
      return this._tilingScheme;
    },
  },

  /**
   * Gets an event that is raised when the imagery provider encounters an asynchronous error.  By subscribing
   * to the event, you will be notified of the error and can potentially recover from it.  Event listeners
   * are passed an instance of {@link TileProviderError}.
   * @memberof GoogleEarthEnterpriseTerrainProvider.prototype
   * @type {Event}
   * @readonly
   */
  errorEvent: {
    get: function () {
      return this._errorEvent;
    },
  },

  /**
   * Gets a value indicating whether or not the provider is ready for use.
   * @memberof GoogleEarthEnterpriseTerrainProvider.prototype
   * @type {boolean}
   * @readonly
   * @deprecated
   */
  ready: {
    get: function () {
      deprecationWarning(
        "GoogleEarthEnterpriseTerrainProvider.ready",
        "GoogleEarthEnterpriseTerrainProvider.ready was deprecated in CesiumJS 1.102.  It will be removed in 1.104."
      );
      return this._ready;
    },
  },

  /**
   * Gets a promise that resolves to true when the provider is ready for use.
   * @memberof GoogleEarthEnterpriseTerrainProvider.prototype
   * @type {Promise<boolean>}
   * @readonly
   * @deprecated
   */
  readyPromise: {
    get: function () {
      deprecationWarning(
        "GoogleEarthEnterpriseTerrainProvider.readyPromise",
        "GoogleEarthEnterpriseTerrainProvider.readyPromise was deprecated in CesiumJS 1.102.  It will be removed in 1.104."
      );
      return this._readyPromise;
    },
  },

  /**
   * Gets the credit to display when this terrain provider is active.  Typically this is used to credit
   * the source of the terrain.
   * @memberof GoogleEarthEnterpriseTerrainProvider.prototype
   * @type {Credit}
   * @readonly
   */
  credit: {
    get: function () {
      return this._credit;
    },
  },

  /**
   * Gets a value indicating whether or not the provider includes a water mask.  The water mask
   * indicates which areas of the globe are water rather than land, so they can be rendered
   * as a reflective surface with animated waves.
   * @memberof GoogleEarthEnterpriseTerrainProvider.prototype
   * @type {boolean}
   * @readonly
   */
  hasWaterMask: {
    get: function () {
      return false;
    },
  },

  /**
   * Gets a value indicating whether or not the requested tiles include vertex normals.
   * @memberof GoogleEarthEnterpriseTerrainProvider.prototype
   * @type {boolean}
   * @readonly
   */
  hasVertexNormals: {
    get: function () {
      return false;
    },
  },

  /**
   * Gets an object that can be used to determine availability of terrain from this provider, such as
   * at points and in rectangles. This property may be undefined if availability
   * information is not available.
   * @memberof GoogleEarthEnterpriseTerrainProvider.prototype
   * @type {TileAvailability}
   * @readonly
   */
  availability: {
    get: function () {
      return undefined;
    },
  },
});

/**
 * Creates a GoogleEarthTerrainProvider from GoogleEarthEnterpriseMetadata
 *
 * @param {GoogleEarthEnterpriseMetadata} metadata A metadata object that can be used to share metadata requests with a GoogleEarthEnterpriseImageryProvider.
 * @param {GoogleEarthEnterpriseTerrainProvider.ConstructorOptions} options An object describing initialization options
 * @returns {GoogleEarthEnterpriseTerrainProvider}
 *
 * @see GoogleEarthEnterpriseMetadata.fromUrl
 *
 * @exception {RuntimeError} metadata does not specify terrain
 *
 * @example
 * const geeMetadata = await GoogleEarthEnterpriseMetadata.fromUrl("http://www.example.com");
 * const gee = Cesium.GoogleEarthEnterpriseTerrainProvider.fromMetadata(geeMetadata);
 */
GoogleEarthEnterpriseTerrainProvider.fromMetadata = function (
  metadata,
  options
) {
  //>>includeStart('debug', pragmas.debug);
  Check.defined("metadata", metadata);
  //>>includeEnd('debug');

  if (!metadata.terrainPresent) {
    throw new RuntimeError(`The server ${metadata.url} doesn't have terrain`);
  }

  const provider = new GoogleEarthEnterpriseTerrainProvider(options);
  provider._metadata = metadata;
  provider._readyPromise = Promise.resolve(true);
  provider._ready = true;

  return provider;
};

const taskProcessor = new TaskProcessor("decodeGoogleEarthEnterprisePacket");

// If the tile has its own terrain, then you can just use its child bitmask. If it was requested using it's parent
//  then you need to check all of its children to see if they have terrain.
function computeChildMask(quadKey, info, metadata) {
  let childMask = info.getChildBitmask();
  if (info.terrainState === TerrainState.PARENT) {
    childMask = 0;
    for (let i = 0; i < 4; ++i) {
      const child = metadata.getTileInformationFromQuadKey(
        quadKey + i.toString()
      );
      if (defined(child) && child.hasTerrain()) {
        childMask |= 1 << i;
      }
    }
  }

  return childMask;
}

/**
 * Requests the geometry for a given tile.   The result must include terrain data and
 * may optionally include a water mask and an indication of which child tiles are available.
 *
 * @param {number} x The X coordinate of the tile for which to request geometry.
 * @param {number} y The Y coordinate of the tile for which to request geometry.
 * @param {number} level The level of the tile for which to request geometry.
 * @param {Request} [request] The request object. Intended for internal use only.
 * @returns {Promise<TerrainData>|undefined} A promise for the requested geometry.  If this method
 *          returns undefined instead of a promise, it is an indication that too many requests are already
 *          pending and the request will be retried later.
 */
GoogleEarthEnterpriseTerrainProvider.prototype.requestTileGeometry = function (
  x,
  y,
  level,
  request
) {
  const quadKey = GoogleEarthEnterpriseMetadata.tileXYToQuadKey(x, y, level);
  const terrainCache = this._terrainCache;
  const metadata = this._metadata;
  const info = metadata.getTileInformationFromQuadKey(quadKey);

  // Check if this tile is even possibly available
  if (!defined(info)) {
    return Promise.reject(new RuntimeError("Terrain tile doesn't exist"));
  }

  let terrainState = info.terrainState;
  if (!defined(terrainState)) {
    // First time we have tried to load this tile, so set terrain state to UNKNOWN
    terrainState = info.terrainState = TerrainState.UNKNOWN;
  }

  // If its in the cache, return it
  const buffer = terrainCache.get(quadKey);
  if (defined(buffer)) {
    const credit = metadata.providers[info.terrainProvider];
    return Promise.resolve(
      new GoogleEarthEnterpriseTerrainData({
        buffer: buffer,
        childTileMask: computeChildMask(quadKey, info, metadata),
        credits: defined(credit) ? [credit] : undefined,
        negativeAltitudeExponentBias: metadata.negativeAltitudeExponentBias,
        negativeElevationThreshold: metadata.negativeAltitudeThreshold,
      })
    );
  }

  // Clean up the cache
  terrainCache.tidy();

  // We have a tile, check to see if no ancestors have terrain or that we know for sure it doesn't
  if (!info.ancestorHasTerrain) {
    // We haven't reached a level with terrain, so return the ellipsoid
    return Promise.resolve(
      new HeightmapTerrainData({
        buffer: new Uint8Array(16 * 16),
        width: 16,
        height: 16,
      })
    );
  } else if (terrainState === TerrainState.NONE) {
    // Already have info and there isn't any terrain here
    return Promise.reject(new RuntimeError("Terrain tile doesn't exist"));
  }

  // Figure out where we are getting the terrain and what version
  let parentInfo;
  let q = quadKey;
  let terrainVersion = -1;
  switch (terrainState) {
    case TerrainState.SELF: // We have terrain and have retrieved it before
      terrainVersion = info.terrainVersion;
      break;
    case TerrainState.PARENT: // We have terrain in our parent
      q = q.substring(0, q.length - 1);
      parentInfo = metadata.getTileInformationFromQuadKey(q);
      terrainVersion = parentInfo.terrainVersion;
      break;
    case TerrainState.UNKNOWN: // We haven't tried to retrieve terrain yet
      if (info.hasTerrain()) {
        terrainVersion = info.terrainVersion; // We should have terrain
      } else {
        q = q.substring(0, q.length - 1);
        parentInfo = metadata.getTileInformationFromQuadKey(q);
        if (defined(parentInfo) && parentInfo.hasTerrain()) {
          terrainVersion = parentInfo.terrainVersion; // Try checking in the parent
        }
      }
      break;
  }

  // We can't figure out where to get the terrain
  if (terrainVersion < 0) {
    return Promise.reject(new RuntimeError("Terrain tile doesn't exist"));
  }

  // Load that terrain
  const terrainPromises = this._terrainPromises;
  const terrainRequests = this._terrainRequests;
  let sharedPromise;
  let sharedRequest;
  if (defined(terrainPromises[q])) {
    // Already being loaded possibly from another child, so return existing promise
    sharedPromise = terrainPromises[q];
    sharedRequest = terrainRequests[q];
  } else {
    // Create new request for terrain
    sharedRequest = request;
    const requestPromise = buildTerrainResource(
      this,
      q,
      terrainVersion,
      sharedRequest
    ).fetchArrayBuffer();

    if (!defined(requestPromise)) {
      return undefined; // Throttled
    }

    sharedPromise = requestPromise.then(function (terrain) {
      if (defined(terrain)) {
        return taskProcessor
          .scheduleTask(
            {
              buffer: terrain,
              type: "Terrain",
              key: metadata.key,
            },
            [terrain]
          )
          .then(function (terrainTiles) {
            // Add requested tile and mark it as SELF
            const requestedInfo = metadata.getTileInformationFromQuadKey(q);
            requestedInfo.terrainState = TerrainState.SELF;
            terrainCache.add(q, terrainTiles[0]);
            const provider = requestedInfo.terrainProvider;

            // Add children to cache
            const count = terrainTiles.length - 1;
            for (let j = 0; j < count; ++j) {
              const childKey = q + j.toString();
              const child = metadata.getTileInformationFromQuadKey(childKey);
              if (defined(child)) {
                terrainCache.add(childKey, terrainTiles[j + 1]);
                child.terrainState = TerrainState.PARENT;
                if (child.terrainProvider === 0) {
                  child.terrainProvider = provider;
                }
              }
            }
          });
      }

      return Promise.reject(new RuntimeError("Failed to load terrain."));
    });

    terrainPromises[q] = sharedPromise; // Store promise without delete from terrainPromises
    terrainRequests[q] = sharedRequest;

    // Set promise so we remove from terrainPromises just one time
    sharedPromise = sharedPromise.finally(function () {
      delete terrainPromises[q];
      delete terrainRequests[q];
    });
  }

  return sharedPromise
    .then(function () {
      const buffer = terrainCache.get(quadKey);
      if (defined(buffer)) {
        const credit = metadata.providers[info.terrainProvider];
        return new GoogleEarthEnterpriseTerrainData({
          buffer: buffer,
          childTileMask: computeChildMask(quadKey, info, metadata),
          credits: defined(credit) ? [credit] : undefined,
          negativeAltitudeExponentBias: metadata.negativeAltitudeExponentBias,
          negativeElevationThreshold: metadata.negativeAltitudeThreshold,
        });
      }

      return Promise.reject(new RuntimeError("Failed to load terrain."));
    })
    .catch(function (error) {
      if (sharedRequest.state === RequestState.CANCELLED) {
        request.state = sharedRequest.state;
        return Promise.reject(error);
      }
      info.terrainState = TerrainState.NONE;
      return Promise.reject(error);
    });
};

/**
 * Gets the maximum geometric error allowed in a tile at a given level.
 *
 * @param {number} level The tile level for which to get the maximum geometric error.
 * @returns {number} The maximum geometric error.
 */
GoogleEarthEnterpriseTerrainProvider.prototype.getLevelMaximumGeometricError = function (
  level
) {
  return this._levelZeroMaximumGeometricError / (1 << level);
};

/**
 * Determines whether data for a tile is available to be loaded.
 *
 * @param {number} x The X coordinate of the tile for which to request geometry.
 * @param {number} y The Y coordinate of the tile for which to request geometry.
 * @param {number} level The level of the tile for which to request geometry.
 * @returns {boolean|undefined} Undefined if not supported, otherwise true or false.
 */
GoogleEarthEnterpriseTerrainProvider.prototype.getTileDataAvailable = function (
  x,
  y,
  level
) {
  const metadata = this._metadata;
  let quadKey = GoogleEarthEnterpriseMetadata.tileXYToQuadKey(x, y, level);

  const info = metadata.getTileInformation(x, y, level);
  if (info === null) {
    return false;
  }

  if (defined(info)) {
    if (!info.ancestorHasTerrain) {
      return true; // We'll just return the ellipsoid
    }

    const terrainState = info.terrainState;
    if (terrainState === TerrainState.NONE) {
      return false; // Terrain is not available
    }

    if (!defined(terrainState) || terrainState === TerrainState.UNKNOWN) {
      info.terrainState = TerrainState.UNKNOWN;
      if (!info.hasTerrain()) {
        quadKey = quadKey.substring(0, quadKey.length - 1);
        const parentInfo = metadata.getTileInformationFromQuadKey(quadKey);
        if (!defined(parentInfo) || !parentInfo.hasTerrain()) {
          return false;
        }
      }
    }

    return true;
  }

  if (metadata.isValid(quadKey)) {
    // We will need this tile, so request metadata and return false for now
    const request = new Request({
      throttle: false,
      throttleByServer: true,
      type: RequestType.TERRAIN,
    });
    metadata.populateSubtree(x, y, level, request);
  }
  return false;
};

/**
 * Makes sure we load availability data for a tile
 *
 * @param {number} x The X coordinate of the tile for which to request geometry.
 * @param {number} y The Y coordinate of the tile for which to request geometry.
 * @param {number} level The level of the tile for which to request geometry.
 * @returns {undefined}
 */
GoogleEarthEnterpriseTerrainProvider.prototype.loadTileDataAvailability = function (
  x,
  y,
  level
) {
  return undefined;
};

//
// Functions to handle imagery packets
//
function buildTerrainResource(terrainProvider, quadKey, version, request) {
  version = defined(version) && version > 0 ? version : 1;
  return terrainProvider._metadata.resource.getDerivedResource({
    url: `flatfile?f1c-0${quadKey}-t.${version.toString()}`,
    request: request,
  });
}
export default GoogleEarthEnterpriseTerrainProvider;<|MERGE_RESOLUTION|>--- conflicted
+++ resolved
@@ -73,8 +73,8 @@
  * Initialization options for GoogleEarthEnterpriseTerrainProvider constructor
  *
  * @property {Ellipsoid} [ellipsoid] The ellipsoid.  If not specified, the WGS84 ellipsoid is used.
- * @property {Credit|String} [credit] A credit for the data source, which is displayed on the canvas.
- * @property {Resource|String} [url] The url of the Google Earth Enterprise server hosting the imagery. Deprecated.
+ * @property {Credit|string} [credit] A credit for the data source, which is displayed on the canvas.
+ * @property {Resource|string} [url] The url of the Google Earth Enterprise server hosting the imagery. Deprecated.
  * @property {GoogleEarthEnterpriseMetadata} [metadata] A metadata object that can be used to share metadata requests with a GoogleEarthEnterpriseImageryProvider. Deprecated.
  */
 
@@ -88,15 +88,7 @@
  * @alias GoogleEarthEnterpriseTerrainProvider
  * @constructor
  *
-<<<<<<< HEAD
  * @param {GoogleEarthEnterpriseTerrainProvider.ConstructorOptions} options An object describing initialization options
-=======
- * @param {object} options Object with the following properties:
- * @param {Resource|string} options.url The url of the Google Earth Enterprise server hosting the imagery.
- * @param {GoogleEarthEnterpriseMetadata} options.metadata A metadata object that can be used to share metadata requests with a GoogleEarthEnterpriseImageryProvider.
- * @param {Ellipsoid} [options.ellipsoid] The ellipsoid.  If not specified, the WGS84 ellipsoid is used.
- * @param {Credit|string} [options.credit] A credit for the data source, which is displayed on the canvas.
->>>>>>> 52f14d03
  *
  * @see GoogleEarthEnterpriseTerrainProvider.fromMetadata
  * @see GoogleEarthEnterpriseMetadata.fromUrl
