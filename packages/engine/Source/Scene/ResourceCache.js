import Check from "../Core/Check.js";
import Frozen from "../Core/Frozen.js";
import defined from "../Core/defined.js";
import DeveloperError from "../Core/DeveloperError.js";
import BufferLoader from "./BufferLoader.js";
import GltfBufferViewLoader from "./GltfBufferViewLoader.js";
import GltfDracoLoader from "./GltfDracoLoader.js";
import GltfImageLoader from "./GltfImageLoader.js";
import GltfIndexBufferLoader from "./GltfIndexBufferLoader.js";
import GltfJsonLoader from "./GltfJsonLoader.js";
import GltfTextureLoader from "./GltfTextureLoader.js";
import GltfVertexBufferLoader from "./GltfVertexBufferLoader.js";
import MetadataSchemaLoader from "./MetadataSchemaLoader.js";
import ResourceCacheKey from "./ResourceCacheKey.js";
import ResourceCacheStatistics from "./ResourceCacheStatistics.js";

/**
 * Cache for resources shared across 3D Tiles and glTF.
 *
 * @namespace ResourceCache
 *
 * @private
 */
function ResourceCache() {}

ResourceCache.cacheEntries = {};

// Statistics about binary data stored in the resource cache
ResourceCache.statistics = new ResourceCacheStatistics();

/**
 * A reference-counted cache entry.
 *
 * @param {ResourceLoader} resourceLoader The resource.
 *
 * @alias CacheEntry
 * @constructor
 *
 * @private
 */
function CacheEntry(resourceLoader) {
  this.referenceCount = 1;
  this.resourceLoader = resourceLoader;

  // For unit testing only
  this._statisticsPromise = undefined;
}

/**
 * Gets a resource from the cache. If the resource exists its reference count is
 * incremented. Otherwise, if no resource loader exists, undefined is returned.
 *
 * @param {string} cacheKey The cache key of the resource.
 *
 * @returns {ResourceLoader|undefined} The resource.
 * @private
 */
ResourceCache.get = function (cacheKey) {
  //>>includeStart('debug', pragmas.debug);
  Check.typeOf.string("cacheKey", cacheKey);
  //>>includeEnd('debug');

  const cacheEntry = ResourceCache.cacheEntries[cacheKey];
  if (defined(cacheEntry)) {
    ++cacheEntry.referenceCount;
    return cacheEntry.resourceLoader;
  }
  return undefined;
};

/**
 * Adds it to the cache.
 *
 * @param {ResourceLoader} resourceLoader The resource.
 * @returns {ResourceLoader} The resource.
 *
 * @exception {DeveloperError} Resource with this cacheKey is already in the cache
 * @private
 */
ResourceCache.add = function (resourceLoader) {
  //>>includeStart('debug', pragmas.debug);
  Check.typeOf.object("resourceLoader", resourceLoader);
  //>>includeEnd('debug');

  const cacheKey = resourceLoader.cacheKey;

  //>>includeStart('debug', pragmas.debug);
  Check.typeOf.string("options.resourceLoader.cacheKey", cacheKey);

  if (defined(ResourceCache.cacheEntries[cacheKey])) {
    throw new DeveloperError(
      `Resource with this cacheKey is already in the cache: ${cacheKey}`,
    );
  }
  //>>includeEnd('debug');

  ResourceCache.cacheEntries[cacheKey] = new CacheEntry(resourceLoader);

  return resourceLoader;
};

/**
 * Unloads a resource from the cache. When the reference count hits zero the
 * resource is destroyed.
 *
 * @param {ResourceLoader} resourceLoader The resource.
 *
 * @exception {DeveloperError} Resource is not in the cache.
 * @exception {DeveloperError} Cannot unload resource that has no references.
 * @private
 */
ResourceCache.unload = function (resourceLoader) {
  //>>includeStart('debug', pragmas.debug);
  Check.typeOf.object("resourceLoader", resourceLoader);
  //>>includeEnd('debug');

  const cacheKey = resourceLoader.cacheKey;
  const cacheEntry = ResourceCache.cacheEntries[cacheKey];

  //>>includeStart('debug', pragmas.debug);
  if (!defined(cacheEntry)) {
    throw new DeveloperError(`Resource is not in the cache: ${cacheKey}`);
  }
  //>>includeEnd('debug');

  --cacheEntry.referenceCount;

  if (cacheEntry.referenceCount === 0) {
    ResourceCache.statistics.removeLoader(resourceLoader);
    resourceLoader.destroy();
    delete ResourceCache.cacheEntries[cacheKey];
  }
};

/**
 * Gets an existing schema loader from the cache, or creates a new loader if one does not already exist.
 *
 * @param {object} options Object with the following properties:
 * @param {object} [options.schema] An object that explicitly defines a schema JSON. Mutually exclusive with options.resource.
 * @param {Resource} [options.resource] The {@link Resource} pointing to the schema JSON. Mutually exclusive with options.schema.
 *
 * @returns {MetadataSchemaLoader} The cached schema resource.
 *
 * @exception {DeveloperError} One of options.schema and options.resource must be defined.
 * @private
 */
ResourceCache.getSchemaLoader = function (options) {
  options = options ?? Frozen.EMPTY_OBJECT;
  const { schema, resource } = options;

  //>>includeStart('debug', pragmas.debug);
  if (defined(schema) === defined(resource)) {
    throw new DeveloperError(
      "One of options.schema and options.resource must be defined.",
    );
  }
  //>>includeEnd('debug');

  const cacheKey = ResourceCacheKey.getSchemaCacheKey({
    schema: schema,
    resource: resource,
  });

  let schemaLoader = ResourceCache.get(cacheKey);
  if (defined(schemaLoader)) {
    return schemaLoader;
  }

  schemaLoader = new MetadataSchemaLoader({
    schema: schema,
    resource: resource,
    cacheKey: cacheKey,
  });

  return ResourceCache.add(schemaLoader);
};

/**
 * Gets an existing embedded buffer loader from the cache.
 *
 * @param {object} options Object with the following properties:
 * @param {Resource} options.parentResource The {@link Resource} containing the embedded buffer.
 * @param {number} options.bufferId A unique identifier of the embedded buffer within the parent resource.
 * @param {Uint8Array} [options.typedArray] The typed array containing the embedded buffer contents.
 *
 * @returns {BufferLoader | undefined} The cached buffer loader.
 * @private
 */
ResourceCache.getEmbeddedBufferLoader = function (options) {
<<<<<<< HEAD
  options = defaultValue(options, defaultValue.EMPTY_OBJECT);
  const { parentResource, bufferId } = options;
=======
  options = options ?? Frozen.EMPTY_OBJECT;
  const { parentResource, bufferId, typedArray } = options;
>>>>>>> 466f780f

  //>>includeStart('debug', pragmas.debug);
  Check.typeOf.object("options.parentResource", parentResource);
  Check.typeOf.number("options.bufferId", bufferId);
  //>>includeEnd('debug');

  const cacheKey = ResourceCacheKey.getEmbeddedBufferCacheKey({
    parentResource: parentResource,
    bufferId: bufferId,
  });

  return ResourceCache.get(cacheKey);
};

/**
 * Creates a new buffer loader.
 *
 * @param {object} options Object with the following properties:
 * @param {Resource} options.parentResource The {@link Resource} containing the embedded buffer.
 * @param {number} options.bufferId A unique identifier of the embedded buffer within the parent resource.
 * @param {Uint8Array} options.typedArray The typed array containing the embedded buffer contents.
 *
 * @returns {BufferLoader } The created buffer loader.
 * @private
 */
ResourceCache.addBufferLoader = function (options) {
  options = defaultValue(options, defaultValue.EMPTY_OBJECT);
  const { parentResource, bufferId, typedArray } = options;

  //>>includeStart('debug', pragmas.debug);
  Check.typeOf.object("options.parentResource", parentResource);
  Check.typeOf.number("options.bufferId", bufferId);
  //>>includeEnd('debug');

  const cacheKey = ResourceCacheKey.getEmbeddedBufferCacheKey({
    parentResource: parentResource,
    bufferId: bufferId,
  });

  const bufferLoader = new BufferLoader({
    typedArray: typedArray,
    cacheKey: cacheKey,
  });

  return ResourceCache.add(bufferLoader);
};

/**
 * Gets an existing external buffer from loader the cache, or creates a new loader if one does not already exist.
 *
 * @param {object} options Object with the following properties:
 * @param {Resource} options.resource The {@link Resource} pointing to the external buffer.
 *
 * @returns {BufferLoader} The cached buffer loader.
 * @private
 */
ResourceCache.getExternalBufferLoader = function (options) {
  options = options ?? Frozen.EMPTY_OBJECT;
  const { resource } = options;

  //>>includeStart('debug', pragmas.debug);
  Check.typeOf.object("options.resource", resource);
  //>>includeEnd('debug');

  const cacheKey = ResourceCacheKey.getExternalBufferCacheKey({
    resource: resource,
  });

  let bufferLoader = ResourceCache.get(cacheKey);
  if (defined(bufferLoader)) {
    return bufferLoader;
  }

  bufferLoader = new BufferLoader({
    resource: resource,
    cacheKey: cacheKey,
  });

  return ResourceCache.add(bufferLoader);
};

/**
 * Gets an existing glTF JSON loader from the cache, or creates a new loader if one does not already exist.
 *
 * @param {object} options Object with the following properties:
 * @param {Resource} options.gltfResource The {@link Resource} containing the glTF.
 * @param {Resource} options.baseResource The {@link Resource} that paths in the glTF JSON are relative to.
 * @param {Uint8Array} [options.typedArray] The typed array containing the glTF contents.
 * @param {object} [options.gltfJson] The parsed glTF JSON contents.
 *
 * @returns {GltfJsonLoader} The cached glTF JSON loader.
 * @private
 */
ResourceCache.getGltfJsonLoader = function (options) {
  options = options ?? Frozen.EMPTY_OBJECT;
  const { gltfResource, baseResource, typedArray, gltfJson } = options;

  //>>includeStart('debug', pragmas.debug);
  Check.typeOf.object("options.gltfResource", gltfResource);
  Check.typeOf.object("options.baseResource", baseResource);
  //>>includeEnd('debug');

  const cacheKey = ResourceCacheKey.getGltfCacheKey({
    gltfResource: gltfResource,
  });

  let gltfJsonLoader = ResourceCache.get(cacheKey);
  if (defined(gltfJsonLoader)) {
    return gltfJsonLoader;
  }

  gltfJsonLoader = new GltfJsonLoader({
    resourceCache: ResourceCache,
    gltfResource: gltfResource,
    baseResource: baseResource,
    typedArray: typedArray,
    gltfJson: gltfJson,
    cacheKey: cacheKey,
  });

  return ResourceCache.add(gltfJsonLoader);
};

/**
 * Gets an existing glTF buffer view from the cache, or creates a new loader if one does not already exist.
 *
 * @param {object} options Object with the following properties:
 * @param {object} options.gltf The glTF JSON.
 * @param {number} options.bufferViewId The bufferView ID.
 * @param {Resource} options.gltfResource The {@link Resource} containing the glTF.
 * @param {Resource} options.baseResource The {@link Resource} that paths in the glTF JSON are relative to.
 *
 * @returns {GltfBufferViewLoader} The cached buffer view loader.
 * @private
 */
ResourceCache.getBufferViewLoader = function (options) {
  options = options ?? Frozen.EMPTY_OBJECT;
  const { gltf, bufferViewId, gltfResource, baseResource } = options;

  //>>includeStart('debug', pragmas.debug);
  Check.typeOf.object("options.gltf", gltf);
  Check.typeOf.number("options.bufferViewId", bufferViewId);
  Check.typeOf.object("options.gltfResource", gltfResource);
  Check.typeOf.object("options.baseResource", baseResource);
  //>>includeEnd('debug');

  const cacheKey = ResourceCacheKey.getBufferViewCacheKey({
    gltf: gltf,
    bufferViewId: bufferViewId,
    gltfResource: gltfResource,
    baseResource: baseResource,
  });

  let bufferViewLoader = ResourceCache.get(cacheKey);
  if (defined(bufferViewLoader)) {
    return bufferViewLoader;
  }

  bufferViewLoader = new GltfBufferViewLoader({
    resourceCache: ResourceCache,
    gltf: gltf,
    bufferViewId: bufferViewId,
    gltfResource: gltfResource,
    baseResource: baseResource,
    cacheKey: cacheKey,
  });

  return ResourceCache.add(bufferViewLoader);
};

/**
 * Gets an existing Draco data from the cache, or creates a new loader if one does not already exist.
 *
 * @param {object} options Object with the following properties:
 * @param {object} options.gltf The glTF JSON.
 * @param {object} options.primitive The primitive containing the Draco extension.
 * @param {object} options.draco The Draco extension object.
 * @param {Resource} options.gltfResource The {@link Resource} containing the glTF.
 * @param {Resource} options.baseResource The {@link Resource} that paths in the glTF JSON are relative to.
 *
 * @returns {GltfDracoLoader} The cached Draco loader.
 * @private
 */
ResourceCache.getDracoLoader = function (options) {
  options = options ?? Frozen.EMPTY_OBJECT;
  const { gltf, primitive, draco, gltfResource, baseResource } = options;

  //>>includeStart('debug', pragmas.debug);
  Check.typeOf.object("options.gltf", gltf);
  Check.typeOf.object("options.primitive", primitive);
  Check.typeOf.object("options.draco", draco);
  Check.typeOf.object("options.gltfResource", gltfResource);
  Check.typeOf.object("options.baseResource", baseResource);
  //>>includeEnd('debug');

  const cacheKey = ResourceCacheKey.getDracoCacheKey({
    gltf: gltf,
    draco: draco,
    gltfResource: gltfResource,
    baseResource: baseResource,
  });

  let dracoLoader = ResourceCache.get(cacheKey);
  if (defined(dracoLoader)) {
    return dracoLoader;
  }

  dracoLoader = new GltfDracoLoader({
    resourceCache: ResourceCache,
    gltf: gltf,
    primitive: primitive,
    draco: draco,
    gltfResource: gltfResource,
    baseResource: baseResource,
    cacheKey: cacheKey,
  });

  return ResourceCache.add(dracoLoader);
};

/**
 * Gets an existing glTF vertex buffer from the cache, or creates a new loader if one does not already exist.
 *
 * @param {object} options Object with the following properties:
 * @param {object} options.gltf The glTF JSON.
 * @param {Resource} options.gltfResource The {@link Resource} containing the glTF.
 * @param {Resource} options.baseResource The {@link Resource} that paths in the glTF JSON are relative to.
 * @param {FrameState} options.frameState The frame state.
 * @param {number} [options.bufferViewId] The bufferView ID corresponding to the vertex buffer.
 * @param {object} [options.primitive] The primitive containing the Draco extension.
 * @param {object} [options.draco] The Draco extension object.
 * @param {string} [options.attributeSemantic] The attribute semantic, e.g. POSITION or NORMAL.
 * @param {number} [options.accessorId] The accessor ID.
 * @param {boolean} [options.asynchronous=true] Determines if WebGL resource creation will be spread out over several frames or block until all WebGL resources are created.
 * @param {boolean} [options.dequantize=false] Determines whether or not the vertex buffer will be dequantized on the CPU.
 * @param {boolean} [options.loadBuffer=false] Load vertex buffer as a GPU vertex buffer.
 * @param {boolean} [options.loadTypedArray=false] Load vertex buffer as a typed array.
 * @exception {DeveloperError} One of options.bufferViewId and options.draco must be defined.
 * @exception {DeveloperError} When options.draco is defined options.attributeSemantic must also be defined.
 * @exception {DeveloperError} When options.draco is defined options.accessorId must also be defined.
 *
 * @returns {GltfVertexBufferLoader} The cached vertex buffer loader.
 * @private
 */
ResourceCache.getVertexBufferLoader = function (options) {
  options = options ?? Frozen.EMPTY_OBJECT;
  const {
    gltf,
    gltfResource,
    baseResource,
    frameState,
    bufferViewId,
    primitive,
    draco,
    attributeSemantic,
    accessorId,
    asynchronous = true,
    dequantize = false,
    loadBuffer = false,
    loadTypedArray = false,
  } = options;

  //>>includeStart('debug', pragmas.debug);
  Check.typeOf.object("options.gltf", gltf);
  Check.typeOf.object("options.gltfResource", gltfResource);
  Check.typeOf.object("options.baseResource", baseResource);
  Check.typeOf.object("options.frameState", frameState);
  if (!loadBuffer && !loadTypedArray) {
    throw new DeveloperError(
      "At least one of loadBuffer and loadTypedArray must be true.",
    );
  }

  const hasBufferViewId = defined(bufferViewId);
  const hasPrimitive = defined(primitive);
  const hasDraco = hasDracoCompression(draco, attributeSemantic);
  const hasAttributeSemantic = defined(attributeSemantic);
  const hasAccessorId = defined(accessorId);

  if (hasBufferViewId === hasDraco) {
    throw new DeveloperError(
      "One of options.bufferViewId and options.draco must be defined.",
    );
  }

  if (hasDraco && !hasAttributeSemantic) {
    throw new DeveloperError(
      "When options.draco is defined options.attributeSemantic must also be defined.",
    );
  }

  if (hasDraco && !hasAccessorId) {
    throw new DeveloperError(
      "When options.draco is defined options.haAccessorId must also be defined.",
    );
  }

  if (hasDraco && !hasPrimitive) {
    throw new DeveloperError(
      "When options.draco is defined options.primitive must also be defined.",
    );
  }

  if (hasDraco) {
    Check.typeOf.object("options.draco", draco);
    Check.typeOf.string("options.attributeSemantic", attributeSemantic);
    Check.typeOf.number("options.accessorId", accessorId);
  }
  //>>includeEnd('debug');

  const cacheKey = ResourceCacheKey.getVertexBufferCacheKey({
    gltf: gltf,
    gltfResource: gltfResource,
    baseResource: baseResource,
    frameState: frameState,
    bufferViewId: bufferViewId,
    draco: draco,
    attributeSemantic: attributeSemantic,
    dequantize: dequantize,
    loadBuffer: loadBuffer,
    loadTypedArray: loadTypedArray,
  });

  let vertexBufferLoader = ResourceCache.get(cacheKey);
  if (defined(vertexBufferLoader)) {
    return vertexBufferLoader;
  }

  vertexBufferLoader = new GltfVertexBufferLoader({
    resourceCache: ResourceCache,
    gltf: gltf,
    gltfResource: gltfResource,
    baseResource: baseResource,
    bufferViewId: bufferViewId,
    primitive: primitive,
    draco: draco,
    attributeSemantic: attributeSemantic,
    accessorId: accessorId,
    cacheKey: cacheKey,
    asynchronous: asynchronous,
    dequantize: dequantize,
    loadBuffer: loadBuffer,
    loadTypedArray: loadTypedArray,
  });

  return ResourceCache.add(vertexBufferLoader);
};

function hasDracoCompression(draco, semantic) {
  return (
    defined(draco) &&
    defined(draco.attributes) &&
    defined(draco.attributes[semantic])
  );
}

/**
 * Gets an existing glTF index buffer from the cache, or creates a new loader if one does not already exist.
 *
 * @param {object} options Object with the following properties:
 * @param {object} options.gltf The glTF JSON.
 * @param {number} options.accessorId The accessor ID corresponding to the index buffer.
 * @param {Resource} options.gltfResource The {@link Resource} containing the glTF.
 * @param {Resource} options.baseResource The {@link Resource} that paths in the glTF JSON are relative to.
 * @param {FrameState} options.frameState The frame state.
 * @param {object} [options.primitive] The primitive containing the Draco extension.
 * @param {object} [options.draco] The Draco extension object.
 * @param {boolean} [options.asynchronous=true] Determines if WebGL resource creation will be spread out over several frames or block until all WebGL resources are created.
 * @param {boolean} [options.loadBuffer=false] Load index buffer as a GPU index buffer.
 * @param {boolean} [options.loadTypedArray=false] Load index buffer as a typed array.
 * @returns {GltfIndexBufferLoader} The cached index buffer loader.
 * @private
 */
ResourceCache.getIndexBufferLoader = function (options) {
  options = options ?? Frozen.EMPTY_OBJECT;
  const {
    gltf,
    accessorId,
    gltfResource,
    baseResource,
    frameState,
    primitive,
    draco,
    asynchronous = true,
    loadBuffer = false,
    loadTypedArray = false,
  } = options;

  //>>includeStart('debug', pragmas.debug);
  Check.typeOf.object("options.gltf", gltf);
  Check.typeOf.number("options.accessorId", accessorId);
  Check.typeOf.object("options.gltfResource", gltfResource);
  Check.typeOf.object("options.baseResource", baseResource);
  Check.typeOf.object("options.frameState", frameState);
  if (!loadBuffer && !loadTypedArray) {
    throw new DeveloperError(
      "At least one of loadBuffer and loadTypedArray must be true.",
    );
  }
  //>>includeEnd('debug');

  const cacheKey = ResourceCacheKey.getIndexBufferCacheKey({
    gltf: gltf,
    accessorId: accessorId,
    gltfResource: gltfResource,
    baseResource: baseResource,
    frameState: frameState,
    draco: draco,
    loadBuffer: loadBuffer,
    loadTypedArray: loadTypedArray,
  });

  let indexBufferLoader = ResourceCache.get(cacheKey);
  if (defined(indexBufferLoader)) {
    return indexBufferLoader;
  }

  indexBufferLoader = new GltfIndexBufferLoader({
    resourceCache: ResourceCache,
    gltf: gltf,
    accessorId: accessorId,
    gltfResource: gltfResource,
    baseResource: baseResource,
    primitive: primitive,
    draco: draco,
    cacheKey: cacheKey,
    asynchronous: asynchronous,
    loadBuffer: loadBuffer,
    loadTypedArray: loadTypedArray,
  });

  return ResourceCache.add(indexBufferLoader);
};

/**
 * Gets an existing glTF image from the cache, or creates a new loader if one does not already exist.
 *
 * @param {object} options Object with the following properties:
 * @param {object} options.gltf The glTF JSON.
 * @param {number} options.imageId The image ID.
 * @param {Resource} options.gltfResource The {@link Resource} containing the glTF.
 * @param {Resource} options.baseResource The {@link Resource} that paths in the glTF JSON are relative to.
 *
 * @returns {GltfImageLoader} The cached image loader.
 * @private
 */
ResourceCache.getImageLoader = function (options) {
  options = options ?? Frozen.EMPTY_OBJECT;
  const { gltf, imageId, gltfResource, baseResource } = options;

  //>>includeStart('debug', pragmas.debug);
  Check.typeOf.object("options.gltf", gltf);
  Check.typeOf.number("options.imageId", imageId);
  Check.typeOf.object("options.gltfResource", gltfResource);
  Check.typeOf.object("options.baseResource", baseResource);
  //>>includeEnd('debug');

  const cacheKey = ResourceCacheKey.getImageCacheKey({
    gltf: gltf,
    imageId: imageId,
    gltfResource: gltfResource,
    baseResource: baseResource,
  });

  let imageLoader = ResourceCache.get(cacheKey);
  if (defined(imageLoader)) {
    return imageLoader;
  }

  imageLoader = new GltfImageLoader({
    resourceCache: ResourceCache,
    gltf: gltf,
    imageId: imageId,
    gltfResource: gltfResource,
    baseResource: baseResource,
    cacheKey: cacheKey,
  });

  return ResourceCache.add(imageLoader);
};

/**
 * Gets an existing glTF texture from the cache, or creates a new loader if one does not already exist.
 *
 * @param {object} options Object with the following properties:
 * @param {object} options.gltf The glTF JSON.
 * @param {object} options.textureInfo The texture info object.
 * @param {Resource} options.gltfResource The {@link Resource} containing the glTF.
 * @param {Resource} options.baseResource The {@link Resource} that paths in the glTF JSON are relative to.
 * @param {SupportedImageFormats} options.supportedImageFormats The supported image formats.
 * @param {FrameState} options.frameState The frame state.
 * @param {boolean} [options.asynchronous=true] Determines if WebGL resource creation will be spread out over several frames or block until all WebGL resources are created.
 *
 * @returns {GltfTextureLoader} The cached texture loader.
 * @private
 */
ResourceCache.getTextureLoader = function (options) {
  options = options ?? Frozen.EMPTY_OBJECT;
  const {
    gltf,
    textureInfo,
    gltfResource,
    baseResource,
    supportedImageFormats,
    frameState,
    asynchronous = true,
  } = options;

  //>>includeStart('debug', pragmas.debug);
  Check.typeOf.object("options.gltf", gltf);
  Check.typeOf.object("options.textureInfo", textureInfo);
  Check.typeOf.object("options.gltfResource", gltfResource);
  Check.typeOf.object("options.baseResource", baseResource);
  Check.typeOf.object("options.supportedImageFormats", supportedImageFormats);
  Check.typeOf.object("options.frameState", frameState);
  //>>includeEnd('debug');

  const cacheKey = ResourceCacheKey.getTextureCacheKey({
    gltf: gltf,
    textureInfo: textureInfo,
    gltfResource: gltfResource,
    baseResource: baseResource,
    supportedImageFormats: supportedImageFormats,
    frameState: frameState,
  });

  let textureLoader = ResourceCache.get(cacheKey);
  if (defined(textureLoader)) {
    return textureLoader;
  }

  textureLoader = new GltfTextureLoader({
    resourceCache: ResourceCache,
    gltf: gltf,
    textureInfo: textureInfo,
    gltfResource: gltfResource,
    baseResource: baseResource,
    supportedImageFormats: supportedImageFormats,
    cacheKey: cacheKey,
    asynchronous: asynchronous,
  });

  return ResourceCache.add(textureLoader);
};

/**
 * Unload everything from the cache. This is used for unit testing.
 *
 * @private
 */
ResourceCache.clearForSpecs = function () {
  // Unload in the order below. This prevents an unload function from unloading
  // a resource that has already been unloaded.
  const precedence = [
    GltfVertexBufferLoader,
    GltfIndexBufferLoader,
    GltfDracoLoader,
    GltfTextureLoader,
    GltfImageLoader,
    GltfBufferViewLoader,
    BufferLoader,
    MetadataSchemaLoader,
    GltfJsonLoader,
  ];

  let cacheKey;
  const cacheEntries = ResourceCache.cacheEntries;

  const cacheEntriesSorted = [];
  for (cacheKey in cacheEntries) {
    if (cacheEntries.hasOwnProperty(cacheKey)) {
      cacheEntriesSorted.push(cacheEntries[cacheKey]);
    }
  }

  cacheEntriesSorted.sort(function (a, b) {
    const indexA = precedence.indexOf(a.resourceLoader.constructor);
    const indexB = precedence.indexOf(b.resourceLoader.constructor);
    return indexA - indexB;
  });

  const cacheEntriesLength = cacheEntriesSorted.length;
  for (let i = 0; i < cacheEntriesLength; ++i) {
    const cacheEntry = cacheEntriesSorted[i];
    cacheKey = cacheEntry.resourceLoader.cacheKey;
    if (defined(cacheEntries[cacheKey])) {
      cacheEntry.resourceLoader.destroy();
      delete cacheEntries[cacheKey];
    }
  }

  ResourceCache.statistics.clear();
};

export default ResourceCache;<|MERGE_RESOLUTION|>--- conflicted
+++ resolved
@@ -187,13 +187,8 @@
  * @private
  */
 ResourceCache.getEmbeddedBufferLoader = function (options) {
-<<<<<<< HEAD
-  options = defaultValue(options, defaultValue.EMPTY_OBJECT);
+  options = options ?? Frozen.EMPTY_OBJECT;
   const { parentResource, bufferId } = options;
-=======
-  options = options ?? Frozen.EMPTY_OBJECT;
-  const { parentResource, bufferId, typedArray } = options;
->>>>>>> 466f780f
 
   //>>includeStart('debug', pragmas.debug);
   Check.typeOf.object("options.parentResource", parentResource);
@@ -220,7 +215,7 @@
  * @private
  */
 ResourceCache.addBufferLoader = function (options) {
-  options = defaultValue(options, defaultValue.EMPTY_OBJECT);
+  options = options ?? Frozen.EMPTY_OBJECT;
   const { parentResource, bufferId, typedArray } = options;
 
   //>>includeStart('debug', pragmas.debug);
