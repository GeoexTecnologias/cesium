import Cartesian3 from "../Core/Cartesian3.js";
import DynamicAtmosphereLightingType from "./DynamicAtmosphereLightingType.js";

/**
 * Common atmosphere settings used by 3D Tiles and models for rendering sky atmosphere, ground atmosphere, and fog.
 *
 * <p>
 * This class is not to be confused with {@link SkyAtmosphere}, which is responsible for rendering the sky.
 * </p>
 * <p>
 * While the atmosphere settings affect the color of fog, see {@link Fog} to control how fog is rendered.
 * </p>
 *
 * @alias Atmosphere
 * @constructor
 *
 * @example
 * // Turn on dynamic atmosphere lighting using the sun direction
 * scene.atmosphere.dynamicLighting = Cesium.DynamicAtmosphereLightingType.SUNLIGHT;
 *
 * @example
 * // Turn on dynamic lighting using whatever light source is in the scene
 * scene.light = new Cesium.DirectionalLight({
 *   direction: new Cesium.Cartesian3(1, 0, 0)
 * });
 * scene.atmosphere.dynamicLighting = Cesium.DynamicAtmosphereLightingType.SCENE_LIGHT;
 *
 * @example
 * // Adjust the color of the atmosphere effects.
 * scene.atmosphere.hueShift = 0.4; // Cycle 40% around the color wheel
 * scene.atmosphere.brightnessShift = 0.25; // Increase the brightness
 * scene.atmosphere.saturationShift = -0.1; // Desaturate the colors
 *
 * @see SkyAtmosphere
 * @see Globe
 * @see Fog
 */
function Atmosphere() {
  /**
   * The intensity of the light that is used for computing the ground atmosphere color.
   *
   * @type {number}
   * @default 10.0
   */
  this.lightIntensity = 10.0;

  /**
   * The Rayleigh scattering coefficient used in the atmospheric scattering equations for the ground atmosphere.
   *
   * @type {Cartesian3}
   * @default Cartesian3(5.5e-6, 13.0e-6, 28.4e-6)
   */
  this.rayleighCoefficient = new Cartesian3(5.5e-6, 13.0e-6, 28.4e-6);

  /**
   * The Mie scattering coefficient used in the atmospheric scattering equations for the ground atmosphere.
   *
   * @type {Cartesian3}
   * @default Cartesian3(21e-6, 21e-6, 21e-6)
   */
  this.mieCoefficient = new Cartesian3(21e-6, 21e-6, 21e-6);

  /**
   * The Rayleigh scale height used in the atmospheric scattering equations for the ground atmosphere, in meters.
   *
   * @type {number}
   * @default 10000.0
   */
  this.rayleighScaleHeight = 10000.0;

  /**
   * The Mie scale height used in the atmospheric scattering equations for the ground atmosphere, in meters.
   *
   * @type {number}
   * @default 3200.0
   */
  this.mieScaleHeight = 3200.0;

  /**
   * The anisotropy of the medium to consider for Mie scattering.
   * <p>
   * Valid values are between -1.0 and 1.0.
   * </p>
   *
   * @type {number}
   * @default 0.9
   */
  this.mieAnisotropy = 0.9;

  /**
   * The hue shift to apply to the atmosphere. Defaults to 0.0 (no shift).
   * A hue shift of 1.0 indicates a complete rotation of the hues available.
   *
   * @type {number}
   * @default 0.0
   */
  this.hueShift = 0.0;

  /**
   * The saturation shift to apply to the atmosphere. Defaults to 0.0 (no shift).
   * A saturation shift of -1.0 is monochrome.
   *
   * @type {number}
   * @default 0.0
   */
  this.saturationShift = 0.0;

  /**
   * The brightness shift to apply to the atmosphere. Defaults to 0.0 (no shift).
   * A brightness shift of -1.0 is complete darkness, which will let space show through.
   *
   * @type {number}
   * @default 0.0
   */
  this.brightnessShift = 0.0;

  /**
   * When not DynamicAtmosphereLightingType.NONE, the selected light source will
   * be used for dynamically lighting all atmosphere-related rendering effects.
   *
   * @type {DynamicAtmosphereLightingType}
   * @default DynamicAtmosphereLightingType.NONE
   */
<<<<<<< HEAD
  this.dynamicLighting = DynamicAtmosphereLightingType.OFF;

  this.lightingFadeOutDistance = 1.0e7;
  this.lightingFadeInDistance = 2.0e7;
  this.nightFadeInDistance = 5.0e7;
  this.nightFadeOutDistance = 1.0e7;
=======
  this.dynamicLighting = DynamicAtmosphereLightingType.NONE;
>>>>>>> dca2dcfa
}

Atmosphere.prototype.update = function (frameState) {
  const atmosphere = frameState.atmosphere;
  atmosphere.hsbShift.x = this.hueShift;
  atmosphere.hsbShift.y = this.saturationShift;
  atmosphere.hsbShift.z = this.brightnessShift;
  atmosphere.lightIntensity = this.lightIntensity;
  atmosphere.rayleighCoefficient = Cartesian3.clone(
    this.rayleighCoefficient,
    atmosphere.rayleighCoefficient
  );
  atmosphere.rayleighScaleHeight = this.rayleighScaleHeight;
  atmosphere.mieCoefficient = Cartesian3.clone(
    this.mieCoefficient,
    atmosphere.mieCoefficient
  );
  atmosphere.mieScaleHeight = this.mieScaleHeight;
  atmosphere.mieAnisotropy = this.mieAnisotropy;

  atmosphere.dynamicLighting = this.dynamicLighting;

  atmosphere.lightingFadeDistance.x = this.lightingFadeOutDistance;
  atmosphere.lightingFadeDistance.y = this.lightingFadeInDistance;
  atmosphere.nightFadeDistance.x = this.nightFadeOutDistance;
  atmosphere.nightFadeDistance.y = this.nightFadeInDistance;
};

export default Atmosphere;<|MERGE_RESOLUTION|>--- conflicted
+++ resolved
@@ -121,16 +121,12 @@
    * @type {DynamicAtmosphereLightingType}
    * @default DynamicAtmosphereLightingType.NONE
    */
-<<<<<<< HEAD
-  this.dynamicLighting = DynamicAtmosphereLightingType.OFF;
+  this.dynamicLighting = DynamicAtmosphereLightingType.NONE;
 
   this.lightingFadeOutDistance = 1.0e7;
   this.lightingFadeInDistance = 2.0e7;
   this.nightFadeInDistance = 5.0e7;
   this.nightFadeOutDistance = 1.0e7;
-=======
-  this.dynamicLighting = DynamicAtmosphereLightingType.NONE;
->>>>>>> dca2dcfa
 }
 
 Atmosphere.prototype.update = function (frameState) {
