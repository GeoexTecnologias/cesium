import buildModuleUrl from "../Core/buildModuleUrl.js";
import BoxGeometry from "../Core/BoxGeometry.js";
import Cartesian3 from "../Core/Cartesian3.js";
import Check from "../Core/Check.js";
import defaultValue from "../Core/defaultValue.js";
import defined from "../Core/defined.js";
import destroyObject from "../Core/destroyObject.js";
import DeveloperError from "../Core/DeveloperError.js";
import GeometryPipeline from "../Core/GeometryPipeline.js";
import Matrix4 from "../Core/Matrix4.js";
import VertexFormat from "../Core/VertexFormat.js";
import BufferUsage from "../Renderer/BufferUsage.js";
import CubeMap from "../Renderer/CubeMap.js";
import DrawCommand from "../Renderer/DrawCommand.js";
import loadCubeMap from "../Renderer/loadCubeMap.js";
import RenderState from "../Renderer/RenderState.js";
import ShaderProgram from "../Renderer/ShaderProgram.js";
import ShaderSource from "../Renderer/ShaderSource.js";
import VertexArray from "../Renderer/VertexArray.js";
import SkyBoxFS from "../Shaders/SkyBoxFS.js";
import SkyBoxVS from "../Shaders/SkyBoxVS.js";
import BlendingState from "./BlendingState.js";
import SceneMode from "./SceneMode.js";

/**
 * A sky box around the scene to draw stars.  The sky box is defined using the True Equator Mean Equinox (TEME) axes.
 * <p>
 * This is only supported in 3D.  The sky box is faded out when morphing to 2D or Columbus view.  The size of
 * the sky box must not exceed {@link Scene#maximumCubeMapSize}.
 * </p>
 *
 * @alias SkyBox
 * @constructor
 *
 * @param {object} options Object with the following properties:
 * @param {object} [options.sources] The source URL or <code>Image</code> object for each of the six cube map faces.  See the example below.
 * @param {boolean} [options.show=true] Determines if this primitive will be shown.
 *
 *
 * @example
 * scene.skyBox = new Cesium.SkyBox({
 *   sources : {
 *     positiveX : 'skybox_px.png',
 *     negativeX : 'skybox_nx.png',
 *     positiveY : 'skybox_py.png',
 *     negativeY : 'skybox_ny.png',
 *     positiveZ : 'skybox_pz.png',
 *     negativeZ : 'skybox_nz.png'
 *   }
 * });
 *
 * @see Scene#skyBox
 * @see Transforms.computeTemeToPseudoFixedMatrix
 */
function SkyBox(options) {
  /**
   * The sources used to create the cube map faces: an object
   * with <code>positiveX</code>, <code>negativeX</code>, <code>positiveY</code>,
   * <code>negativeY</code>, <code>positiveZ</code>, and <code>negativeZ</code> properties.
   * These can be either URLs or <code>Image</code> objects.
   *
   * @type {object}
   * @default undefined
   */
  this.sources = options.sources;
  this._sources = undefined;

  /**
   * Determines if the sky box will be shown.
   *
   * @type {boolean}
   * @default true
   */
  this.show = defaultValue(options.show, true);

  this._command = new DrawCommand({
    modelMatrix: Matrix4.clone(Matrix4.IDENTITY),
    owner: this,
  });
  this._cubeMap = undefined;

  this._attributeLocations = undefined;
  this._useHdr = undefined;
}

/**
 * Called when {@link Viewer} or {@link CesiumWidget} render the scene to
 * get the draw commands needed to render this primitive.
 * <p>
 * Do not call this function directly.  This is documented just to
 * list the exceptions that may be propagated when the scene is rendered:
 * </p>
 *
 * @exception {DeveloperError} this.sources is required and must have positiveX, negativeX, positiveY, negativeY, positiveZ, and negativeZ properties.
 * @exception {DeveloperError} this.sources properties must all be the same type.
 */
SkyBox.prototype.update = function (frameState, useHdr) {
  const that = this;
  const { mode, passes, context } = frameState;

  if (!this.show) {
    return undefined;
  }

  if (mode !== SceneMode.SCENE3D && mode !== SceneMode.MORPHING) {
    return undefined;
  }

  // The sky box is only rendered during the render pass; it is not pickable, it doesn't cast shadows, etc.
  if (!passes.render) {
    return undefined;
  }

  if (this._sources !== this.sources) {
    this._sources = this.sources;
    const sources = this.sources;

    //>>includeStart('debug', pragmas.debug);
    Check.defined("this.sources", sources);
<<<<<<< HEAD
    if (CubeMap.faceNames.some((faceName) => !defined(sources[faceName]))) {
=======
    if (
      Object.values(CubeMap.FaceName).some(
        (faceName) => !defined(sources[faceName])
      )
    ) {
>>>>>>> dca302bb
      throw new DeveloperError(
        "this.sources must have positiveX, negativeX, positiveY, negativeY, positiveZ, and negativeZ properties."
      );
    }

    const sourceType = typeof sources.positiveX;
    if (
<<<<<<< HEAD
      CubeMap.faceNames.some(
=======
      Object.values(CubeMap.FaceName).some(
>>>>>>> dca302bb
        (faceName) => typeof sources[faceName] !== sourceType
      )
    ) {
      throw new DeveloperError(
        "this.sources properties must all be the same type."
      );
    }
    //>>includeEnd('debug');

    if (typeof sources.positiveX === "string") {
      // Given urls for cube-map images.  Load them.
      loadCubeMap(context, this._sources).then(function (cubeMap) {
        that._cubeMap = that._cubeMap && that._cubeMap.destroy();
        that._cubeMap = cubeMap;
      });
    } else {
      this._cubeMap = this._cubeMap && this._cubeMap.destroy();
      this._cubeMap = new CubeMap({
        context: context,
        source: sources,
      });
    }
  }

  const command = this._command;

  if (!defined(command.vertexArray)) {
    command.uniformMap = {
      u_cubeMap: function () {
        return that._cubeMap;
      },
    };

    const geometry = BoxGeometry.createGeometry(
      BoxGeometry.fromDimensions({
        dimensions: new Cartesian3(2.0, 2.0, 2.0),
        vertexFormat: VertexFormat.POSITION_ONLY,
      })
    );
    const attributeLocations = (this._attributeLocations = GeometryPipeline.createAttributeLocations(
      geometry
    ));

    command.vertexArray = VertexArray.fromGeometry({
      context: context,
      geometry: geometry,
      attributeLocations: attributeLocations,
      bufferUsage: BufferUsage.STATIC_DRAW,
    });

    command.renderState = RenderState.fromCache({
      blending: BlendingState.ALPHA_BLEND,
    });
  }

  if (!defined(command.shaderProgram) || this._useHdr !== useHdr) {
    const fs = new ShaderSource({
      defines: [useHdr ? "HDR" : ""],
      sources: [SkyBoxFS],
    });
    command.shaderProgram = ShaderProgram.fromCache({
      context: context,
      vertexShaderSource: SkyBoxVS,
      fragmentShaderSource: fs,
      attributeLocations: this._attributeLocations,
    });
    this._useHdr = useHdr;
  }

  if (!defined(this._cubeMap)) {
    return undefined;
  }

  return command;
};

/**
 * Returns true if this object was destroyed; otherwise, false.
 * <br /><br />
 * If this object was destroyed, it should not be used; calling any function other than
 * <code>isDestroyed</code> will result in a {@link DeveloperError} exception.
 *
 * @returns {boolean} <code>true</code> if this object was destroyed; otherwise, <code>false</code>.
 *
 * @see SkyBox#destroy
 */
SkyBox.prototype.isDestroyed = function () {
  return false;
};

/**
 * Destroys the WebGL resources held by this object.  Destroying an object allows for deterministic
 * release of WebGL resources, instead of relying on the garbage collector to destroy this object.
 * <br /><br />
 * Once an object is destroyed, it should not be used; calling any function other than
 * <code>isDestroyed</code> will result in a {@link DeveloperError} exception.  Therefore,
 * assign the return value (<code>undefined</code>) to the object as done in the example.
 *
 * @exception {DeveloperError} This object was destroyed, i.e., destroy() was called.
 *
 *
 * @example
 * skyBox = skyBox && skyBox.destroy();
 *
 * @see SkyBox#isDestroyed
 */
SkyBox.prototype.destroy = function () {
  const command = this._command;
  command.vertexArray = command.vertexArray && command.vertexArray.destroy();
  command.shaderProgram =
    command.shaderProgram && command.shaderProgram.destroy();
  this._cubeMap = this._cubeMap && this._cubeMap.destroy();
  return destroyObject(this);
};

function getDefaultSkyBoxUrl(suffix) {
  return buildModuleUrl(`Assets/Textures/SkyBox/tycho2t3_80_${suffix}.jpg`);
}

/**
 * Creates a skybox instance with the default starmap for the Earth.
 * @return {SkyBox} The default skybox for the Earth
 *
 * @example
 * viewer.scene.skyBox = Cesium.SkyBox.createEarthSkyBox();
 */
SkyBox.createEarthSkyBox = function () {
  return new SkyBox({
    sources: {
      positiveX: getDefaultSkyBoxUrl("px"),
      negativeX: getDefaultSkyBoxUrl("mx"),
      positiveY: getDefaultSkyBoxUrl("py"),
      negativeY: getDefaultSkyBoxUrl("my"),
      positiveZ: getDefaultSkyBoxUrl("pz"),
      negativeZ: getDefaultSkyBoxUrl("mz"),
    },
  });
};

export default SkyBox;<|MERGE_RESOLUTION|>--- conflicted
+++ resolved
@@ -117,15 +117,11 @@
 
     //>>includeStart('debug', pragmas.debug);
     Check.defined("this.sources", sources);
-<<<<<<< HEAD
-    if (CubeMap.faceNames.some((faceName) => !defined(sources[faceName]))) {
-=======
     if (
       Object.values(CubeMap.FaceName).some(
         (faceName) => !defined(sources[faceName])
       )
     ) {
->>>>>>> dca302bb
       throw new DeveloperError(
         "this.sources must have positiveX, negativeX, positiveY, negativeY, positiveZ, and negativeZ properties."
       );
@@ -133,11 +129,7 @@
 
     const sourceType = typeof sources.positiveX;
     if (
-<<<<<<< HEAD
-      CubeMap.faceNames.some(
-=======
       Object.values(CubeMap.FaceName).some(
->>>>>>> dca302bb
         (faceName) => typeof sources[faceName] !== sourceType
       )
     ) {
