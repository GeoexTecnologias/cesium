--- conflicted
+++ resolved
@@ -16,13 +16,9 @@
  *
  * Initialization options for the SingleTileImageryProvider constructor
  *
-<<<<<<< HEAD
- * @property {Resource|String} url The url for the tile.
- * @property {Number} [tileWidth] The width of the tile, in pixels.
- * @property {Number} [tileHeight] The height of the tile, in pixels.
-=======
  * @property {Resource|string} url The url for the tile.
->>>>>>> 065c9a61
+ * @property {number} [tileWidth] The width of the tile, in pixels.
+ * @property {number} [tileHeight] The height of the tile, in pixels.
  * @property {Rectangle} [rectangle=Rectangle.MAX_VALUE] The rectangle, in radians, covered by the image.
  * @property {Credit|string} [credit] A credit for the data source, which is displayed on the canvas.
  * @property {Ellipsoid} [ellipsoid] The ellipsoid.  If not specified, the WGS84 ellipsoid is used.
@@ -48,84 +44,6 @@
  */
 function SingleTileImageryProvider(options) {
   options = defaultValue(options, defaultValue.EMPTY_OBJECT);
-<<<<<<< HEAD
-=======
-  //>>includeStart('debug', pragmas.debug);
-  if (!defined(options.url)) {
-    throw new DeveloperError("options.url is required.");
-  }
-  //>>includeEnd('debug');
-
-  /**
-   * The default alpha blending value of this provider, with 0.0 representing fully transparent and
-   * 1.0 representing fully opaque.
-   *
-   * @type {number|undefined}
-   * @default undefined
-   */
-  this.defaultAlpha = undefined;
-
-  /**
-   * The default alpha blending value on the night side of the globe of this provider, with 0.0 representing fully transparent and
-   * 1.0 representing fully opaque.
-   *
-   * @type {number|undefined}
-   * @default undefined
-   */
-  this.defaultNightAlpha = undefined;
-
-  /**
-   * The default alpha blending value on the day side of the globe of this provider, with 0.0 representing fully transparent and
-   * 1.0 representing fully opaque.
-   *
-   * @type {number|undefined}
-   * @default undefined
-   */
-  this.defaultDayAlpha = undefined;
-
-  /**
-   * The default brightness of this provider.  1.0 uses the unmodified imagery color.  Less than 1.0
-   * makes the imagery darker while greater than 1.0 makes it brighter.
-   *
-   * @type {number|undefined}
-   * @default undefined
-   */
-  this.defaultBrightness = undefined;
-
-  /**
-   * The default contrast of this provider.  1.0 uses the unmodified imagery color.  Less than 1.0 reduces
-   * the contrast while greater than 1.0 increases it.
-   *
-   * @type {number|undefined}
-   * @default undefined
-   */
-  this.defaultContrast = undefined;
-
-  /**
-   * The default hue of this provider in radians. 0.0 uses the unmodified imagery color.
-   *
-   * @type {number|undefined}
-   * @default undefined
-   */
-  this.defaultHue = undefined;
-
-  /**
-   * The default saturation of this provider. 1.0 uses the unmodified imagery color. Less than 1.0 reduces the
-   * saturation while greater than 1.0 increases it.
-   *
-   * @type {number|undefined}
-   * @default undefined
-   */
-  this.defaultSaturation = undefined;
-
-  /**
-   * The default gamma correction to apply to this provider.  1.0 uses the unmodified imagery color.
-   *
-   * @type {number|undefined}
-   * @default undefined
-   */
-  this.defaultGamma = undefined;
->>>>>>> 065c9a61
 
   this._defaultAlpha = undefined;
   this._defaultNightAlpha = undefined;
@@ -335,7 +253,7 @@
     get: function () {
       deprecationWarning(
         "SingleTileImageryProvider.ready",
-        "SingleTileImageryProvider.ready was deprecated in CesiumJS 1.102.  It will be removed in 1.104. Use SingleTileImageryProvider.fromUrl instead."
+        "SingleTileImageryProvider.ready was deprecated in CesiumJS 1.104.  It will be in CesiumJS 1.107. Use SingleTileImageryProvider.fromUrl instead."
       );
       return this._ready;
     },
@@ -352,7 +270,7 @@
     get: function () {
       deprecationWarning(
         "SingleTileImageryProvider.readyPromise",
-        "SingleTileImageryProvider.readyPromise was deprecated in CesiumJS 1.102.  It will be removed in 1.104. Use SingleTileImageryProvider.fromUrl instead."
+        "SingleTileImageryProvider.readyPromise was deprecated in CesiumJS 1.104.  It will be in CesiumJS 1.107. Use SingleTileImageryProvider.fromUrl instead."
       );
       return this._readyPromise;
     },
@@ -398,14 +316,14 @@
     get: function () {
       deprecationWarning(
         "SingleTileImageryProvider.defaultAlpha",
-        "SingleTileImageryProvider.defaultAlpha was deprecated in CesiumJS 1.102.  It will be removed in 1.104.  Use ImageryLayer.alpha instead."
+        "SingleTileImageryProvider.defaultAlpha was deprecated in CesiumJS 1.104.  It will be in CesiumJS 1.107.  Use ImageryLayer.alpha instead."
       );
       return this._defaultAlpha;
     },
     set: function (value) {
       deprecationWarning(
         "SingleTileImageryProvider.defaultAlpha",
-        "SingleTileImageryProvider.defaultAlpha was deprecated in CesiumJS 1.102.  It will be removed in 1.104.  Use ImageryLayer.alpha instead."
+        "SingleTileImageryProvider.defaultAlpha was deprecated in CesiumJS 1.104.  It will be in CesiumJS 1.107.  Use ImageryLayer.alpha instead."
       );
       this._defaultAlpha = value;
     },
@@ -422,14 +340,14 @@
     get: function () {
       deprecationWarning(
         "SingleTileImageryProvider.defaultNightAlpha",
-        "SingleTileImageryProvider.defaultNightAlpha was deprecated in CesiumJS 1.102.  It will be removed in 1.104.  Use ImageryLayer.nightAlpha instead."
+        "SingleTileImageryProvider.defaultNightAlpha was deprecated in CesiumJS 1.104.  It will be in CesiumJS 1.107.  Use ImageryLayer.nightAlpha instead."
       );
       return this._defaultNightAlpha;
     },
     set: function (value) {
       deprecationWarning(
         "SingleTileImageryProvider.defaultNightAlpha",
-        "SingleTileImageryProvider.defaultNightAlpha was deprecated in CesiumJS 1.102.  It will be removed in 1.104.  Use ImageryLayer.nightAlpha instead."
+        "SingleTileImageryProvider.defaultNightAlpha was deprecated in CesiumJS 1.104.  It will be in CesiumJS 1.107.  Use ImageryLayer.nightAlpha instead."
       );
       this._defaultNightAlpha = value;
     },
@@ -446,14 +364,14 @@
     get: function () {
       deprecationWarning(
         "SingleTileImageryProvider.defaultDayAlpha",
-        "SingleTileImageryProvider.defaultDayAlpha was deprecated in CesiumJS 1.102.  It will be removed in 1.104.  Use ImageryLayer.dayAlpha instead."
+        "SingleTileImageryProvider.defaultDayAlpha was deprecated in CesiumJS 1.104.  It will be in CesiumJS 1.107.  Use ImageryLayer.dayAlpha instead."
       );
       return this._defaultDayAlpha;
     },
     set: function (value) {
       deprecationWarning(
         "SingleTileImageryProvider.defaultDayAlpha",
-        "SingleTileImageryProvider.defaultDayAlpha was deprecated in CesiumJS 1.102.  It will be removed in 1.104.  Use ImageryLayer.dayAlpha instead."
+        "SingleTileImageryProvider.defaultDayAlpha was deprecated in CesiumJS 1.104.  It will be in CesiumJS 1.107.  Use ImageryLayer.dayAlpha instead."
       );
       this._defaultDayAlpha = value;
     },
@@ -470,14 +388,14 @@
     get: function () {
       deprecationWarning(
         "SingleTileImageryProvider.defaultBrightness",
-        "SingleTileImageryProvider.defaultBrightness was deprecated in CesiumJS 1.102.  It will be removed in 1.104.  Use ImageryLayer.brightness instead."
+        "SingleTileImageryProvider.defaultBrightness was deprecated in CesiumJS 1.104.  It will be in CesiumJS 1.107.  Use ImageryLayer.brightness instead."
       );
       return this._defaultBrightness;
     },
     set: function (value) {
       deprecationWarning(
         "SingleTileImageryProvider.defaultBrightness",
-        "SingleTileImageryProvider.defaultBrightness was deprecated in CesiumJS 1.102.  It will be removed in 1.104.  Use ImageryLayer.brightness instead."
+        "SingleTileImageryProvider.defaultBrightness was deprecated in CesiumJS 1.104.  It will be in CesiumJS 1.107.  Use ImageryLayer.brightness instead."
       );
       this._defaultBrightness = value;
     },
@@ -494,14 +412,14 @@
     get: function () {
       deprecationWarning(
         "SingleTileImageryProvider.defaultContrast",
-        "SingleTileImageryProvider.defaultContrast was deprecated in CesiumJS 1.102.  It will be removed in 1.104.  Use ImageryLayer.contrast instead."
+        "SingleTileImageryProvider.defaultContrast was deprecated in CesiumJS 1.104.  It will be in CesiumJS 1.107.  Use ImageryLayer.contrast instead."
       );
       return this._defaultContrast;
     },
     set: function (value) {
       deprecationWarning(
         "SingleTileImageryProvider.defaultContrast",
-        "SingleTileImageryProvider.defaultContrast was deprecated in CesiumJS 1.102.  It will be removed in 1.104.  Use ImageryLayer.contrast instead."
+        "SingleTileImageryProvider.defaultContrast was deprecated in CesiumJS 1.104.  It will be in CesiumJS 1.107.  Use ImageryLayer.contrast instead."
       );
       this._defaultContrast = value;
     },
@@ -517,14 +435,14 @@
     get: function () {
       deprecationWarning(
         "SingleTileImageryProvider.defaultHue",
-        "SingleTileImageryProvider.defaultHue was deprecated in CesiumJS 1.102.  It will be removed in 1.104.  Use ImageryLayer.hue instead."
+        "SingleTileImageryProvider.defaultHue was deprecated in CesiumJS 1.104.  It will be in CesiumJS 1.107.  Use ImageryLayer.hue instead."
       );
       return this._defaultHue;
     },
     set: function (value) {
       deprecationWarning(
         "SingleTileImageryProvider.defaultHue",
-        "SingleTileImageryProvider.defaultHue was deprecated in CesiumJS 1.102.  It will be removed in 1.104.  Use ImageryLayer.hue instead."
+        "SingleTileImageryProvider.defaultHue was deprecated in CesiumJS 1.104.  It will be in CesiumJS 1.107.  Use ImageryLayer.hue instead."
       );
       this._defaultHue = value;
     },
@@ -541,14 +459,14 @@
     get: function () {
       deprecationWarning(
         "SingleTileImageryProvider.defaultSaturation",
-        "SingleTileImageryProvider.defaultSaturation was deprecated in CesiumJS 1.102.  It will be removed in 1.104.  Use ImageryLayer.saturation instead."
+        "SingleTileImageryProvider.defaultSaturation was deprecated in CesiumJS 1.104.  It will be in CesiumJS 1.107.  Use ImageryLayer.saturation instead."
       );
       return this._defaultSaturation;
     },
     set: function (value) {
       deprecationWarning(
         "SingleTileImageryProvider.defaultSaturation",
-        "SingleTileImageryProvider.defaultSaturation was deprecated in CesiumJS 1.102.  It will be removed in 1.104.  Use ImageryLayer.saturation instead."
+        "SingleTileImageryProvider.defaultSaturation was deprecated in CesiumJS 1.104.  It will be in CesiumJS 1.107.  Use ImageryLayer.saturation instead."
       );
       this._defaultSaturation = value;
     },
@@ -564,14 +482,14 @@
     get: function () {
       deprecationWarning(
         "SingleTileImageryProvider.defaultGamma",
-        "SingleTileImageryProvider.defaultGamma was deprecated in CesiumJS 1.102.  It will be removed in 1.104.  Use ImageryLayer.gamma instead."
+        "SingleTileImageryProvider.defaultGamma was deprecated in CesiumJS 1.104.  It will be in CesiumJS 1.107.  Use ImageryLayer.gamma instead."
       );
       return this._defaultGamma;
     },
     set: function (value) {
       deprecationWarning(
         "SingleTileImageryProvider.defaultGamma",
-        "SingleTileImageryProvider.defaultGamma was deprecated in CesiumJS 1.102.  It will be removed in 1.104.  Use ImageryLayer.gamma instead."
+        "SingleTileImageryProvider.defaultGamma was deprecated in CesiumJS 1.104.  It will be in CesiumJS 1.107.  Use ImageryLayer.gamma instead."
       );
       this._defaultGamma = value;
     },
@@ -587,14 +505,14 @@
     get: function () {
       deprecationWarning(
         "SingleTileImageryProvider.defaultMinificationFilter",
-        "SingleTileImageryProvider.defaultMinificationFilter was deprecated in CesiumJS 1.102.  It will be removed in 1.104.  Use ImageryLayer.minificationFilter instead."
+        "SingleTileImageryProvider.defaultMinificationFilter was deprecated in CesiumJS 1.104.  It will be in CesiumJS 1.107.  Use ImageryLayer.minificationFilter instead."
       );
       return this._defaultMinificationFilter;
     },
     set: function (value) {
       deprecationWarning(
         "SingleTileImageryProvider.defaultMinificationFilter",
-        "SingleTileImageryProvider.defaultMinificationFilter was deprecated in CesiumJS 1.102.  It will be removed in 1.104.  Use ImageryLayer.minificationFilter instead."
+        "SingleTileImageryProvider.defaultMinificationFilter was deprecated in CesiumJS 1.104.  It will be in CesiumJS 1.107.  Use ImageryLayer.minificationFilter instead."
       );
       this._defaultMinificationFilter = value;
     },
@@ -610,14 +528,14 @@
     get: function () {
       deprecationWarning(
         "SingleTileImageryProvider.defaultMagnificationFilter",
-        "SingleTileImageryProvider.defaultMagnificationFilter was deprecated in CesiumJS 1.102.  It will be removed in 1.104.  Use ImageryLayer.magnificationFilter instead."
+        "SingleTileImageryProvider.defaultMagnificationFilter was deprecated in CesiumJS 1.104.  It will be in CesiumJS 1.107.  Use ImageryLayer.magnificationFilter instead."
       );
       return this._defaultMagnificationFilter;
     },
     set: function (value) {
       deprecationWarning(
         "SingleTileImageryProvider.defaultMagnificationFilter",
-        "SingleTileImageryProvider.defaultMagnificationFilter was deprecated in CesiumJS 1.102.  It will be removed in 1.104.  Use ImageryLayer.magnificationFilter instead."
+        "SingleTileImageryProvider.defaultMagnificationFilter was deprecated in CesiumJS 1.104.  It will be in CesiumJS 1.107.  Use ImageryLayer.magnificationFilter instead."
       );
       this._defaultMagnificationFilter = value;
     },
@@ -715,13 +633,7 @@
  * @param {number} y The tile Y coordinate.
  * @param {number} level The tile level.
  * @param {Request} [request] The request object. Intended for internal use only.
-<<<<<<< HEAD
  * @returns {Promise.<ImageryTypes>|undefined} The resolved image
-=======
- * @returns {Promise<ImageryTypes>|undefined} The resolved image
- *
- * @exception {DeveloperError} <code>requestImage</code> must not be called before the imagery provider is ready.
->>>>>>> 065c9a61
  */
 SingleTileImageryProvider.prototype.requestImage = async function (
   x,
