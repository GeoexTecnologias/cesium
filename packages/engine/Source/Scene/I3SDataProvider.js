--- conflicted
+++ resolved
@@ -70,23 +70,13 @@
  * @alias I3SDataProvider
  * @constructor
  *
-<<<<<<< HEAD
  * @param {Object} options Object with the following properties:
- * @param {Resource|String} options.url The url of the I3S dataset.
- * @param {String} [options.name] The name of the I3S dataset.
- * @param {Boolean} [options.show=true] Determines if the dataset will be shown.
- * @param {ArcGISTiledElevationTerrainProvider|Promise<ArcGISTiledElevationTerrainProvider>} [options.geoidTiledTerrainProvider] Tiled elevation provider describing an Earth Gravitational Model. If defined, geometry will be shifted based on the offsets given by this provider. Required to position I3S data sets with gravity-related height at the correct location.
- * @param {Boolean} [options.traceFetches=false] Debug option. When true, log a message whenever an I3S tile is fetched.
- * @param {Object} [options.cesium3dTilesetOptions] Object containing options to pass to an internally created {@link Cesium3DTileset}. See {@link Cesium3DTileset} for list of valid properties. All options can be used with the exception of <code>url</code> and <code>show</code> which are overridden by values from I3SDataProvider.
-=======
- * @param {object} options Object with the following properties:
  * @param {Resource|string} options.url The url of the I3S dataset.
  * @param {string} [options.name] The name of the I3S dataset.
  * @param {boolean} [options.show=true] Determines if the dataset will be shown.
- * @param {ArcGISTiledElevationTerrainProvider} [options.geoidTiledTerrainProvider] Tiled elevation provider describing an Earth Gravitational Model. If defined, geometry will be shifted based on the offsets given by this provider. Required to position I3S data sets with gravity-related height at the correct location.
+ * @param {ArcGISTiledElevationTerrainProvider|Promise<ArcGISTiledElevationTerrainProvider>} [options.geoidTiledTerrainProvider] Tiled elevation provider describing an Earth Gravitational Model. If defined, geometry will be shifted based on the offsets given by this provider. Required to position I3S data sets with gravity-related height at the correct location.
  * @param {boolean} [options.traceFetches=false] Debug option. When true, log a message whenever an I3S tile is fetched.
- * @param {object} [options.cesium3dTilesetOptions] Object containing options to pass to an internally created {@link Cesium3DTileset}. See {@link Cesium3DTileset} for list of valid properties. All options can be used with the exception of <code>url</code> and <code>show</code> which are overridden by values from I3SDataProvider.
->>>>>>> 52f14d03
+ * @param {Object} [options.cesium3dTilesetOptions] Object containing options to pass to an internally created {@link Cesium3DTileset}. See {@link Cesium3DTileset} for list of valid properties. All options can be used with the exception of <code>url</code> and <code>show</code> which are overridden by values from I3SDataProvider.
  *
  * @example
  * const i3sData = new I3SDataProvider({
