--- conflicted
+++ resolved
@@ -1,9 +1,4 @@
 import SceneMode from "./SceneMode.js";
-<<<<<<< HEAD
-import Cartesian2 from "../Core/Cartesian2.js";
-import Cartesian3 from "../Core/Cartesian3.js";
-=======
->>>>>>> ab972808
 
 /**
  * State information about the current frame.  An instance of this class
@@ -282,43 +277,10 @@
   };
 
   /**
-<<<<<<< HEAD
-   * @typedef FrameState.Atmosphere
-   * @type {object}
-   * @property {Cartesian3} hsbShift A color shift to apply to the atmosphere color in HSB.
-   * @property {number} lightIntensity The intensity of the light that is used for computing the atmosphere color
-   * @property {Cartesian3} rayleighCoefficient The Rayleigh scattering coefficient used in the atmospheric scattering equations for the sky atmosphere.
-   * @property {number} rayleighScaleHeight The Rayleigh scale height used in the atmospheric scattering equations for the sky atmosphere, in meters.
-   * @property {Cartesian3} mieCoefficient The Mie scattering coefficient used in the atmospheric scattering equations for the sky atmosphere.
-   * @property {number} mieScaleHeight The Mie scale height used in the atmospheric scattering equations for the sky atmosphere, in meters.
-   * @property {number} mieAnisotropy The anisotropy of the medium to consider for Mie scattering.
-   * @property {DynamicAtmosphereLightingType} dynamicLighting An enum value determining what light source to use for dynamic lighting the atmosphere (if enabled)
-   */
-
-  /**
-   * @type {FrameState.Atmosphere}
-   */
-  this.atmosphere = {
-    hsbShift: new Cartesian3(),
-    lightIntensity: undefined,
-    rayleighCoefficient: new Cartesian3(),
-    rayleighScaleHeight: undefined,
-    mieCoefficient: new Cartesian3(),
-    mieScaleHeight: undefined,
-    mieAnisotropy: undefined,
-    dynamicLighting: undefined,
-
-    lightingFadeDistance: new Cartesian2(),
-    nightFadeDistance: new Cartesian2(),
-
-    showGroundAtmosphere: undefined,
-  };
-=======
    * The current Atmosphere
    * @type {Atmosphere}
    */
   this.atmosphere = undefined;
->>>>>>> ab972808
 
   /**
    * A scalar used to vertically exaggerate the scene
