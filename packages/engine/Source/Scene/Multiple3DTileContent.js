import Cartesian3 from "../Core/Cartesian3.js";
import defined from "../Core/defined.js";
import destroyObject from "../Core/destroyObject.js";
import DeveloperError from "../Core/DeveloperError.js";
import Request from "../Core/Request.js";
import RequestScheduler from "../Core/RequestScheduler.js";
import RequestState from "../Core/RequestState.js";
import RequestType from "../Core/RequestType.js";
import Cesium3DContentGroup from "./Cesium3DContentGroup.js";
import Cesium3DTileContentType from "./Cesium3DTileContentType.js";
import Cesium3DTileContentFactory from "./Cesium3DTileContentFactory.js";
import findContentMetadata from "./findContentMetadata.js";
import findGroupMetadata from "./findGroupMetadata.js";
import preprocess3DTileContent from "./preprocess3DTileContent.js";

/**
 * A collection of contents for tiles that have multiple contents, either via the tile JSON (3D Tiles 1.1) or the <code>3DTILES_multiple_contents</code> extension.
 * <p>
 * Implements the {@link Cesium3DTileContent} interface.
 * </p>
 *
 * @see {@link https://github.com/CesiumGS/3d-tiles/tree/main/extensions/3DTILES_multiple_contents|3DTILES_multiple_contents extension}
 *
 * @alias Multiple3DTileContent
 * @constructor
 *
 * @param {Cesium3DTileset} tileset The tileset this content belongs to
 * @param {Cesium3DTile} tile The content this content belongs to
 * @param {Resource} tilesetResource The resource that points to the tileset. This will be used to derive each inner content's resource.
 * @param {object} contentsJson Either the tile JSON containing the contents array (3D Tiles 1.1), or <code>3DTILES_multiple_contents</code> extension JSON
 *
 * @private
 * @experimental This feature is using part of the 3D Tiles spec that is not final and is subject to change without Cesium's standard deprecation policy.
 */
function Multiple3DTileContent(tileset, tile, tilesetResource, contentsJson) {
  this._tileset = tileset;
  this._tile = tile;
  this._tilesetResource = tilesetResource;
  this._contents = [];
  this._contentsCreated = false;

  // An older version of 3DTILES_multiple_contents used "content" instead of "contents"
  const contentHeaders = defined(contentsJson.contents)
    ? contentsJson.contents
    : contentsJson.content;

  this._innerContentHeaders = contentHeaders;
  this._requestsInFlight = 0;

  // How many times cancelPendingRequests() has been called. This is
  // used to help short-circuit computations after a tile was canceled.
  this._cancelCount = 0;

  // The number of contents that turned out to be external tilesets
  // in createInnerContent. When all contents are external tilesets,
  // then tile.hasRenderableContent will become `false`
  this._externalTilesetCount = 0;

  const contentCount = this._innerContentHeaders.length;
  this._arrayFetchPromises = new Array(contentCount);
  this._requests = new Array(contentCount);
  this._ready = false;

  this._innerContentResources = new Array(contentCount);
  this._serverKeys = new Array(contentCount);

  for (let i = 0; i < contentCount; i++) {
    const contentResource = tilesetResource.getDerivedResource({
      url: contentHeaders[i].uri,
    });

    const serverKey = RequestScheduler.getServerKey(
      contentResource.getUrlComponent()
    );

    this._innerContentResources[i] = contentResource;
    this._serverKeys[i] = serverKey;
  }
}

Object.defineProperties(Multiple3DTileContent.prototype, {
  /**
   * Part of the {@link Cesium3DTileContent} interface.  <code>Multiple3DTileContent</code> checks if any of the inner contents have dirty featurePropertiesDirty.
   * @memberof Multiple3DTileContent.prototype
   *
   * @type {boolean}
   *
   * @private
   */
  featurePropertiesDirty: {
    get: function () {
      const contents = this._contents;
      const length = contents.length;
      for (let i = 0; i < length; ++i) {
        if (contents[i].featurePropertiesDirty) {
          return true;
        }
      }

      return false;
    },
    set: function (value) {
      const contents = this._contents;
      const length = contents.length;
      for (let i = 0; i < length; ++i) {
        contents[i].featurePropertiesDirty = value;
      }
    },
  },

  /**
   * Part of the {@link Cesium3DTileContent} interface.  <code>Multiple3DTileContent</code>
   * always returns <code>0</code>.  Instead call <code>featuresLength</code> for a specific inner content.
   *
   * @memberof Multiple3DTileContent.prototype
   *
   * @type {number}
   * @readonly
   *
   * @private
   */
  featuresLength: {
    get: function () {
      return 0;
    },
  },

  /**
   * Part of the {@link Cesium3DTileContent} interface.  <code>Multiple3DTileContent</code>
   * always returns <code>0</code>.  Instead, call <code>pointsLength</code> for a specific inner content.
   *
   * @memberof Multiple3DTileContent.prototype
   *
   * @type {number}
   * @readonly
   *
   * @private
   */
  pointsLength: {
    get: function () {
      return 0;
    },
  },

  /**
   * Part of the {@link Cesium3DTileContent} interface.  <code>Multiple3DTileContent</code>
   * always returns <code>0</code>.  Instead call <code>trianglesLength</code> for a specific inner content.
   *
   * @memberof Multiple3DTileContent.prototype
   *
   * @type {number}
   * @readonly
   *
   * @private
   */
  trianglesLength: {
    get: function () {
      return 0;
    },
  },

  /**
   * Part of the {@link Cesium3DTileContent} interface.  <code>Multiple3DTileContent</code>
   * always returns <code>0</code>.  Instead call <code>geometryByteLength</code> for a specific inner content.
   *
   * @memberof Multiple3DTileContent.prototype
   *
   * @type {number}
   * @readonly
   *
   * @private
   */
  geometryByteLength: {
    get: function () {
      return 0;
    },
  },

  /**
   * Part of the {@link Cesium3DTileContent} interface. <code>Multiple3DTileContent</code>
   * always returns <code>0</code>.  Instead call <code>texturesByteLength</code> for a specific inner content.
   *
   * @memberof Multiple3DTileContent.prototype
   *
   * @type {number}
   * @readonly
   *
   * @private
   */
  texturesByteLength: {
    get: function () {
      return 0;
    },
  },

  /**
   * Part of the {@link Cesium3DTileContent} interface.  <code>Multiple3DTileContent</code>
   * always returns <code>0</code>.  Instead call <code>batchTableByteLength</code> for a specific inner content.
   *
   * @memberof Multiple3DTileContent.prototype
   *
   * @type {number}
   * @readonly
   *
   * @private
   */
  batchTableByteLength: {
    get: function () {
      return 0;
    },
  },

  innerContents: {
    get: function () {
      return this._contents;
    },
  },

  /**
   * Returns true when the tile's content is ready to render; otherwise false
   *
   * @memberof Multiple3DTileContent.prototype
   *
   * @type {boolean}
   * @readonly
   * @private
   */
  ready: {
    get: function () {
      if (!this._contentsCreated) {
        return false;
      }

      return this._ready;
    },
  },

  tileset: {
    get: function () {
      return this._tileset;
    },
  },

  tile: {
    get: function () {
      return this._tile;
    },
  },

  /**
   * Part of the {@link Cesium3DTileContent} interface.
   * Unlike other content types, <code>Multiple3DTileContent</code> does not
   * have a single URL, so this returns undefined.
   * @memberof Multiple3DTileContent.prototype
   *
   * @type {string}
   * @readonly
   * @private
   */
  url: {
    get: function () {
      return undefined;
    },
  },

  /**
   * Part of the {@link Cesium3DTileContent} interface. <code>Multiple3DTileContent</code>
   * always returns <code>undefined</code>.  Instead call <code>metadata</code> for a specific inner content.
   * @memberof Multiple3DTileContent.prototype
   * @private
   */
  metadata: {
    get: function () {
      return undefined;
    },
    set: function () {
      //>>includeStart('debug', pragmas.debug);
      throw new DeveloperError("Multiple3DTileContent cannot have metadata");
      //>>includeEnd('debug');
    },
  },

  /**
   * Part of the {@link Cesium3DTileContent} interface. <code>Multiple3DTileContent</code>
   * always returns <code>undefined</code>.  Instead call <code>batchTable</code> for a specific inner content.
   * @memberof Multiple3DTileContent.prototype
   * @private
   */
  batchTable: {
    get: function () {
      return undefined;
    },
  },

  /**
   * Part of the {@link Cesium3DTileContent} interface. <code>Multiple3DTileContent</code>
   * always returns <code>undefined</code>.  Instead call <code>group</code> for a specific inner content.
   * @memberof Multiple3DTileContent.prototype
   * @private
   */
  group: {
    get: function () {
      return undefined;
    },
    set: function () {
      //>>includeStart('debug', pragmas.debug);
      throw new DeveloperError(
        "Multiple3DTileContent cannot have group metadata"
      );
      //>>includeEnd('debug');
    },
  },

  /**
   * Get an array of the inner content URLs, regardless of whether they've
   * been fetched or not. This is intended for use with
   * {@link Cesium3DTileset#debugShowUrl}.
   * @memberof Multiple3DTileContent.prototype
   *
   * @type {string[]}
   * @readonly
   * @private
   */
  innerContentUrls: {
    get: function () {
      return this._innerContentHeaders.map(function (contentHeader) {
        return contentHeader.uri;
      });
    },
  },
});

function updatePendingRequests(multipleContents, deltaRequestCount) {
  multipleContents._requestsInFlight += deltaRequestCount;
  multipleContents.tileset.statistics.numberOfPendingRequests += deltaRequestCount;
}

function cancelPendingRequests(multipleContents, originalContentState) {
  multipleContents._cancelCount++;

  // reset the tile's content state to try again later.
  multipleContents._tile._contentState = originalContentState;

  const statistics = multipleContents.tileset.statistics;

  statistics.numberOfPendingRequests -= multipleContents._requestsInFlight;
  statistics.numberOfAttemptedRequests += multipleContents._requestsInFlight;
  multipleContents._requestsInFlight = 0;

  // Discard the request promises.
  const contentCount = multipleContents._innerContentHeaders.length;
  multipleContents._arrayFetchPromises = new Array(contentCount);
}

/**
 * Request the inner contents of this <code>Multiple3DTileContent</code>. This must be called once a frame until
 * {@link Multiple3DTileContent#contentsFetchedPromise} is defined. This promise
 * becomes available as soon as all requests are scheduled.
 * <p>
 * This method also updates the tile statistics' pending request count if the
 * requests are successfully scheduled.
 * </p>
 *
 * @return {Promise<void>|undefined} A promise that resolves when the request completes, or undefined if there is no request needed, or the request cannot be scheduled.
 * @private
 */
Multiple3DTileContent.prototype.requestInnerContents = function () {
  // It's possible for these promises to leak content array buffers if the
  // camera moves before they all are scheduled. To prevent this leak, check
  // if we can schedule all the requests at once. If not, no requests are
  // scheduled
  if (!canScheduleAllRequests(this._serverKeys)) {
    this.tileset.statistics.numberOfAttemptedRequests += this._serverKeys.length;
    return;
  }

  const contentHeaders = this._innerContentHeaders;
  updatePendingRequests(this, contentHeaders.length);

  const originalCancelCount = this._cancelCount;
  for (let i = 0; i < contentHeaders.length; i++) {
    // The cancel count is needed to avoid a race condition where a content
    // is canceled multiple times.
    this._arrayFetchPromises[i] = requestInnerContent(
      this,
      i,
      originalCancelCount,
      this._tile._contentState
    );
  }

  return createInnerContents(this);
};

/**
 * Check if all requests for inner contents can be scheduled at once. This is slower, but it avoids a potential memory leak.
 * @param {string[]} serverKeys The server keys for all of the inner contents
 * @return {boolean} True if the request scheduler has enough open slots for all inner contents
 * @private
 */
function canScheduleAllRequests(serverKeys) {
  const requestCountsByServer = {};
  for (let i = 0; i < serverKeys.length; i++) {
    const serverKey = serverKeys[i];
    if (defined(requestCountsByServer[serverKey])) {
      requestCountsByServer[serverKey]++;
    } else {
      requestCountsByServer[serverKey] = 1;
    }
  }

  for (const key in requestCountsByServer) {
    if (
      requestCountsByServer.hasOwnProperty(key) &&
      !RequestScheduler.serverHasOpenSlots(key, requestCountsByServer[key])
    ) {
      return false;
    }
  }
  return RequestScheduler.heapHasOpenSlots(serverKeys.length);
}

function requestInnerContent(
  multipleContents,
  index,
  originalCancelCount,
  originalContentState
) {
  // it is important to clone here. The fetchArrayBuffer() below here uses
  // throttling, but other uses of the resources do not.
  const contentResource = multipleContents._innerContentResources[
    index
  ].clone();
  const tile = multipleContents.tile;

  // Always create a new request. If the tile gets canceled, this
  // avoids getting stuck in the canceled state.
  const priorityFunction = function () {
    return tile._priority;
  };
  const serverKey = multipleContents._serverKeys[index];
  const request = new Request({
    throttle: true,
    throttleByServer: true,
    type: RequestType.TILES3D,
    priorityFunction: priorityFunction,
    serverKey: serverKey,
  });
  contentResource.request = request;
  multipleContents._requests[index] = request;

  const promise = contentResource.fetchArrayBuffer();
  if (!defined(promise)) {
    return;
  }

  return promise
    .then(function (arrayBuffer) {
      // Pending requests have already been canceled.
      if (originalCancelCount < multipleContents._cancelCount) {
        return;
      }

      if (
        contentResource.request.cancelled ||
        contentResource.request.state === RequestState.CANCELLED
      ) {
        cancelPendingRequests(multipleContents, originalContentState);
        return;
      }

      updatePendingRequests(multipleContents, -1);
      return arrayBuffer;
    })
    .catch(function (error) {
      // Pending requests have already been canceled.
      if (originalCancelCount < multipleContents._cancelCount) {
        return;
      }

      if (
        contentResource.request.cancelled ||
        contentResource.request.state === RequestState.CANCELLED
      ) {
        cancelPendingRequests(multipleContents, originalContentState);
        return;
      }

      updatePendingRequests(multipleContents, -1);
      handleInnerContentFailed(multipleContents, index, error);
    });
}

async function createInnerContents(multipleContents) {
  const originalCancelCount = multipleContents._cancelCount;
  const arrayBuffers = await Promise.all(multipleContents._arrayFetchPromises);
  // Request have been cancelled
  if (originalCancelCount < multipleContents._cancelCount) {
    return;
  }

  const promises = arrayBuffers.map((arrayBuffer, i) =>
    createInnerContent(multipleContents, arrayBuffer, i)
  );

  // Even if we had a partial success (in which case the inner promise will be handled, but the content will not be returned), mark that we finished creating
  // contents
  const contents = await Promise.all(promises);
  multipleContents._contentsCreated = true;
  multipleContents._contents = contents.filter(defined);

  // If each content is an external tileset, then the tile
  // itself does not have any renderable content
  if (
    multipleContents._externalTilesetCount === multipleContents._contents.length
  ) {
    const tile = multipleContents._tile;
    tile.hasRenderableContent = false;
  }

  return contents;
}

async function createInnerContent(multipleContents, arrayBuffer, index) {
  if (!defined(arrayBuffer)) {
    // Content was not fetched. The error was handled in
    // the fetch promise. Return undefined to indicate partial failure.
    return;
  }

  try {
    const preprocessed = preprocess3DTileContent(arrayBuffer);

    const tileset = multipleContents._tileset;
    const resource = multipleContents._innerContentResources[index];
    const tile = multipleContents._tile;

    if (preprocessed.contentType === Cesium3DTileContentType.EXTERNAL_TILESET) {
<<<<<<< HEAD
      throw new RuntimeError(
        "External tilesets are disallowed inside multiple contents"
      );
=======
      multipleContents._externalTilesetCount++;
      tile.hasTilesetContent = true;
>>>>>>> 82e59ed0
    }

    multipleContents._disableSkipLevelOfDetail =
      multipleContents._disableSkipLevelOfDetail ||
      preprocessed.contentType === Cesium3DTileContentType.GEOMETRY ||
      preprocessed.contentType === Cesium3DTileContentType.VECTOR;

    let content;
    const contentFactory = Cesium3DTileContentFactory[preprocessed.contentType];
    if (defined(preprocessed.binaryPayload)) {
      content = await Promise.resolve(
        contentFactory(
          tileset,
          tile,
          resource,
          preprocessed.binaryPayload.buffer,
          0
        )
      );
    } else {
      // JSON formats
      content = await Promise.resolve(
        contentFactory(tileset, tile, resource, preprocessed.jsonPayload)
      );
    }

    const contentHeader = multipleContents._innerContentHeaders[index];

    if (tile.hasImplicitContentMetadata) {
      const subtree = tile.implicitSubtree;
      const coordinates = tile.implicitCoordinates;
      content.metadata = subtree.getContentMetadataView(coordinates, index);
    } else if (!tile.hasImplicitContent) {
      content.metadata = findContentMetadata(tileset, contentHeader);
    }

    const groupMetadata = findGroupMetadata(tileset, contentHeader);
    if (defined(groupMetadata)) {
      content.group = new Cesium3DContentGroup({
        metadata: groupMetadata,
      });
    }
    return content;
  } catch (error) {
    handleInnerContentFailed(multipleContents, index, error);
  }
}

function handleInnerContentFailed(multipleContents, index, error) {
  const tileset = multipleContents._tileset;
  const url = multipleContents._innerContentResources[index].url;
  const message = defined(error.message) ? error.message : error.toString();
  if (tileset.tileFailed.numberOfListeners > 0) {
    tileset.tileFailed.raiseEvent({
      url: url,
      message: message,
    });
  } else {
    console.log(`A content failed to load: ${url}`);
    console.log(`Error: ${message}`);
  }
}

/**
 * Cancel all requests for inner contents. This is called by the tile
 * when a tile goes out of view.
 *
 * @private
 */
Multiple3DTileContent.prototype.cancelRequests = function () {
  for (let i = 0; i < this._requests.length; i++) {
    const request = this._requests[i];
    if (defined(request)) {
      request.cancel();
    }
  }
};

/**
 * Part of the {@link Cesium3DTileContent} interface.  <code>Multiple3DTileContent</code>
 * always returns <code>false</code>.  Instead call <code>hasProperty</code> for a specific inner content
 * @private
 */
Multiple3DTileContent.prototype.hasProperty = function (batchId, name) {
  return false;
};

/**
 * Part of the {@link Cesium3DTileContent} interface.  <code>Multiple3DTileContent</code>
 * always returns <code>undefined</code>.  Instead call <code>getFeature</code> for a specific inner content
 * @private
 */
Multiple3DTileContent.prototype.getFeature = function (batchId) {
  return undefined;
};

Multiple3DTileContent.prototype.applyDebugSettings = function (enabled, color) {
  const contents = this._contents;
  const length = contents.length;
  for (let i = 0; i < length; ++i) {
    contents[i].applyDebugSettings(enabled, color);
  }
};

Multiple3DTileContent.prototype.applyStyle = function (style) {
  const contents = this._contents;
  const length = contents.length;
  for (let i = 0; i < length; ++i) {
    contents[i].applyStyle(style);
  }
};

Multiple3DTileContent.prototype.update = function (tileset, frameState) {
  const contents = this._contents;
  const length = contents.length;
  let ready = true;
  for (let i = 0; i < length; ++i) {
    contents[i].update(tileset, frameState);
    ready = ready && contents[i].ready;
  }

  if (!this._ready && ready) {
    this._ready = true;
  }
};

/**
 * Find an intersection between a ray and the tile content surface that was rendered. The ray must be given in world coordinates.
 *
 * @param {Ray} ray The ray to test for intersection.
 * @param {FrameState} frameState The frame state.
 * @param {Cartesian3|undefined} [result] The intersection or <code>undefined</code> if none was found.
 * @returns {Cartesian3|undefined} The intersection or <code>undefined</code> if none was found.
 *
 * @private
 */
Multiple3DTileContent.prototype.pick = function (ray, frameState, result) {
  if (!this._ready) {
    return undefined;
  }

  let intersection;
  let minDistance = Number.POSITIVE_INFINITY;
  const contents = this._contents;
  const length = contents.length;

  for (let i = 0; i < length; ++i) {
    const candidate = contents[i].pick(ray, frameState, result);

    if (!defined(candidate)) {
      continue;
    }

    const distance = Cartesian3.distance(ray.origin, candidate);
    if (distance < minDistance) {
      intersection = candidate;
      minDistance = distance;
    }
  }

  if (!defined(intersection)) {
    return undefined;
  }

  return result;
};

Multiple3DTileContent.prototype.isDestroyed = function () {
  return false;
};

Multiple3DTileContent.prototype.destroy = function () {
  const contents = this._contents;
  const length = contents.length;
  for (let i = 0; i < length; ++i) {
    contents[i].destroy();
  }
  return destroyObject(this);
};

export default Multiple3DTileContent;<|MERGE_RESOLUTION|>--- conflicted
+++ resolved
@@ -70,7 +70,7 @@
     });
 
     const serverKey = RequestScheduler.getServerKey(
-      contentResource.getUrlComponent()
+      contentResource.getUrlComponent(),
     );
 
     this._innerContentResources[i] = contentResource;
@@ -305,7 +305,7 @@
     set: function () {
       //>>includeStart('debug', pragmas.debug);
       throw new DeveloperError(
-        "Multiple3DTileContent cannot have group metadata"
+        "Multiple3DTileContent cannot have group metadata",
       );
       //>>includeEnd('debug');
     },
@@ -332,7 +332,8 @@
 
 function updatePendingRequests(multipleContents, deltaRequestCount) {
   multipleContents._requestsInFlight += deltaRequestCount;
-  multipleContents.tileset.statistics.numberOfPendingRequests += deltaRequestCount;
+  multipleContents.tileset.statistics.numberOfPendingRequests +=
+    deltaRequestCount;
 }
 
 function cancelPendingRequests(multipleContents, originalContentState) {
@@ -370,7 +371,8 @@
   // if we can schedule all the requests at once. If not, no requests are
   // scheduled
   if (!canScheduleAllRequests(this._serverKeys)) {
-    this.tileset.statistics.numberOfAttemptedRequests += this._serverKeys.length;
+    this.tileset.statistics.numberOfAttemptedRequests +=
+      this._serverKeys.length;
     return;
   }
 
@@ -385,7 +387,7 @@
       this,
       i,
       originalCancelCount,
-      this._tile._contentState
+      this._tile._contentState,
     );
   }
 
@@ -424,13 +426,12 @@
   multipleContents,
   index,
   originalCancelCount,
-  originalContentState
+  originalContentState,
 ) {
   // it is important to clone here. The fetchArrayBuffer() below here uses
   // throttling, but other uses of the resources do not.
-  const contentResource = multipleContents._innerContentResources[
-    index
-  ].clone();
+  const contentResource =
+    multipleContents._innerContentResources[index].clone();
   const tile = multipleContents.tile;
 
   // Always create a new request. If the tile gets canceled, this
@@ -500,7 +501,7 @@
   }
 
   const promises = arrayBuffers.map((arrayBuffer, i) =>
-    createInnerContent(multipleContents, arrayBuffer, i)
+    createInnerContent(multipleContents, arrayBuffer, i),
   );
 
   // Even if we had a partial success (in which case the inner promise will be handled, but the content will not be returned), mark that we finished creating
@@ -536,14 +537,8 @@
     const tile = multipleContents._tile;
 
     if (preprocessed.contentType === Cesium3DTileContentType.EXTERNAL_TILESET) {
-<<<<<<< HEAD
-      throw new RuntimeError(
-        "External tilesets are disallowed inside multiple contents"
-      );
-=======
       multipleContents._externalTilesetCount++;
       tile.hasTilesetContent = true;
->>>>>>> 82e59ed0
     }
 
     multipleContents._disableSkipLevelOfDetail =
@@ -560,13 +555,13 @@
           tile,
           resource,
           preprocessed.binaryPayload.buffer,
-          0
-        )
+          0,
+        ),
       );
     } else {
       // JSON formats
       content = await Promise.resolve(
-        contentFactory(tileset, tile, resource, preprocessed.jsonPayload)
+        contentFactory(tileset, tile, resource, preprocessed.jsonPayload),
       );
     }
 
