--- conflicted
+++ resolved
@@ -1,14 +1,8 @@
 import combine from "../../Core/combine.js";
-import defaultValue from "../../Core/defaultValue.js";
 import defined from "../../Core/defined.js";
 import ImageBasedLightingStageFS from "../../Shaders/Model/ImageBasedLightingStageFS.js";
 import ShaderDestination from "../../Renderer/ShaderDestination.js";
-<<<<<<< HEAD
-import OctahedralProjectedCubeMap from "../OctahedralProjectedCubeMap.js";
-import Matrix4 from "../../Core/Matrix4.js";
-=======
 import SpecularEnvironmentCubeMap from "../SpecularEnvironmentCubeMap.js";
->>>>>>> 26532585
 
 const ImageBasedLightingPipelineStage = {
   name: "ImageBasedLightingPipelineStage", // Helps with debugging
@@ -32,7 +26,8 @@
 
   // If environment maps are not specifically provided, use procedural lighting.
   const specularEnvironmentMapAtlas = environmentMapManager.radianceMapAtlas;
-  const sphericalHarmonicCoefficients = environmentMapManager.sphericalHarmonicCoefficients;
+  const sphericalHarmonicCoefficients =
+    environmentMapManager.sphericalHarmonicCoefficients;
 
   shaderBuilder.addDefine(
     "USE_IBL_LIGHTING",
@@ -58,7 +53,10 @@
       );
     }
 
-    if (defined(sphericalHarmonicCoefficients) && defined(sphericalHarmonicCoefficients[0])) {
+    if (
+      defined(sphericalHarmonicCoefficients) &&
+      defined(sphericalHarmonicCoefficients[0])
+    ) {
       shaderBuilder.addDefine(
         "DIFFUSE_IBL",
         undefined,
@@ -141,17 +139,13 @@
       return imageBasedLighting.luminanceAtZenith;
     },
     model_sphericalHarmonicCoefficients: function () {
-<<<<<<< HEAD
       return sphericalHarmonicCoefficients;
-=======
-      return imageBasedLighting.sphericalHarmonicCoefficients;
     },
     model_specularEnvironmentMaps: function () {
       return imageBasedLighting.specularEnvironmentMapAtlas.texture;
     },
     model_specularEnvironmentMapsMaximumLOD: function () {
       return imageBasedLighting.specularEnvironmentMapAtlas.maximumMipmapLevel;
->>>>>>> 26532585
     },
   };
 
