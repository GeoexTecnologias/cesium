--- conflicted
+++ resolved
@@ -63,7 +63,6 @@
   }
   //>>includeEnd('debug');
 
-<<<<<<< HEAD
   this._defaultAlpha = undefined;
   this._defaultNightAlpha = undefined;
   this._defaultDayAlpha = undefined;
@@ -74,93 +73,6 @@
   this._defaultGamma = undefined;
   this._defaultMinificationFilter = undefined;
   this._defaultMagnificationFilter = undefined;
-=======
-  /**
-   * The default alpha blending value of this provider, with 0.0 representing fully transparent and
-   * 1.0 representing fully opaque.
-   *
-   * @type {number|undefined}
-   * @default undefined
-   */
-  this.defaultAlpha = undefined;
-
-  /**
-   * The default alpha blending value on the night side of the globe of this provider, with 0.0 representing fully transparent and
-   * 1.0 representing fully opaque.
-   *
-   * @type {number|undefined}
-   * @default undefined
-   */
-  this.defaultNightAlpha = undefined;
-
-  /**
-   * The default alpha blending value on the day side of the globe of this provider, with 0.0 representing fully transparent and
-   * 1.0 representing fully opaque.
-   *
-   * @type {number|undefined}
-   * @default undefined
-   */
-  this.defaultDayAlpha = undefined;
-
-  /**
-   * The default brightness of this provider.  1.0 uses the unmodified imagery color.  Less than 1.0
-   * makes the imagery darker while greater than 1.0 makes it brighter.
-   *
-   * @type {number|undefined}
-   * @default undefined
-   */
-  this.defaultBrightness = undefined;
-
-  /**
-   * The default contrast of this provider.  1.0 uses the unmodified imagery color.  Less than 1.0 reduces
-   * the contrast while greater than 1.0 increases it.
-   *
-   * @type {number|undefined}
-   * @default undefined
-   */
-  this.defaultContrast = undefined;
-
-  /**
-   * The default hue of this provider in radians. 0.0 uses the unmodified imagery color.
-   *
-   * @type {number|undefined}
-   * @default undefined
-   */
-  this.defaultHue = undefined;
-
-  /**
-   * The default saturation of this provider. 1.0 uses the unmodified imagery color. Less than 1.0 reduces the
-   * saturation while greater than 1.0 increases it.
-   *
-   * @type {number|undefined}
-   * @default undefined
-   */
-  this.defaultSaturation = undefined;
-
-  /**
-   * The default gamma correction to apply to this provider.  1.0 uses the unmodified imagery color.
-   *
-   * @type {number|undefined}
-   * @default undefined
-   */
-  this.defaultGamma = undefined;
-
-  /**
-   * The default texture minification filter to apply to this provider.
-   *
-   * @type {TextureMinificationFilter}
-   * @default undefined
-   */
-  this.defaultMinificationFilter = undefined;
-
-  /**
-   * The default texture magnification filter to apply to this provider.
-   *
-   * @type {TextureMagnificationFilter}
-   * @default undefined
-   */
-  this.defaultMagnificationFilter = undefined;
->>>>>>> 065c9a61
 
   const resource = Resource.createIfNeeded(
     defaultValue(options.url, "https://{s}.tiles.mapbox.com/v4/")
@@ -234,7 +146,7 @@
     get: function () {
       deprecationWarning(
         "MapboxImageryProvider.ready",
-        "MapboxImageryProvider.ready was deprecated in CesiumJS 1.102.  It will be removed in 1.104."
+        "MapboxImageryProvider.ready was deprecated in CesiumJS 1.104.  It will be in CesiumJS 1.107."
       );
       return this._imageryProvider.ready;
     },
@@ -251,7 +163,7 @@
     get: function () {
       deprecationWarning(
         "MapboxImageryProvider.readyPromise",
-        "MapboxImageryProvider.readyPromise was deprecated in CesiumJS 1.102.  It will be removed in 1.104."
+        "MapboxImageryProvider.readyPromise was deprecated in CesiumJS 1.104.  It will be in CesiumJS 1.107."
       );
       return this._imageryProvider._readyPromise;
     },
@@ -413,14 +325,14 @@
     get: function () {
       deprecationWarning(
         "MapboxImageryProvider.defaultAlpha",
-        "MapboxImageryProvider.defaultAlpha was deprecated in CesiumJS 1.102.  It will be removed in 1.104.  Use ImageryLayer.alpha instead."
+        "MapboxImageryProvider.defaultAlpha was deprecated in CesiumJS 1.104.  It will be in CesiumJS 1.107.  Use ImageryLayer.alpha instead."
       );
       return this._defaultAlpha;
     },
     set: function (value) {
       deprecationWarning(
         "MapboxImageryProvider.defaultAlpha",
-        "MapboxImageryProvider.defaultAlpha was deprecated in CesiumJS 1.102.  It will be removed in 1.104.  Use ImageryLayer.alpha instead."
+        "MapboxImageryProvider.defaultAlpha was deprecated in CesiumJS 1.104.  It will be in CesiumJS 1.107.  Use ImageryLayer.alpha instead."
       );
       this._defaultAlpha = value;
     },
@@ -437,14 +349,14 @@
     get: function () {
       deprecationWarning(
         "MapboxImageryProvider.defaultNightAlpha",
-        "MapboxImageryProvider.defaultNightAlpha was deprecated in CesiumJS 1.102.  It will be removed in 1.104.  Use ImageryLayer.nightAlpha instead."
+        "MapboxImageryProvider.defaultNightAlpha was deprecated in CesiumJS 1.104.  It will be in CesiumJS 1.107.  Use ImageryLayer.nightAlpha instead."
       );
       return this.defaultNightAlpha;
     },
     set: function (value) {
       deprecationWarning(
         "MapboxImageryProvider.defaultNightAlpha",
-        "MapboxImageryProvider.defaultNightAlpha was deprecated in CesiumJS 1.102.  It will be removed in 1.104.  Use ImageryLayer.nightAlpha instead."
+        "MapboxImageryProvider.defaultNightAlpha was deprecated in CesiumJS 1.104.  It will be in CesiumJS 1.107.  Use ImageryLayer.nightAlpha instead."
       );
       this.defaultNightAlpha = value;
     },
@@ -461,14 +373,14 @@
     get: function () {
       deprecationWarning(
         "MapboxImageryProvider.defaultDayAlpha",
-        "MapboxImageryProvider.defaultDayAlpha was deprecated in CesiumJS 1.102.  It will be removed in 1.104.  Use ImageryLayer.dayAlpha instead."
+        "MapboxImageryProvider.defaultDayAlpha was deprecated in CesiumJS 1.104.  It will be in CesiumJS 1.107.  Use ImageryLayer.dayAlpha instead."
       );
       return this._defaultDayAlpha;
     },
     set: function (value) {
       deprecationWarning(
         "MapboxImageryProvider.defaultDayAlpha",
-        "MapboxImageryProvider.defaultDayAlpha was deprecated in CesiumJS 1.102.  It will be removed in 1.104.  Use ImageryLayer.dayAlpha instead."
+        "MapboxImageryProvider.defaultDayAlpha was deprecated in CesiumJS 1.104.  It will be in CesiumJS 1.107.  Use ImageryLayer.dayAlpha instead."
       );
       this._defaultDayAlpha = value;
     },
@@ -485,14 +397,14 @@
     get: function () {
       deprecationWarning(
         "MapboxImageryProvider.defaultBrightness",
-        "MapboxImageryProvider.defaultBrightness was deprecated in CesiumJS 1.102.  It will be removed in 1.104.  Use ImageryLayer.brightness instead."
+        "MapboxImageryProvider.defaultBrightness was deprecated in CesiumJS 1.104.  It will be in CesiumJS 1.107.  Use ImageryLayer.brightness instead."
       );
       return this._defaultBrightness;
     },
     set: function (value) {
       deprecationWarning(
         "MapboxImageryProvider.defaultBrightness",
-        "MapboxImageryProvider.defaultBrightness was deprecated in CesiumJS 1.102.  It will be removed in 1.104.  Use ImageryLayer.brightness instead."
+        "MapboxImageryProvider.defaultBrightness was deprecated in CesiumJS 1.104.  It will be in CesiumJS 1.107.  Use ImageryLayer.brightness instead."
       );
       this._defaultBrightness = value;
     },
@@ -509,14 +421,14 @@
     get: function () {
       deprecationWarning(
         "MapboxImageryProvider.defaultContrast",
-        "MapboxImageryProvider.defaultContrast was deprecated in CesiumJS 1.102.  It will be removed in 1.104.  Use ImageryLayer.contrast instead."
+        "MapboxImageryProvider.defaultContrast was deprecated in CesiumJS 1.104.  It will be in CesiumJS 1.107.  Use ImageryLayer.contrast instead."
       );
       return this._defaultContrast;
     },
     set: function (value) {
       deprecationWarning(
         "MapboxImageryProvider.defaultContrast",
-        "MapboxImageryProvider.defaultContrast was deprecated in CesiumJS 1.102.  It will be removed in 1.104.  Use ImageryLayer.contrast instead."
+        "MapboxImageryProvider.defaultContrast was deprecated in CesiumJS 1.104.  It will be in CesiumJS 1.107.  Use ImageryLayer.contrast instead."
       );
       this._defaultContrast = value;
     },
@@ -532,14 +444,14 @@
     get: function () {
       deprecationWarning(
         "MapboxImageryProvider.defaultHue",
-        "MapboxImageryProvider.defaultHue was deprecated in CesiumJS 1.102.  It will be removed in 1.104.  Use ImageryLayer.hue instead."
+        "MapboxImageryProvider.defaultHue was deprecated in CesiumJS 1.104.  It will be in CesiumJS 1.107.  Use ImageryLayer.hue instead."
       );
       return this._defaultHue;
     },
     set: function (value) {
       deprecationWarning(
         "MapboxImageryProvider.defaultHue",
-        "MapboxImageryProvider.defaultHue was deprecated in CesiumJS 1.102.  It will be removed in 1.104.  Use ImageryLayer.hue instead."
+        "MapboxImageryProvider.defaultHue was deprecated in CesiumJS 1.104.  It will be in CesiumJS 1.107.  Use ImageryLayer.hue instead."
       );
       this._defaultHue = value;
     },
@@ -556,14 +468,14 @@
     get: function () {
       deprecationWarning(
         "MapboxImageryProvider.defaultSaturation",
-        "MapboxImageryProvider.defaultSaturation was deprecated in CesiumJS 1.102.  It will be removed in 1.104.  Use ImageryLayer.saturation instead."
+        "MapboxImageryProvider.defaultSaturation was deprecated in CesiumJS 1.104.  It will be in CesiumJS 1.107.  Use ImageryLayer.saturation instead."
       );
       return this._defaultSaturation;
     },
     set: function (value) {
       deprecationWarning(
         "MapboxImageryProvider.defaultSaturation",
-        "MapboxImageryProvider.defaultSaturation was deprecated in CesiumJS 1.102.  It will be removed in 1.104.  Use ImageryLayer.saturation instead."
+        "MapboxImageryProvider.defaultSaturation was deprecated in CesiumJS 1.104.  It will be in CesiumJS 1.107.  Use ImageryLayer.saturation instead."
       );
       this._defaultSaturation = value;
     },
@@ -579,14 +491,14 @@
     get: function () {
       deprecationWarning(
         "MapboxImageryProvider.defaultGamma",
-        "MapboxImageryProvider.defaultGamma was deprecated in CesiumJS 1.102.  It will be removed in 1.104.  Use ImageryLayer.gamma instead."
+        "MapboxImageryProvider.defaultGamma was deprecated in CesiumJS 1.104.  It will be in CesiumJS 1.107.  Use ImageryLayer.gamma instead."
       );
       return this._defaultGamma;
     },
     set: function (value) {
       deprecationWarning(
         "MapboxImageryProvider.defaultGamma",
-        "MapboxImageryProvider.defaultGamma was deprecated in CesiumJS 1.102.  It will be removed in 1.104.  Use ImageryLayer.gamma instead."
+        "MapboxImageryProvider.defaultGamma was deprecated in CesiumJS 1.104.  It will be in CesiumJS 1.107.  Use ImageryLayer.gamma instead."
       );
       this._defaultGamma = value;
     },
@@ -602,14 +514,14 @@
     get: function () {
       deprecationWarning(
         "MapboxImageryProvider.defaultMinificationFilter",
-        "MapboxImageryProvider.defaultMinificationFilter was deprecated in CesiumJS 1.102.  It will be removed in 1.104.  Use ImageryLayer.minificationFilter instead."
+        "MapboxImageryProvider.defaultMinificationFilter was deprecated in CesiumJS 1.104.  It will be in CesiumJS 1.107.  Use ImageryLayer.minificationFilter instead."
       );
       return this._defaultMinificationFilter;
     },
     set: function (value) {
       deprecationWarning(
         "MapboxImageryProvider.defaultMinificationFilter",
-        "MapboxImageryProvider.defaultMinificationFilter was deprecated in CesiumJS 1.102.  It will be removed in 1.104.  Use ImageryLayer.minificationFilter instead."
+        "MapboxImageryProvider.defaultMinificationFilter was deprecated in CesiumJS 1.104.  It will be in CesiumJS 1.107.  Use ImageryLayer.minificationFilter instead."
       );
       this._defaultMinificationFilter = value;
     },
@@ -625,14 +537,14 @@
     get: function () {
       deprecationWarning(
         "MapboxImageryProvider.defaultMagnificationFilter",
-        "MapboxImageryProvider.defaultMagnificationFilter was deprecated in CesiumJS 1.102.  It will be removed in 1.104.  Use ImageryLayer.magnificationFilter instead."
+        "MapboxImageryProvider.defaultMagnificationFilter was deprecated in CesiumJS 1.104.  It will be in CesiumJS 1.107.  Use ImageryLayer.magnificationFilter instead."
       );
       return this._defaultMagnificationFilter;
     },
     set: function (value) {
       deprecationWarning(
         "MapboxImageryProvider.defaultMagnificationFilter",
-        "MapboxImageryProvider.defaultMagnificationFilter was deprecated in CesiumJS 1.102.  It will be removed in 1.104.  Use ImageryLayer.magnificationFilter instead."
+        "MapboxImageryProvider.defaultMagnificationFilter was deprecated in CesiumJS 1.104.  It will be in CesiumJS 1.107.  Use ImageryLayer.magnificationFilter instead."
       );
       this._defaultMagnificationFilter = value;
     },
