--- conflicted
+++ resolved
@@ -167,15 +167,10 @@
 
   if (defined(options.colorTextures)) {
     const textures = options.colorTextures;
-<<<<<<< HEAD
-    const length = (this._colorTextures.length = this._activeColorAttachments.length =
-      textures.length);
-=======
-    length =
-      this._colorTextures.length =
+    const length =
+      (this._colorTextures.length =
       this._activeColorAttachments.length =
-        textures.length;
->>>>>>> 09a719b8
+        textures.length);
 
     //>>includeStart('debug', pragmas.debug);
     if (length > maximumColorAttachments) {
@@ -221,15 +216,10 @@
 
   if (defined(options.colorRenderbuffers)) {
     const renderbuffers = options.colorRenderbuffers;
-<<<<<<< HEAD
-    const length = (this._colorRenderbuffers.length = this._activeColorAttachments.length =
-      renderbuffers.length);
-=======
-    length =
-      this._colorRenderbuffers.length =
+    const length =
+      (this._colorRenderbuffers.length =
       this._activeColorAttachments.length =
-        renderbuffers.length;
->>>>>>> 09a719b8
+        renderbuffers.length);
 
     //>>includeStart('debug', pragmas.debug);
     if (length > maximumColorAttachments) {
