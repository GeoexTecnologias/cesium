
precision highp float;

czm_modelMaterial defaultModelMaterial()
{
    czm_modelMaterial material;
    material.diffuse = vec3(0.0);
    material.specular = vec3(1.0);
    material.roughness = 1.0;
    material.occlusion = 1.0;
    material.normalEC = vec3(0.0, 0.0, 1.0);
    material.emissive = vec3(0.0);
    material.alpha = 1.0;
    return material;
}

vec4 handleAlpha(vec3 color, float alpha)
{
    #ifdef ALPHA_MODE_MASK
    if (alpha < u_alphaCutoff) {
        discard;
    }
    #endif

    return vec4(color, alpha);
}

SelectedFeature selectedFeature;

void main()
{
    #ifdef HAS_MODEL_SPLITTER
    modelSplitterStage();
    #endif

    czm_modelMaterial material = defaultModelMaterial();

    ProcessedAttributes attributes;
    geometryStage(attributes);

    FeatureIds featureIds;
    featureIdStage(featureIds, attributes);

    Metadata metadata;
    MetadataClass metadataClass;
    MetadataStatistics metadataStatistics;
    metadataStage(metadata, metadataClass, metadataStatistics, attributes);

    //========================================================================
    // When not picking metadata START
    #ifndef METADATA_PICKING_ENABLED

    #ifdef HAS_SELECTED_FEATURE_ID
    selectedFeatureIdStage(selectedFeature, featureIds);
    #endif

    #ifndef CUSTOM_SHADER_REPLACE_MATERIAL
    materialStage(material, attributes, selectedFeature);
    #endif

    #ifdef HAS_CUSTOM_FRAGMENT_SHADER
    customShaderStage(material, attributes, featureIds, metadata, metadataClass, metadataStatistics);
    #endif

    lightingStage(material, attributes);

    #ifdef HAS_SELECTED_FEATURE_ID
    cpuStylingStage(material, selectedFeature);
    #endif

    #ifdef HAS_MODEL_COLOR
    modelColorStage(material);
    #endif

    #ifdef HAS_PRIMITIVE_OUTLINE
    primitiveOutlineStage(material);
    #endif

    vec4 color = handleAlpha(material.diffuse, material.alpha);

    // When not picking metadata END
    //========================================================================
    #else 
    //========================================================================
    // When picking metadata START

    vec4 metadataValues = vec4(0.0, 0.0, 0.0, 0.0);
    metadataPickingStage(metadata, metadataClass, metadataValues);
    vec4 color = metadataValues;

    #endif
    // When picking metadata END
    //========================================================================

    #ifdef HAS_CLIPPING_PLANES
    modelClippingPlanesStage(color);
    #endif

    #ifdef ENABLE_CLIPPING_POLYGONS
    modelClippingPolygonsStage();
    #endif

    //========================================================================
    // When not picking metadata START
    #ifndef METADATA_PICKING_ENABLED

    #if defined(HAS_SILHOUETTE) && defined(HAS_NORMALS)
    silhouetteStage(color);
    #endif

    #ifdef HAS_ATMOSPHERE
    atmosphereStage(color, attributes);
    #endif

<<<<<<< HEAD
    #ifdef HAS_GAUSSIAN_SPLATS
    gaussianSplatStage(color, attributes);
    #endif
=======
    #endif
    // When not picking metadata END
    //========================================================================
>>>>>>> baaabaa4

    out_FragColor = color;
}
<|MERGE_RESOLUTION|>--- conflicted
+++ resolved
@@ -80,7 +80,7 @@
 
     // When not picking metadata END
     //========================================================================
-    #else 
+    #else
     //========================================================================
     // When picking metadata START
 
@@ -112,15 +112,13 @@
     atmosphereStage(color, attributes);
     #endif
 
-<<<<<<< HEAD
     #ifdef HAS_GAUSSIAN_SPLATS
     gaussianSplatStage(color, attributes);
     #endif
-=======
+
     #endif
     // When not picking metadata END
     //========================================================================
->>>>>>> baaabaa4
 
     out_FragColor = color;
 }
