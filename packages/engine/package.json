{
  "name": "@cesium/engine",
<<<<<<< HEAD
  "version": "18.2.0",
=======
  "version": "18.3.0",
>>>>>>> 0ca6a3e6
  "description": "CesiumJS is a JavaScript library for creating 3D globes and 2D maps in a web browser without a plugin.",
  "keywords": [
    "3D",
    "webgl",
    "geospatial",
    "map",
    "globe"
  ],
  "main": "index.js",
  "module": "index.js",
  "types": "index.d.ts",
  "files": [
    "index.js",
    "index.d.ts",
    "Source",
    "Build/**",
    "!Build/Specs/**",
    "!Build/minifyShaders.state",
    "README.md",
    "LICENSE.md"
  ],
  "engines": {
    "node": ">=20.19.0"
  },
  "sideEffects": [
    "./Source/ThirdParty/**/*",
    "./Source/Widget/*.css",
    "./Source/Workers/*",
    "./Specs/**/*"
  ],
  "dependencies": {
    "@cesium/wasm-splats": "^0.1.0-alpha.2",
    "@spz-loader/core": "0.1.0",
    "@tweenjs/tween.js": "^25.0.0",
    "@zip.js/zip.js": "^2.7.34",
    "autolinker": "^4.0.0",
    "bitmap-sdf": "^1.0.3",
    "dompurify": "^3.0.2",
    "draco3d": "^1.5.1",
    "earcut": "^3.0.0",
    "grapheme-splitter": "^1.0.4",
    "jsep": "^1.3.8",
    "kdbush": "^4.0.1",
    "ktx-parse": "^1.0.0",
    "lerc": "^2.0.0",
    "mersenne-twister": "^1.1.0",
    "meshoptimizer": "^0.24.0",
    "pako": "^2.0.4",
    "protobufjs": "^7.1.0",
    "rbush": "^4.0.1",
    "topojson-client": "^3.1.0",
    "urijs": "^1.19.7",
    "@cesium/wasm-splats": "^0.1.0-alpha.2",
    "@spz-loader/core": "^0.1.0"
  },
  "type": "module",
  "scripts": {
    "build": "gulp build --workspace @cesium/engine",
    "build-ts": "gulp buildTs --workspace @cesium/engine",
    "coverage": "gulp coverage --workspace @cesium/engine",
    "test": "gulp test --workspace @cesium/engine",
    "postversion": "gulp postversion --workspace @cesium/engine"
  },
  "repository": {
    "type": "git",
    "url": "git+https://github.com/CesiumGS/cesium.git"
  },
  "homepage": "https://cesium.com/cesiumjs/",
  "license": "Apache-2.0",
  "author": {
    "name": "Cesium GS, Inc.",
    "url": "https://cesium.com"
  },
  "bugs": {
    "url": "https://github.com/CesiumGS/cesium/issues"
  }
}<|MERGE_RESOLUTION|>--- conflicted
+++ resolved
@@ -1,10 +1,6 @@
 {
   "name": "@cesium/engine",
-<<<<<<< HEAD
-  "version": "18.2.0",
-=======
   "version": "18.3.0",
->>>>>>> 0ca6a3e6
   "description": "CesiumJS is a JavaScript library for creating 3D globes and 2D maps in a web browser without a plugin.",
   "keywords": [
     "3D",
