--- conflicted
+++ resolved
@@ -11,21 +11,11 @@
     let loadedImage;
 
     beforeAll(function () {
-<<<<<<< HEAD
-      scene = createScene();
-
-      return Resource.fetchImage("./Data/Images/Blue.png").then(function (
-        image
-      ) {
-        loadedImage = image;
-      });
-=======
       return Resource.fetchImage("./Data/Images/Blue.png").then(
         function (image) {
           loadedImage = image;
         },
       );
->>>>>>> 82e59ed0
     });
 
     beforeEach(function () {
@@ -389,5 +379,5 @@
       expect(() => skyBox.update(scene.frameState)).toThrow(error);
     });
   },
-  "WebGL"
+  "WebGL",
 );