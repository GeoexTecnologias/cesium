<!DOCTYPE html>
<html lang="en">
  <head>
    <!-- Use correct character set. -->
    <meta charset="utf-8" />
    <!-- Tell IE to use the latest, best version. -->
    <meta http-equiv="X-UA-Compatible" content="IE=edge" />
    <!-- Make the application on mobile take up the full browser screen and disable user scaling. -->
    <meta
      name="viewport"
      content="width=device-width, initial-scale=1, maximum-scale=1, minimum-scale=1, user-scalable=no"
    />
    <title>Hello World!</title>
    <script src="../Build/Cesium.js"></script>
    <style>
<<<<<<< HEAD
      @import url(../Build/Widgets/widgets.css);
=======
      @import url(../Build/CesiumUnminified/Widgets/widgets.css);
>>>>>>> 2f4aeb8c
      html,
      body,
      #cesiumContainer {
        width: 100%;
        height: 100%;
        margin: 0;
        padding: 0;
        overflow: hidden;
      }
    </style>
  </head>
  <body>
    <div id="cesiumContainer"></div>
    <script>
      const viewer = new Cesium.Viewer("cesiumContainer");
    </script>
  </body>
</html><|MERGE_RESOLUTION|>--- conflicted
+++ resolved
@@ -13,11 +13,7 @@
     <title>Hello World!</title>
     <script src="../Build/Cesium.js"></script>
     <style>
-<<<<<<< HEAD
-      @import url(../Build/Widgets/widgets.css);
-=======
       @import url(../Build/CesiumUnminified/Widgets/widgets.css);
->>>>>>> 2f4aeb8c
       html,
       body,
       #cesiumContainer {
