<!DOCTYPE html>
<html lang="en">
<head>
    <meta charset="utf-8">
    <meta http-equiv="X-UA-Compatible" content="IE=Edge,chrome=1">  <!-- Use Chrome Frame in IE -->
    <meta name="viewport" content="width=device-width, height=device-height, initial-scale=1, maximum-scale=1, minimum-scale=1, user-scalable=no">
    <meta name="description" content="Polyline color appearances">
    <meta name="cesium-sandcastle-labels" content="Appearances">
    <title>Cesium Demo</title>
    <script type="text/javascript" src="../Sandcastle-header.js"></script>
    <script type="text/javascript" src="../../../ThirdParty/requirejs-2.1.9/require.js"></script>
    <script type="text/javascript">
    require.config({
        baseUrl : '../../../Source',
        waitSeconds : 60
    });
    </script>
</head>
<body class="sandcastle-loading" data-sandcastle-bucket="bucket-requirejs.html">
<style>
    @import url(../templates/bucket.css);
</style>
<div id="cesiumContainer" class="fullSize"></div>
<div id="loadingOverlay"><h1>Loading...</h1></div>
<div id="toolbar"></div>
<script id="cesium_sandcastle_script">
function startup(Cesium) {
    "use strict";
//Sandcastle_Begin    
var viewer = new Cesium.Viewer('cesiumContainer');
var scene = viewer.scene;
var primitives = scene.primitives;

<<<<<<< HEAD
// Per segment colors
var positions = [];
var colors = [];
for (var i = 0; i < 20; ++i) {
    positions.push(Cesium.Cartesian3.fromDegrees(-100.0 + i, 40.0));
    colors.push(Cesium.Color.fromRandom({alpha : 1.0}));
}

primitives.add(new Cesium.Primitive({
    geometryInstances : new Cesium.GeometryInstance({
        geometry : new Cesium.PolylineGeometry({
            positions : positions,
            width : 10.0,
            vertexFormat : Cesium.PolylineColorAppearance.VERTEX_FORMAT,
            colors : colors
        })
    }),
    appearance : new Cesium.PolylineColorAppearance()
}));

// Per vertex colors
positions = [];
colors = [];
for (i = 0; i < 20; ++i) {
    positions.push(Cesium.Cartesian3.fromDegrees(-100.0 + i, 35.0));
    colors.push(Cesium.Color.fromRandom({alpha : 1.0}));
}
=======
    // Per segment colors
    var positions = [];
    var colors = [];
    for (var i = 0; i < 12; ++i) {
        positions.push(Cesium.Cartesian3.fromDegrees(-124.0 + 5*i, 40.0));
        colors.push(Cesium.Color.fromRandom({alpha : 1.0}));
    }

    primitives.add(new Cesium.Primitive({
        geometryInstances : new Cesium.GeometryInstance({
            geometry : new Cesium.PolylineGeometry({
                positions : positions,
                width : 5.0,
                vertexFormat : Cesium.PolylineColorAppearance.VERTEX_FORMAT,
                colors : colors
            })
        }),
        appearance : new Cesium.PolylineColorAppearance()
    }));
    
    // Per vertex colors
    positions = [];
    colors = [];
    for (i = 0; i < 12; ++i) {
        positions.push(Cesium.Cartesian3.fromDegrees(-124.0 + 5*i, 35.0));
        colors.push(Cesium.Color.fromRandom({alpha : 1.0}));
    }

    primitives.add(new Cesium.Primitive({
        geometryInstances : new Cesium.GeometryInstance({
            geometry : new Cesium.PolylineGeometry({
                positions : positions,
                width : 5.0,
                vertexFormat : Cesium.PolylineColorAppearance.VERTEX_FORMAT,
                colors : colors,
                colorsPerVertex : true
            })
        }),
        appearance : new Cesium.PolylineColorAppearance()
    }));
>>>>>>> 8f653887

primitives.add(new Cesium.Primitive({
    geometryInstances : new Cesium.GeometryInstance({
        geometry : new Cesium.PolylineGeometry({
            positions : positions,
            width : 10.0,
            vertexFormat : Cesium.PolylineColorAppearance.VERTEX_FORMAT,
            colors : colors,
            colorsPerVertex : true
        })
    }),
    appearance : new Cesium.PolylineColorAppearance()
}));
//Sandcastle_End
    Sandcastle.finishedLoading();
}
if (typeof Cesium !== "undefined") {
    startup(Cesium);
} else if (typeof require === "function") {
    require(["Cesium"], startup);
}
</script>
</body>
</html><|MERGE_RESOLUTION|>--- conflicted
+++ resolved
@@ -26,17 +26,16 @@
 <script id="cesium_sandcastle_script">
 function startup(Cesium) {
     "use strict";
-//Sandcastle_Begin    
+//Sandcastle_Begin
 var viewer = new Cesium.Viewer('cesiumContainer');
 var scene = viewer.scene;
 var primitives = scene.primitives;
 
-<<<<<<< HEAD
 // Per segment colors
 var positions = [];
 var colors = [];
-for (var i = 0; i < 20; ++i) {
-    positions.push(Cesium.Cartesian3.fromDegrees(-100.0 + i, 40.0));
+for (var i = 0; i < 12; ++i) {
+    positions.push(Cesium.Cartesian3.fromDegrees(-124.0 + 5*i, 40.0));
     colors.push(Cesium.Color.fromRandom({alpha : 1.0}));
 }
 
@@ -44,7 +43,7 @@
     geometryInstances : new Cesium.GeometryInstance({
         geometry : new Cesium.PolylineGeometry({
             positions : positions,
-            width : 10.0,
+            width : 5.0,
             vertexFormat : Cesium.PolylineColorAppearance.VERTEX_FORMAT,
             colors : colors
         })
@@ -55,58 +54,16 @@
 // Per vertex colors
 positions = [];
 colors = [];
-for (i = 0; i < 20; ++i) {
-    positions.push(Cesium.Cartesian3.fromDegrees(-100.0 + i, 35.0));
+for (i = 0; i < 12; ++i) {
+    positions.push(Cesium.Cartesian3.fromDegrees(-124.0 + 5*i, 35.0));
     colors.push(Cesium.Color.fromRandom({alpha : 1.0}));
 }
-=======
-    // Per segment colors
-    var positions = [];
-    var colors = [];
-    for (var i = 0; i < 12; ++i) {
-        positions.push(Cesium.Cartesian3.fromDegrees(-124.0 + 5*i, 40.0));
-        colors.push(Cesium.Color.fromRandom({alpha : 1.0}));
-    }
-
-    primitives.add(new Cesium.Primitive({
-        geometryInstances : new Cesium.GeometryInstance({
-            geometry : new Cesium.PolylineGeometry({
-                positions : positions,
-                width : 5.0,
-                vertexFormat : Cesium.PolylineColorAppearance.VERTEX_FORMAT,
-                colors : colors
-            })
-        }),
-        appearance : new Cesium.PolylineColorAppearance()
-    }));
-    
-    // Per vertex colors
-    positions = [];
-    colors = [];
-    for (i = 0; i < 12; ++i) {
-        positions.push(Cesium.Cartesian3.fromDegrees(-124.0 + 5*i, 35.0));
-        colors.push(Cesium.Color.fromRandom({alpha : 1.0}));
-    }
-
-    primitives.add(new Cesium.Primitive({
-        geometryInstances : new Cesium.GeometryInstance({
-            geometry : new Cesium.PolylineGeometry({
-                positions : positions,
-                width : 5.0,
-                vertexFormat : Cesium.PolylineColorAppearance.VERTEX_FORMAT,
-                colors : colors,
-                colorsPerVertex : true
-            })
-        }),
-        appearance : new Cesium.PolylineColorAppearance()
-    }));
->>>>>>> 8f653887
 
 primitives.add(new Cesium.Primitive({
     geometryInstances : new Cesium.GeometryInstance({
         geometry : new Cesium.PolylineGeometry({
             positions : positions,
-            width : 10.0,
+            width : 5.0,
             vertexFormat : Cesium.PolylineColorAppearance.VERTEX_FORMAT,
             colors : colors,
             colorsPerVertex : true
