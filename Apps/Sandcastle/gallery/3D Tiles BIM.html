<!DOCTYPE html>
<html lang="en">
  <head>
    <meta charset="utf-8" />
    <meta http-equiv="X-UA-Compatible" content="IE=edge" />
    <meta
      name="viewport"
      content="width=device-width, initial-scale=1, maximum-scale=1, minimum-scale=1, user-scalable=no"
    />
    <meta
      name="description"
      content="A sample BIM dataset rendered with 3D Tiles."
    />
    <meta name="cesium-sandcastle-labels" content="Showcases, 3D Tiles" />
    <title>Cesium Demo</title>
    <script type="text/javascript" src="../Sandcastle-header.js"></script>
    <script
      type="text/javascript"
      src="../../../Build/CesiumUnminified/Cesium.js"
      nomodule
    ></script>
    <script type="module" src="../load-cesium-es6.js"></script>
  </head>
  <body
    class="sandcastle-loading"
    data-sandcastle-bucket="bucket-requirejs.html"
  >
    <style>
      @import url(../templates/bucket.css);
    </style>
    <div id="cesiumContainer" class="fullSize"></div>
    <div id="loadingOverlay"><h1>Loading...</h1></div>
    <div id="toolbar"></div>
    <script id="cesium_sandcastle_script">
      window.startup = async function (Cesium) {
        "use strict";
        //Sandcastle_Begin
        // Power Plant design model provided by Bentley Systems
        const viewer = new Cesium.Viewer("cesiumContainer");
        const scene = viewer.scene;

        viewer.clock.currentTime = Cesium.JulianDate.fromIso8601(
          "2022-08-01T00:00:00Z"
        );

        let selectedFeature;
        let picking = false;

        Sandcastle.addToggleButton("Per-feature selection", false, function (
          checked
        ) {
          picking = checked;
          if (!picking) {
            unselectFeature(selectedFeature);
          }
        });

        function selectFeature(feature) {
          const element = feature.getProperty("element");
          setElementColor(element, Cesium.Color.YELLOW);
          selectedFeature = feature;
        }

        function unselectFeature(feature) {
          if (!Cesium.defined(feature)) {
            return;
          }
          const element = feature.getProperty("element");
          setElementColor(element, Cesium.Color.WHITE);
          if (feature === selectedFeature) {
            selectedFeature = undefined;
          }
        }

        const handler = new Cesium.ScreenSpaceEventHandler(scene.canvas);
        handler.setInputAction(function (movement) {
          if (!picking) {
            return;
          }

          const feature = scene.pick(movement.endPosition);

          unselectFeature(selectedFeature);

          if (feature instanceof Cesium.Cesium3DTileFeature) {
            selectFeature(feature);
          }
        }, Cesium.ScreenSpaceEventType.MOUSE_MOVE);

        // In this tileset every feature has an "element" property which is a global ID.
        // This property is used to associate features across different tiles and LODs.
        // Workaround until 3D Tiles has the concept of global batch ids: https://github.com/CesiumGS/3d-tiles/issues/265
        const elementMap = {}; // Build a map of elements to features.
        const hiddenElements = [
          112001,
          113180,
          131136,
          113167,
          71309,
          109652,
          111178,
          113156,
          113170,
          124846,
          114076,
          131122,
          113179,
          114325,
          131134,
          113164,
          113153,
          113179,
          109656,
          114095,
          114093,
          39225,
          39267,
          113149,
          113071,
          112003,
          39229,
          113160,
          39227,
          39234,
          113985,
          39230,
          112004,
          39223,
        ];

        function getElement(feature) {
          return parseInt(feature.getProperty("element"), 10);
        }

        function setElementColor(element, color) {
          const featuresToColor = elementMap[element];
          const length = featuresToColor.length;
          for (let i = 0; i < length; ++i) {
            const feature = featuresToColor[i];
            feature.color = Cesium.Color.clone(color, feature.color);
          }
        }

        function unloadFeature(feature) {
          unselectFeature(feature);
          const element = getElement(feature);
          const features = elementMap[element];
          const index = features.indexOf(feature);
          if (index > -1) {
            features.splice(index, 1);
          }
        }

        function loadFeature(feature) {
          const element = getElement(feature);
          let features = elementMap[element];
          if (!Cesium.defined(features)) {
            features = [];
            elementMap[element] = features;
          }
          features.push(feature);

          if (hiddenElements.indexOf(element) > -1) {
            feature.show = false;
          }
        }

        function processContentFeatures(content, callback) {
          const featuresLength = content.featuresLength;
          for (let i = 0; i < featuresLength; ++i) {
            const feature = content.getFeature(i);
            callback(feature);
          }
        }

        function processTileFeatures(tile, callback) {
          const content = tile.content;
          const innerContents = content.innerContents;
          if (Cesium.defined(innerContents)) {
            const length = innerContents.length;
            for (let i = 0; i < length; ++i) {
              processContentFeatures(innerContents[i], callback);
            }
          } else {
            processContentFeatures(content, callback);
          }
        }

        try {
<<<<<<< HEAD
          const tileset = await Cesium.Cesium3DTileset.fromIonAssetId(1240402);
=======
          const tileset = await Cesium.Cesium3DTileset.fromIonAssetId(2464651, {
            disableCollision: true,
          });
>>>>>>> 1974ff43
          scene.primitives.add(tileset);

          viewer.zoomTo(
            tileset,
            new Cesium.HeadingPitchRange(
              0.5,
              -0.2,
              tileset.boundingSphere.radius * 4.0
            )
          );

          tileset.colorBlendMode = Cesium.Cesium3DTileColorBlendMode.REPLACE;
          tileset.tileLoad.addEventListener(function (tile) {
            processTileFeatures(tile, loadFeature);
          });

          tileset.tileUnload.addEventListener(function (tile) {
            processTileFeatures(tile, unloadFeature);
          });
        } catch (error) {
          console.log(`Error loading tileset: ${error}`);
        } //Sandcastle_End
      };
      if (typeof Cesium !== "undefined") {
        window.startupCalled = true;
        window.startup(Cesium).catch((error) => {
          "use strict";
          console.error(error);
        });
        Sandcastle.finishedLoading();
      }
    </script>
  </body>
</html><|MERGE_RESOLUTION|>--- conflicted
+++ resolved
@@ -187,13 +187,7 @@
         }
 
         try {
-<<<<<<< HEAD
-          const tileset = await Cesium.Cesium3DTileset.fromIonAssetId(1240402);
-=======
-          const tileset = await Cesium.Cesium3DTileset.fromIonAssetId(2464651, {
-            disableCollision: true,
-          });
->>>>>>> 1974ff43
+          const tileset = await Cesium.Cesium3DTileset.fromIonAssetId(2464651);
           scene.primitives.add(tileset);
 
           viewer.zoomTo(
