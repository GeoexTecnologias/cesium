<!DOCTYPE html>
<html lang="en">
  <head>
    <meta charset="utf-8" />
    <meta http-equiv="X-UA-Compatible" content="IE=edge" />
    <meta
      name="viewport"
      content="width=device-width, initial-scale=1, maximum-scale=1, minimum-scale=1, user-scalable=no"
    />
    <meta
      name="description"
      content="Change the order in which DataSources draw ground primitives"
    />
    <meta name="cesium-sandcastle-labels" content="DataSources" />
    <title>Cesium Demo</title>
    <script type="text/javascript" src="../Sandcastle-header.js"></script>
    <script
      type="text/javascript"
      src="../../../Build/CesiumUnminified/Cesium.js"
      nomodule
    ></script>
    <script type="module" src="../load-cesium-es6.js"></script>
  </head>
  <body
    class="sandcastle-loading"
    data-sandcastle-bucket="bucket-requirejs.html"
  >
    <style>
      @import url(../templates/bucket.css);
    </style>
    <div id="cesiumContainer" class="fullSize"></div>
    <div id="loadingOverlay"><h1>Loading...</h1></div>
    <div id="toolbar"></div>
    <script id="cesium_sandcastle_script">
      function startup(Cesium) {
        "use strict";
        //Sandcastle_Begin
        var czml1 = [
          {
            id: "document",
            name: "CZML Geometries: Rectangle",
            version: "1.0",
          },
          {
            rectangle: {
              coordinates: {
                wsenDegrees: [-120, 40, -110, 50],
              },
              fill: true,
              material: {
                solidColor: {
                  color: {
                    rgba: [255, 0, 0, 255],
                  },
                },
              },
            },
          },
          {
            rectangle: {
              coordinates: {
                wsenDegrees: [-110, 40, -100, 50],
              },
              fill: true,
              material: {
                solidColor: {
                  color: {
                    rgba: [0, 0, 255, 255],
                  },
                },
              },
            },
          },
        ];

        var czml2 = [
          {
            id: "document",
            name: "CZML Geometries: Rectangle",
            version: "1.0",
          },
          {
            rectangle: {
              coordinates: {
                wsenDegrees: [-120, 45, -110, 55],
              },
              fill: true,
              material: {
                solidColor: {
                  color: {
                    rgba: [255, 255, 0, 255],
                  },
                },
              },
            },
          },
          {
            rectangle: {
              coordinates: {
                wsenDegrees: [-110, 45, -100, 55],
              },
              fill: true,
              material: {
                solidColor: {
                  color: {
                    rgba: [0, 255, 255, 255],
                  },
                },
              },
            },
          },
        ];

        var viewer = new Cesium.Viewer("cesiumContainer");
        var promise1 = Cesium.CzmlDataSource.load(czml1);
        viewer.dataSources.add(promise1);
        var promise2 = Cesium.CzmlDataSource.load(czml2);
        viewer.dataSources.add(promise2);

<<<<<<< HEAD
Sandcastle.addToolbarButton('Swap', function() {
    Promise.all([promise1, promise2])
    .then(function(results) {
        var ds1 = results[0];
        var ds2 = results[1];
        if (viewer.dataSources.indexOf(ds1) === 0) {
            viewer.dataSources.raise(ds1);
        } else {
            viewer.dataSources.lower(ds1);
        }
    });
});//Sandcastle_End
    Sandcastle.finishedLoading();
}
if (typeof Cesium !== 'undefined') {
    window.startupCalled = true;
    startup(Cesium);
}
</script>
</body>
=======
        Sandcastle.addToolbarButton("Swap", function () {
          Cesium.when.all([promise1, promise2]).then(function (results) {
            var ds1 = results[0];
            var ds2 = results[1];
            if (viewer.dataSources.indexOf(ds1) === 0) {
              viewer.dataSources.raise(ds1);
            } else {
              viewer.dataSources.lower(ds1);
            }
          });
        }); //Sandcastle_End
        Sandcastle.finishedLoading();
      }
      if (typeof Cesium !== "undefined") {
        window.startupCalled = true;
        startup(Cesium);
      }
    </script>
  </body>
>>>>>>> 2fd0e8f7
</html><|MERGE_RESOLUTION|>--- conflicted
+++ resolved
@@ -117,30 +117,8 @@
         var promise2 = Cesium.CzmlDataSource.load(czml2);
         viewer.dataSources.add(promise2);
 
-<<<<<<< HEAD
-Sandcastle.addToolbarButton('Swap', function() {
-    Promise.all([promise1, promise2])
-    .then(function(results) {
-        var ds1 = results[0];
-        var ds2 = results[1];
-        if (viewer.dataSources.indexOf(ds1) === 0) {
-            viewer.dataSources.raise(ds1);
-        } else {
-            viewer.dataSources.lower(ds1);
-        }
-    });
-});//Sandcastle_End
-    Sandcastle.finishedLoading();
-}
-if (typeof Cesium !== 'undefined') {
-    window.startupCalled = true;
-    startup(Cesium);
-}
-</script>
-</body>
-=======
         Sandcastle.addToolbarButton("Swap", function () {
-          Cesium.when.all([promise1, promise2]).then(function (results) {
+          Promise.all([promise1, promise2]).then(function (results) {
             var ds1 = results[0];
             var ds2 = results[1];
             if (viewer.dataSources.indexOf(ds1) === 0) {
@@ -158,5 +136,4 @@
       }
     </script>
   </body>
->>>>>>> 2fd0e8f7
 </html>