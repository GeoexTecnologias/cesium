<!doctype html>
<html lang="en">
  <head>
    <meta charset="utf-8" />
    <meta http-equiv="X-UA-Compatible" content="IE=edge" />
    <meta
      name="viewport"
      content="width=device-width, initial-scale=1, maximum-scale=1, minimum-scale=1, user-scalable=no"
    />
    <meta
      name="description"
      content="Use Viewer to start building new applications or easily embed Cesium into existing applications."
    />
    <meta name="cesium-sandcastle-labels" content="Beginner, Showcases" />
    <title>iTwin Feature Service</title>
    <script type="text/javascript" src="../Sandcastle-header.js"></script>
    <script type="module" src="../load-cesium-es6.js"></script>
  </head>
  <body class="sandcastle-loading" data-sandcastle-bucket="bucket-requirejs.html">
    <style>
      @import url(../templates/bucket.css);
    </style>
    <div id="cesiumContainer" class="fullSize"></div>
    <div id="loadingOverlay"><h1>Loading...</h1></div>
    <div id="toolbar">
      <div id="layers"></div>
    </div>
    <script id="cesium_sandcastle_script">
      window.startup = async function (Cesium) {
        "use strict";
        //Sandcastle_Begin
        // Generate a share key for access to an iTwin without OAuth
        // https://developer.bentley.com/apis/access-control-v2/operations/create-itwin-share/
        Cesium.ITwinPlatform.defaultShareKey =
<<<<<<< HEAD
          "eyJhbGciOiJIUzI1NiIsInR5cCI6IkpXVCJ9.eyJpVHdpbklkIjoiMDRiYTcyNWYtZjNjMC00ZjMwLTgwMTQtYTQ0ODhjYmQ2MTJkIiwiaWQiOiIyZjBmMDQ4Yi1kNWY2LTRlMzgtYWRjMS03MThhNjczMDY1YWUiLCJleHAiOjE3NDc3NzQ1Mzh9.8dGNxJZC6wqvJ6axKsDimY8FlVvV09j-GrCaE7CL1JU";
=======
          "eyJhbGciOiJIUzI1NiIsInR5cCI6IkpXVCJ9.eyJpVHdpbklkIjoiMDRiYTcyNWYtZjNjMC00ZjMwLTgwMTQtYTQ0ODhjYmQ2MTJkIiwiaWQiOiJkNzNhODQzMC1iZWNiLTQxMTQtYThjYy04NmIxZGMzNGYzMjUiLCJleHAiOjE3NzcwNTU3Njl9.ySsHT7VcVZDTPBhrnzqRIQMaLwjD6p3mPyGCHUI0awA";
>>>>>>> a1da48ac

        // For alternative forms of authentication you can use, visit https://developer.bentley.com/apis/overview/authorization/. Then set your access token like this:
        // Cesium.ITwinPlatform.defaultAccessToken = 'your token'

        const iTwinId = "04ba725f-f3c0-4f30-8014-a4488cbd612d";

        const viewer = new Cesium.Viewer("cesiumContainer", {
          geocoder: false,
          sceneModePicker: false,
          homeButton: false,
          timeline: false,
          animation: false,
        });
        viewer.baseLayerPicker.viewModel.selectedImagery =
          viewer.baseLayerPicker.viewModel.imageryProviderViewModels[2];

        const birdsEyeView = {
          destination: new Cesium.Cartesian3(
            -1525359.4318772827,
            6191643.528984093,
            148851.5321709012,
          ),
          orientation: new Cesium.HeadingPitchRoll(
            0.16657338935967037,
            -0.7943050121851765,
            6.283180723449992,
          ),
          duration: 0,
          easingFunction: Cesium.EasingFunction.LINEAR_NONE,
        };
        viewer.scene.camera.flyTo(birdsEyeView);

        // Load feature service geojson files
        const points = await Cesium.ITwinData.loadGeospatialFeatures(
          iTwinId,
          "2380dc1b-1dac-4709-aa5c-f6cb38c4e9f5",
        );
        const lines = await Cesium.ITwinData.loadGeospatialFeatures(
          iTwinId,
          "613d2310-4d01-43b7-bc92-873a2ca4a4a0",
        );
        const areas = await Cesium.ITwinData.loadGeospatialFeatures(
          iTwinId,
          "93e7ef51-5210-49f2-92a3-c7f6685e102f",
        );

        // Add some styling to the lines and points to differentiate types
        const pinBuilder = new Cesium.PinBuilder();
        points.entities.values.forEach(async (entity) => {
          const styleByType = {
            Tree: { color: Cesium.Color.GREEN, icon: "park2" },
            Lamp_post: { color: Cesium.Color.WHITE, icon: "lighthouse" },
            Traffic_light: { color: Cesium.Color.CRIMSON, icon: "circle-stroked" },
            Arrow_Marking: { color: Cesium.Color.YELLOW, icon: "car" },
            Road_Sign: { color: Cesium.Color.ORANGE, icon: "triangle" },
          };
          const type = entity.properties.type?.getValue();
          if (Cesium.defined(type) && Cesium.defined(styleByType[type])) {
            const { color, icon } = styleByType[type];
            const canvas = await pinBuilder.fromMakiIconId(icon, color, 48);
            entity.billboard.image = canvas.toDataURL();
            entity.billboard.verticalOrigin = Cesium.VerticalOrigin.BOTTOM;
          }
        });
        lines.entities.values.forEach((entity) => {
          const lineColorsByType = {
            Contours: Cesium.Color.CRIMSON,
            Lane_Marking: Cesium.Color.CYAN,
            Kerb: Cesium.Color.BLUEVIOLET,
            Chevron_marking: Cesium.Color.DARKORANGE,
            Turning_pocket: Cesium.Color.DEEPPINK,
            Yellow_Box: Cesium.Color.GOLD,
          };
          const type = entity.properties.type?.getValue();
          if (Cesium.defined(type) && Cesium.defined(lineColorsByType[type])) {
            entity.polyline.material = lineColorsByType[type];
          }
        });

        // add the geojsons to the viewer
        viewer.dataSources.add(points);
        viewer.dataSources.add(lines);
        viewer.dataSources.add(areas);

        // Create tileset of the reality data mesh and pointcloud
        const realityMeshId = "62e4432d-621d-489a-87ff-1fc56a2b5369";
        const realityMesh = await Cesium.ITwinData.createTilesetForRealityDataId(
          iTwinId,
          realityMeshId,
        );
        viewer.scene.primitives.add(realityMesh);
        const pointcloudId = "ebf2ee74-f0de-4cd6-a311-19a169c55fdc";
        const pointcloud = await Cesium.ITwinData.createTilesetForRealityDataId(
          iTwinId,
          pointcloudId,
        );
        // increase the size of the pointcloud points and turn on attenuation to
        // make them more visible in the viewer
        pointcloud.maximumScreenSpaceError = 1;
        pointcloud.pointCloudShading.attenuation = true;
        pointcloud.style = new Cesium.Cesium3DTileStyle({
          pointSize: 5.0,
        });
        pointcloud.show = false;
        viewer.scene.primitives.add(pointcloud);

        Sandcastle.addToolbarButton(
          "Toggle Points",
          () => (points.show = !points.show),
          "layers",
        );
        Sandcastle.addToolbarButton(
          "Toggle Lines",
          () => (lines.show = !lines.show),
          "layers",
        );
        Sandcastle.addToolbarButton(
          "Toggle Areas",
          () => (areas.show = !areas.show),
          "layers",
        );
        Sandcastle.addToolbarButton(
          "Toggle Reality Mesh",
          () => (realityMesh.show = !realityMesh.show),
          "layers",
        );
        Sandcastle.addToolbarButton(
          "Toggle Pointcloud",
          () => (pointcloud.show = !pointcloud.show),
          "layers",
        );

        Sandcastle.addToolbarButton("Birdseye View", () => {
          viewer.scene.camera.flyTo(birdsEyeView);
        });
        Sandcastle.addToolbarButton("Zoom to Pointcloud", () => {
          pointcloud.show = true;
          viewer.zoomTo(pointcloud);
        });
        //Sandcastle_End
        Sandcastle.finishedLoading();
      };
      if (typeof Cesium !== "undefined") {
        window.startupCalled = true;
        window.startup(Cesium).catch((error) => {
          "use strict";
          console.error(error);
        });
      }
    </script>
  </body>
</html><|MERGE_RESOLUTION|>--- conflicted
+++ resolved
@@ -32,11 +32,7 @@
         // Generate a share key for access to an iTwin without OAuth
         // https://developer.bentley.com/apis/access-control-v2/operations/create-itwin-share/
         Cesium.ITwinPlatform.defaultShareKey =
-<<<<<<< HEAD
-          "eyJhbGciOiJIUzI1NiIsInR5cCI6IkpXVCJ9.eyJpVHdpbklkIjoiMDRiYTcyNWYtZjNjMC00ZjMwLTgwMTQtYTQ0ODhjYmQ2MTJkIiwiaWQiOiIyZjBmMDQ4Yi1kNWY2LTRlMzgtYWRjMS03MThhNjczMDY1YWUiLCJleHAiOjE3NDc3NzQ1Mzh9.8dGNxJZC6wqvJ6axKsDimY8FlVvV09j-GrCaE7CL1JU";
-=======
           "eyJhbGciOiJIUzI1NiIsInR5cCI6IkpXVCJ9.eyJpVHdpbklkIjoiMDRiYTcyNWYtZjNjMC00ZjMwLTgwMTQtYTQ0ODhjYmQ2MTJkIiwiaWQiOiJkNzNhODQzMC1iZWNiLTQxMTQtYThjYy04NmIxZGMzNGYzMjUiLCJleHAiOjE3NzcwNTU3Njl9.ySsHT7VcVZDTPBhrnzqRIQMaLwjD6p3mPyGCHUI0awA";
->>>>>>> a1da48ac
 
         // For alternative forms of authentication you can use, visit https://developer.bentley.com/apis/overview/authorization/. Then set your access token like this:
         // Cesium.ITwinPlatform.defaultAccessToken = 'your token'
