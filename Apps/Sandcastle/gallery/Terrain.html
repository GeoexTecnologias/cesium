<!DOCTYPE html>
<html lang="en">
  <head>
    <meta charset="utf-8" />
    <meta http-equiv="X-UA-Compatible" content="IE=edge" />
    <meta
      name="viewport"
      content="width=device-width, initial-scale=1, maximum-scale=1, minimum-scale=1, user-scalable=no"
    />
    <meta
      name="description"
      content="Visualize worldwide, high-resolution terrain."
    />
    <meta name="cesium-sandcastle-labels" content="Tutorials, Showcases" />
    <title>Cesium Demo</title>
    <script type="text/javascript" src="../Sandcastle-header.js"></script>
    <script
      type="text/javascript"
      src="../../../Build/CesiumUnminified/Cesium.js"
      nomodule
    ></script>
    <script type="module" src="../load-cesium-es6.js"></script>
  </head>
  <body
    class="sandcastle-loading"
    data-sandcastle-bucket="bucket-requirejs.html"
  >
    <style>
      @import url(../templates/bucket.css);
    </style>
    <div id="cesiumContainer" class="fullSize"></div>
    <div id="loadingOverlay"><h1>Loading...</h1></div>
    <div id="toolbar">
      <div id="terrainMenu"></div>
      <div id="zoomButtons"></div>
      <div id="sampleButtons"></div>
    </div>
    <script id="cesium_sandcastle_script">
      window.startup = async function (Cesium) {
        "use strict";
        //Sandcastle_Begin
        const viewer = new Cesium.Viewer("cesiumContainer", {
<<<<<<< HEAD
          terrain: Cesium.Terrain.fromWorldTerrain({
=======
          terrainProvider: await Cesium.createWorldTerrainAsync({
>>>>>>> 314b0379
            requestWaterMask: true,
            requestVertexNormals: true,
          }),
        });

        // set lighting to true
        viewer.scene.globe.enableLighting = true;

        // setup alternative terrain providers
        const ellipsoidProvider = new Cesium.EllipsoidTerrainProvider();

        // Sine wave
        const customHeightmapWidth = 32;
        const customHeightmapHeight = 32;
        const customHeightmapProvider = new Cesium.CustomHeightmapTerrainProvider(
          {
            width: customHeightmapWidth,
            height: customHeightmapHeight,
            callback: function (x, y, level) {
              const width = customHeightmapWidth;
              const height = customHeightmapHeight;
              const buffer = new Float32Array(width * height);

              for (let yy = 0; yy < height; yy++) {
                for (let xx = 0; xx < width; xx++) {
                  const u = (x + xx / (width - 1)) / Math.pow(2, level);
                  const v = (y + yy / (height - 1)) / Math.pow(2, level);

                  const heightValue = 4000 * (Math.sin(8000 * v) * 0.5 + 0.5);

                  const index = yy * width + xx;
                  buffer[index] = heightValue;
                }
              }

              return buffer;
            },
          }
        );

        Sandcastle.addToolbarMenu(
          [
            {
              text: "CesiumTerrainProvider - Cesium World Terrain",
              onselect: function () {
                viewer.scene.setTerrain(
                  Cesium.Terrain.fromWorldTerrain({
                    requestWaterMask: true,
                    requestVertexNormals: true,
                  })
                );
                viewer.scene.globe.enableLighting = true;
              },
            },
            {
              text: "CesiumTerrainProvider - Cesium World Terrain - no effects",
              onselect: function () {
                viewer.scene.setTerrain(Cesium.Terrain.fromWorldTerrain());
              },
            },
            {
              text: "CesiumTerrainProvider - Cesium World Terrain w/ Lighting",
              onselect: function () {
                viewer.scene.setTerrain(
                  Cesium.Terrain.fromWorldTerrain({
                    requestVertexNormals: true,
                  })
                );
                viewer.scene.globe.enableLighting = true;
              },
            },
            {
              text: "CesiumTerrainProvider - Cesium World Terrain w/ Water",
              onselect: function () {
                viewer.scene.setTerrain(
                  Cesium.Terrain.fromWorldTerrain({
                    requestWaterMask: true,
                  })
                );
              },
            },
            {
              text: "EllipsoidTerrainProvider",
              onselect: function () {
                viewer.terrainProvider = ellipsoidProvider;
              },
            },
            {
              text: "CustomHeightmapTerrainProvider",
              onselect: function () {
                viewer.terrainProvider = customHeightmapProvider;
              },
            },
            {
              text: "VRTheWorldTerrainProvider",
              onselect: function () {
                viewer.scene.setTerrain(
                  new Cesium.Terrain(
                    Cesium.VRTheWorldTerrainProvider.fromUrl(
                      "http://www.vr-theworld.com/vr-theworld/tiles1.0.0/73/",
                      {
                        credit: "Terrain data courtesy VT MÄK",
                      }
                    )
                  )
                );
              },
            },
            {
              text: "ArcGISTerrainProvider",
              onselect: function () {
                viewer.scene.setTerrain(
                  new Cesium.Terrain(
                    Cesium.ArcGISTiledElevationTerrainProvider.fromUrl(
                      "https://elevation3d.arcgis.com/arcgis/rest/services/WorldElevation3D/Terrain3D/ImageServer"
                    )
                  )
                );
              },
            },
          ],
          "terrainMenu"
        );

        Sandcastle.addDefaultToolbarMenu(
          [
            {
              text: "Mount Everest",
              onselect: function () {
                lookAtMtEverest();
              },
            },
            {
              text: "Half Dome",
              onselect: function () {
                const target = new Cesium.Cartesian3(
                  -2489625.0836225147,
                  -4393941.44443024,
                  3882535.9454173897
                );
                const offset = new Cesium.Cartesian3(
                  -6857.40902037546,
                  412.3284835694358,
                  2147.5545426812023
                );
                viewer.camera.lookAt(target, offset);
                viewer.camera.lookAtTransform(Cesium.Matrix4.IDENTITY);
              },
            },
            {
              text: "San Francisco Bay",
              onselect: function () {
                const target = new Cesium.Cartesian3(
                  -2708814.85583248,
                  -4254159.450845907,
                  3891403.9457429945
                );
                const offset = new Cesium.Cartesian3(
                  70642.66030209465,
                  -31661.517948317807,
                  35505.179997143336
                );
                viewer.camera.lookAt(target, offset);
                viewer.camera.lookAtTransform(Cesium.Matrix4.IDENTITY);
              },
            },
          ],
          "zoomButtons"
        );

        let terrainSamplePositions;

        function lookAtMtEverest() {
          const target = new Cesium.Cartesian3(
            300770.50872389384,
            5634912.131394585,
            2978152.2865545116
          );
          const offset = new Cesium.Cartesian3(
            6344.974098678562,
            -793.3419798081741,
            2499.9508860763162
          );
          viewer.camera.lookAt(target, offset);
          viewer.camera.lookAtTransform(Cesium.Matrix4.IDENTITY);
        }

        function sampleTerrainSuccess(terrainSamplePositions) {
          const ellipsoid = Cesium.Ellipsoid.WGS84;

          //By default, Cesium does not obsure geometry
          //behind terrain. Setting this flag enables that.
          viewer.scene.globe.depthTestAgainstTerrain = true;

          viewer.entities.suspendEvents();
          viewer.entities.removeAll();

          for (let i = 0; i < terrainSamplePositions.length; ++i) {
            const position = terrainSamplePositions[i];

            viewer.entities.add({
              name: position.height.toFixed(1),
              position: ellipsoid.cartographicToCartesian(position),
              billboard: {
                verticalOrigin: Cesium.VerticalOrigin.BOTTOM,
                scale: 0.7,
                image: "../images/facility.gif",
              },
              label: {
                text: position.height.toFixed(1),
                font: "10pt monospace",
                horizontalOrigin: Cesium.HorizontalOrigin.CENTER,
                pixelOffset: new Cesium.Cartesian2(0, -14),
                fillColor: Cesium.Color.BLACK,
                outlineColor: Cesium.Color.BLACK,
                showBackground: true,
                backgroundColor: new Cesium.Color(0.9, 0.9, 0.9, 0.7),
                backgroundPadding: new Cesium.Cartesian2(4, 3),
              },
            });
          }
          viewer.entities.resumeEvents();
        }

        function createGrid(rectangleHalfSize) {
          const gridWidth = 41;
          const gridHeight = 41;
          const everestLatitude = Cesium.Math.toRadians(27.988257);
          const everestLongitude = Cesium.Math.toRadians(86.925145);
          const e = new Cesium.Rectangle(
            everestLongitude - rectangleHalfSize,
            everestLatitude - rectangleHalfSize,
            everestLongitude + rectangleHalfSize,
            everestLatitude + rectangleHalfSize
          );
          const terrainSamplePositions = [];
          for (let y = 0; y < gridHeight; ++y) {
            for (let x = 0; x < gridWidth; ++x) {
              const longitude = Cesium.Math.lerp(
                e.west,
                e.east,
                x / (gridWidth - 1)
              );
              const latitude = Cesium.Math.lerp(
                e.south,
                e.north,
                y / (gridHeight - 1)
              );
              const position = new Cesium.Cartographic(longitude, latitude);
              terrainSamplePositions.push(position);
            }
          }
          return terrainSamplePositions;
        }

        Sandcastle.addToggleButton(
          "Enable Lighting",
          viewer.scene.globe.enableLighting,
          function (checked) {
            viewer.scene.globe.enableLighting = checked;
          }
        );

        Sandcastle.addToggleButton(
          "Enable fog",
          viewer.scene.fog.enabled,
          function (checked) {
            viewer.scene.fog.enabled = checked;
          }
        );

        Sandcastle.addToolbarButton(
          "Sample Everest Terrain at Level 9",
          function () {
            const terrainSamplePositions = createGrid(0.005);
            Promise.resolve(
              Cesium.sampleTerrain(
                viewer.terrainProvider,
                9,
                terrainSamplePositions
              )
            ).then(sampleTerrainSuccess);
            lookAtMtEverest();
          },
          "sampleButtons"
        );

        Sandcastle.addToolbarButton(
          "Sample Most Detailed Everest Terrain",
          function () {
            if (!Cesium.defined(viewer.terrainProvider.availability)) {
              window.alert(
                "sampleTerrainMostDetailed is not supported for the selected terrain provider"
              );
              return;
            }
            const terrainSamplePositions = createGrid(0.0005);
            Promise.resolve(
              Cesium.sampleTerrainMostDetailed(
                viewer.terrainProvider,
                terrainSamplePositions
              )
            ).then(sampleTerrainSuccess);
            lookAtMtEverest();
          },
          "sampleButtons"
        );
        //Sandcastle_End
      };
      if (typeof Cesium !== "undefined") {
        window.startupCalled = true;
        window.startup(Cesium).catch((error) => {
          "use strict";
          console.error(error);
        });
        Sandcastle.finishedLoading();
      }
    </script>
  </body>
</html><|MERGE_RESOLUTION|>--- conflicted
+++ resolved
@@ -40,11 +40,7 @@
         "use strict";
         //Sandcastle_Begin
         const viewer = new Cesium.Viewer("cesiumContainer", {
-<<<<<<< HEAD
           terrain: Cesium.Terrain.fromWorldTerrain({
-=======
-          terrainProvider: await Cesium.createWorldTerrainAsync({
->>>>>>> 314b0379
             requestWaterMask: true,
             requestVertexNormals: true,
           }),
