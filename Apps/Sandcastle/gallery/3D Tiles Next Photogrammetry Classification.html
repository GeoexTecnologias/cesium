<!DOCTYPE html>
<html lang="en">
  <head>
    <meta charset="utf-8" />
    <meta http-equiv="X-UA-Compatible" content="IE=edge" />
    <meta
      name="viewport"
      content="width=device-width, initial-scale=1, maximum-scale=1, minimum-scale=1, user-scalable=no"
    />
    <meta
      name="description"
      content="Load a photogrammetry dataset with feature ID textures from EXT_mesh_features."
    />
    <meta name="cesium-sandcastle-labels" content="3D Tiles Next" />
    <title>Cesium Demo</title>
    <script type="text/javascript" src="../Sandcastle-header.js"></script>
    <script
      type="text/javascript"
      src="../../../Build/CesiumUnminified/Cesium.js"
      nomodule
    ></script>
    <script type="module" src="../load-cesium-es6.js"></script>
  </head>
  <body
    class="sandcastle-loading"
    data-sandcastle-bucket="bucket-requirejs.html"
  >
    <style>
      @import url(../templates/bucket.css);
    </style>
    <div id="cesiumContainer" class="fullSize"></div>
    <div id="loadingOverlay"><h1>Loading...</h1></div>
    <div id="toolbar"></div>
    <script id="cesium_sandcastle_script">
      function startup(Cesium) {
        "use strict";
        //Sandcastle_Begin
        // San Francisco Ferry Building photogrammetry model provided by Aerometrex
        Cesium.ExperimentalFeatures.enableModelExperimental = true;

        const viewer = new Cesium.Viewer("cesiumContainer", {
          terrainProvider: Cesium.createWorldTerrain(),
          infoBox: false,
          orderIndependentTranslucency: false,
        });

        viewer.clock.currentTime = Cesium.JulianDate.fromIso8601(
          "2021-11-09T20:27:37.016064475348684937Z"
        );

        const scene = viewer.scene;

<<<<<<< HEAD
        var tileset = new Cesium.Cesium3DTileset({
          url: Cesium.IonResource.fromAssetId(775877),
=======
        const tileset = new Cesium.Cesium3DTileset({
          url: Cesium.IonResource.fromAssetId(666297),
>>>>>>> dc725e67
        });

        const translation = new Cesium.Cartesian3(
          -1.398521324920626,
          0.7823052871729486,
          0.7015244410592609
        );
        tileset.modelMatrix = Cesium.Matrix4.fromTranslation(translation);

        tileset.maximumScreenSpaceError = 8.0;
        scene.pickTranslucentDepth = true;
        scene.light.intensity = 7.0;

        viewer.scene.primitives.add(tileset);
        viewer.zoomTo(tileset);

        // Fly to a nice overview of the city.
        viewer.camera.flyTo({
          destination: new Cesium.Cartesian3(
            -2703640.80485846,
            -4261161.990345464,
            3887439.511104276
          ),
          orientation: new Cesium.HeadingPitchRoll(
            0.22426651143535548,
            -0.2624145362506527,
            0.000006972977223185239
          ),
        });

        // Styles =============================================================================

        const classificationStyle = new Cesium.Cesium3DTileStyle({
          color: "color(${color})",
        });

        // Shaders ============================================================================

        // Dummy shader that sets the UNLIT lighting mode. For use with the classification style
        const emptyFragmentShader =
          "void fragmentMain(FragmentInput fsInput, inout czm_modelMaterial material) {}";
        const unlitShader = new Cesium.CustomShader({
          lightingModel: Cesium.LightingModel.UNLIT,
          fragmentShaderText: emptyFragmentShader,
        });

        const translucentWindowsShader = new Cesium.CustomShader({
          lightingModel: Cesium.LightingModel.UNLIT,
          isTranslucent: true,
          fragmentShaderText: [
            "const float WINDOW = 0.0;",
            "const float SKYLIGHT = 4.0;",
            "const float TOTAL_FEATURES = 12.0;",
            "",
            "void fragmentMain(FragmentInput fsInput, inout czm_modelMaterial material) {",
            "  float featureId = fsInput.featureIds.featureId_0;",
            "",
            "  if (featureId == WINDOW || featureId == SKYLIGHT) {",
            "    material.alpha = 0.4;",
            "    material.roughness = 0.1;",
            "  }",
            "}",
          ].join("\n"),
        });

        const materialShader = new Cesium.CustomShader({
          lightingModel: Cesium.LightingModel.PBR,
          isTranslucent: true,
          fragmentShaderText: [
            "const float WINDOW = 0.0;",
            "const float FRAME = 1.0;",
            "const float WALL = 2.0;",
            "const float ROOF = 3.0;",
            "const float SKYLIGHT = 4.0;",
            "const float AIR_CONDITIONER_WHITE = 5.0;",
            "const float AIR_CONDITIONER_BLACK = 6.0;",
            "const float AIR_CONDITIONER_TALL = 7.0;",
            "const float CLOCK = 8.0;",
            "const float PILLARS = 9.0;",
            "const float STREET_LIGHT = 10.0;",
            "const float TRAFFIC_LIGHT = 11.0;",
            "",
            "void fragmentMain(FragmentInput fsInput, inout czm_modelMaterial material) {",
            "  float featureId = fsInput.featureIds.featureId_0;",
            "",
            "  if (featureId == CLOCK) {",
            "    // Shiny brass",
            "    material.specular = vec3(0.98, 0.90, 0.59);",
            "    material.roughness = 0.3;",
            "  } else if (",
            "    featureId == STREET_LIGHT ||",
            "    featureId == AIR_CONDITIONER_BLACK ||",
            "    featureId == AIR_CONDITIONER_WHITE ||",
            "    featureId == AIR_CONDITIONER_TALL ||",
            "    featureId == ROOF",
            "  ) {",
            "    // dull aluminum",
            "    material.specular = vec3(0.91, 0.92, 0.92);",
            "    material.roughness = 0.5;",
            "  } else if (featureId == WINDOW || featureId == SKYLIGHT) {",
            "    // make translucent, but also set an orange emissive color so it looks like",
            "    // it's lit from inside",
            "    material.emissive = vec3(1.0, 0.3, 0.0);",
            "    material.alpha = 0.5;",
            "  } else if (featureId == WALL || featureId == FRAME || featureId == PILLARS) {",
            "    // paint the walls and pillars white to contrast the brass clock",
            "    material.diffuse = mix(material.diffuse, vec3(1.0), 0.8);",
            "    material.roughness = 0.9;",
            "  } else {",
            "    // brighten everything else",
            "    material.diffuse += 0.05;",
            "    material.roughness = 0.9;",
            "  }",
            "}",
          ].join("\n"),
        });

        const NOTHING_SELECTED = 12;
        const selectFeatureShader = new Cesium.CustomShader({
          uniforms: {
            u_selectedFeature: {
              type: Cesium.UniformType.FLOAT,
              value: NOTHING_SELECTED,
            },
          },
          lightingModel: Cesium.LightingModel.PBR,
          fragmentShaderText: [
            "const float NOTHING_SELECTED = 12.0;",
            "void fragmentMain(FragmentInput fsInput, inout czm_modelMaterial material) {",
            "  float featureId = fsInput.featureIds.featureId_0;",
            "",
            "  if (u_selectedFeature < NOTHING_SELECTED && featureId == u_selectedFeature) {",
            "    material.specular = vec3(1.00, 0.85, 0.57);",
            "    material.roughness = 0.3;",
            "  }",
            "}",
          ].join("\n"),
        });

        var multipleFeatureIdsShader = new Cesium.CustomShader({
          uniforms: {
            u_selectedFeature: {
              type: Cesium.UniformType.FLOAT,
              value: NOTHING_SELECTED,
            },
          },
          lightingModel: Cesium.LightingModel.UNLIT,
          fragmentShaderText: [
            "const float IDS0_WALL = 2.0;",
            "const float IDS1_STREET = 0.0;",
            "const float IDS1_TOWER = 1.0;",
            "const vec3 XZ_DIRECTION = normalize(vec3(1.0, 0.0, 1.0));",
            "const vec3 RED = vec3(1.0, 0.0, 0.0);",
            "const vec3 YELLOW = vec3(0.0, 0.8, 0.0);",
            "const vec3 BLACK = vec3(0.0);",
            "const vec3 WHITE = vec3(1.0);",
            "float stripes(float x) {",
            "  return smoothstep(-0.4, 0.4, sin(2.0 * czm_pi * 10.0 * x));",
            "}",
            "",
            "void fragmentMain(FragmentInput fsInput, inout czm_modelMaterial material) {",
            "  float featureId0 = fsInput.featureIds.featureId_0; // fine features",
            "  float featureId1 = fsInput.featureIds.featureId_1; // coarse features",
            "",
            "  // since photogrammetry UVs are hard to work with, use",
            "  // model space coordinates instead to make stripes in different",
            "  // directions",
            "  vec3 position = fsInput.attributes.positionMC / 100.0;",
            "  float horizontalStripes = stripes(dot(position, XZ_DIRECTION));",
            "  float verticalStripes = stripes(position.y);",
            "",
            "  // use both feature ID sets to determine where the features are",
            "  float isWall = float(featureId0 == IDS0_WALL);",
            "  float isStreet = float(featureId1 == IDS1_STREET);",
            "  float isTower = float(featureId1 == IDS1_TOWER);",
            "",
            "  // composite several layers to make the final image",
            "  // layer 0: original photogrammetry",
            "  vec3 color = material.diffuse;",
            "  // layer 1: overlay green stripes over the street",
            "  color = mix(color, YELLOW, isStreet * horizontalStripes);",
            "  // layer 2: paint the wall with red and black stripes",
            "  vec3 wallColor = mix(BLACK, RED, horizontalStripes);",
            "  color = mix(color, wallColor, isWall);",
            "  // layer 3: paint the tower with black and white stripes",
            "  vec3 towerColor = mix(BLACK, WHITE, verticalStripes);",
            "  color = mix(color, towerColor, isTower);",
            "",
            "  material.diffuse = color;",
            "}",
          ].join("\n"),
        });

        // Demo Functions =====================================================================

        function defaults() {
          tileset.style = undefined;
          tileset.customShader = unlitShader;
          tileset.colorBlendMode = Cesium.Cesium3DTileColorBlendMode.HIGHLIGHT;
          tileset.colorBlendAmount = 0.5;
          tileset.featureIdIndex = 0;
        }

        const showPhotogrammetry = defaults;

        function showClassification() {
          defaults();
          tileset.style = classificationStyle;
          tileset.colorBlendMode = Cesium.Cesium3DTileColorBlendMode.MIX;
        }

        function showAlternativeClassification() {
          showClassification();
          // This dataset has a second feature ID texture.
          tileset.featureIdIndex = 1;
        }

        function translucentWindows() {
          defaults();
          tileset.customShader = translucentWindowsShader;
        }

        function pbrMaterials() {
          defaults();
          tileset.customShader = materialShader;
        }

        function goldenTouch() {
          defaults();
          tileset.customShader = selectFeatureShader;
        }

        function multipleFeatureIds() {
          defaults();
          tileset.customShader = multipleFeatureIdsShader;
        }

        // Pick Handlers ======================================================================

        // HTML overlay for showing feature name on mouseover
        const nameOverlay = document.createElement("div");
        viewer.container.appendChild(nameOverlay);
        nameOverlay.className = "backdrop";
        nameOverlay.style.display = "none";
        nameOverlay.style.position = "absolute";
        nameOverlay.style.bottom = "0";
        nameOverlay.style.left = "0";
        nameOverlay.style["pointer-events"] = "none";
        nameOverlay.style.padding = "4px";
        nameOverlay.style.backgroundColor = "black";
        nameOverlay.style.whiteSpace = "pre-line";
        nameOverlay.style.fontSize = "12px";

        let enablePicking = true;
        const handler = new Cesium.ScreenSpaceEventHandler(viewer.scene.canvas);
        handler.setInputAction(function (movement) {
          if (enablePicking) {
            const pickedObject = viewer.scene.pick(movement.endPosition);
            if (pickedObject instanceof Cesium.Cesium3DTileFeature) {
              nameOverlay.style.display = "block";
              nameOverlay.style.bottom =
                viewer.canvas.clientHeight - movement.endPosition.y + "px";
              nameOverlay.style.left = movement.endPosition.x + "px";
              const message =
                "Component: " +
                pickedObject.getProperty("component") +
                "\nFeature ID: " +
                pickedObject.featureId;
              nameOverlay.textContent = message;
            } else {
              nameOverlay.style.display = "none";
            }
          } else {
            nameOverlay.style.display = "none";
          }
        }, Cesium.ScreenSpaceEventType.MOUSE_MOVE);

        const clickHandler = new Cesium.ScreenSpaceEventHandler(scene.canvas);
        handler.setInputAction(function (movement) {
          if (enablePicking) {
            const pickedObject = scene.pick(movement.position);
            if (
              Cesium.defined(pickedObject) &&
              Cesium.defined(pickedObject.featureId)
            ) {
              selectFeatureShader.setUniform(
                "u_selectedFeature",
                pickedObject.featureId
              );
            } else {
              selectFeatureShader.setUniform(
                "u_selectedFeature",
                NOTHING_SELECTED
              );
            }
          }
        }, Cesium.ScreenSpaceEventType.LEFT_CLICK);

        // UI ============================================================================

        Sandcastle.addToggleButton("Enable picking", enablePicking, function (
          checked
        ) {
          enablePicking = checked;
        });

        const demos = [
          {
            text: "Photogrammetry",
            onselect: showPhotogrammetry,
          },
          {
            text: "Show Classification",
            onselect: showClassification,
          },
          {
            text: "Show Alternative Classification",
            onselect: showAlternativeClassification,
          },
          {
            text: "Translucent Windows",
            onselect: translucentWindows,
          },
          {
            text: "Stylized PBR Materials",
            onselect: pbrMaterials,
          },
          {
            text: "Golden Touch",
            onselect: goldenTouch,
          },
          {
            text: "Multiple Feature ID Sets",
            onselect: multipleFeatureIds,
          },
        ];
        Sandcastle.addToolbarMenu(demos);

        //Sandcastle_End
        Sandcastle.finishedLoading();
      }
      if (typeof Cesium !== "undefined") {
        window.startupCalled = true;
        startup(Cesium);
      }
    </script>
  </body>
</html><|MERGE_RESOLUTION|>--- conflicted
+++ resolved
@@ -50,13 +50,8 @@
 
         const scene = viewer.scene;
 
-<<<<<<< HEAD
-        var tileset = new Cesium.Cesium3DTileset({
+        const tileset = new Cesium.Cesium3DTileset({
           url: Cesium.IonResource.fromAssetId(775877),
-=======
-        const tileset = new Cesium.Cesium3DTileset({
-          url: Cesium.IonResource.fromAssetId(666297),
->>>>>>> dc725e67
         });
 
         const translation = new Cesium.Cartesian3(
@@ -196,7 +191,7 @@
           ].join("\n"),
         });
 
-        var multipleFeatureIdsShader = new Cesium.CustomShader({
+        const multipleFeatureIdsShader = new Cesium.CustomShader({
           uniforms: {
             u_selectedFeature: {
               type: Cesium.UniformType.FLOAT,
