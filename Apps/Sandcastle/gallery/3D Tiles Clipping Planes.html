<!DOCTYPE html>
<html lang="en">
  <head>
    <meta charset="utf-8" />
    <meta http-equiv="X-UA-Compatible" content="IE=edge" />
    <meta
      name="viewport"
      content="width=device-width, initial-scale=1, maximum-scale=1, minimum-scale=1, user-scalable=no"
    />
    <meta
      name="description"
      content="User-defined clipping planes applied to a batched 3D Tileset, point cloud, and model."
    />
    <meta name="cesium-sandcastle-labels" content="Showcases, 3D Tiles" />
    <title>Cesium Demo</title>
    <script type="text/javascript" src="../Sandcastle-header.js"></script>
    <script
      type="text/javascript"
      src="../../../Build/CesiumUnminified/Cesium.js"
      nomodule
    ></script>
    <script type="module" src="../load-cesium-es6.js"></script>
  </head>
  <body
    class="sandcastle-loading"
    data-sandcastle-bucket="bucket-requirejs.html"
  >
    <style>
      @import url(../templates/bucket.css);
      #toolbar {
        background: rgba(42, 42, 42, 0.8);
        padding: 4px;
        border-radius: 4px;
      }
      #toolbar input {
        vertical-align: middle;
        padding-top: 2px;
        padding-bottom: 2px;
      }
      #toolbar .header {
        font-weight: bold;
      }
    </style>
    <div id="cesiumContainer" class="fullSize"></div>
    <div id="loadingOverlay"><h1>Loading...</h1></div>
    <div id="toolbar">
      <select
        data-bind="options: exampleTypes, value: currentExampleType"
      ></select>
      <input
        type="checkbox"
        value="false"
        data-bind="checked: debugBoundingVolumesEnabled, valueUpdate: 'input'"
      />
      Show bounding volume
      <input
        type="checkbox"
        value="true"
        data-bind="checked: edgeStylingEnabled, valueUpdate: 'input'"
      />
      Enable edge styling
    </div>

    <script id="cesium_sandcastle_script">
      window.startup = async function (Cesium) {
        "use strict";
        //Sandcastle_Begin
        // Add a clipping plane, a plane geometry to show the representation of the
        // plane, and control the magnitude of the plane distance with the mouse.

        const viewer = new Cesium.Viewer("cesiumContainer", {
          infoBox: false,
          selectionIndicator: false,
        });
        const scene = viewer.scene;

        viewer.clock.currentTime = Cesium.JulianDate.fromIso8601(
          "2022-08-01T00:00:00Z"
        );

        const clipObjects = ["BIM", "Point Cloud", "Instanced", "Model"];
        const viewModel = {
          debugBoundingVolumesEnabled: false,
          edgeStylingEnabled: true,
          exampleTypes: clipObjects,
          currentExampleType: clipObjects[0],
        };

        let targetY = 0.0;
        let planeEntities = [];
        let selectedPlane;
        let clippingPlanes;

        // Select plane when mouse down
        const downHandler = new Cesium.ScreenSpaceEventHandler(
          viewer.scene.canvas
        );
        downHandler.setInputAction(function (movement) {
          const pickedObject = scene.pick(movement.position);
          if (
            Cesium.defined(pickedObject) &&
            Cesium.defined(pickedObject.id) &&
            Cesium.defined(pickedObject.id.plane)
          ) {
            selectedPlane = pickedObject.id.plane;
            selectedPlane.material = Cesium.Color.WHITE.withAlpha(0.05);
            selectedPlane.outlineColor = Cesium.Color.WHITE;
            scene.screenSpaceCameraController.enableInputs = false;
          }
        }, Cesium.ScreenSpaceEventType.LEFT_DOWN);

        // Release plane on mouse up
        const upHandler = new Cesium.ScreenSpaceEventHandler(
          viewer.scene.canvas
        );
        upHandler.setInputAction(function () {
          if (Cesium.defined(selectedPlane)) {
            selectedPlane.material = Cesium.Color.WHITE.withAlpha(0.1);
            selectedPlane.outlineColor = Cesium.Color.WHITE;
            selectedPlane = undefined;
          }

          scene.screenSpaceCameraController.enableInputs = true;
        }, Cesium.ScreenSpaceEventType.LEFT_UP);

        // Update plane on mouse move
        const moveHandler = new Cesium.ScreenSpaceEventHandler(
          viewer.scene.canvas
        );
        moveHandler.setInputAction(function (movement) {
          if (Cesium.defined(selectedPlane)) {
            const deltaY = movement.startPosition.y - movement.endPosition.y;
            targetY += deltaY;
          }
        }, Cesium.ScreenSpaceEventType.MOUSE_MOVE);

        function createPlaneUpdateFunction(plane) {
          return function () {
            plane.distance = targetY;
            return plane;
          };
        }

        let tileset;
        async function loadTileset(resource, modelMatrix) {
          const currentExampleType = viewModel.currentExampleType;

          clippingPlanes = new Cesium.ClippingPlaneCollection({
            planes: [
              new Cesium.ClippingPlane(
                new Cesium.Cartesian3(0.0, 0.0, -1.0),
                0.0
              ),
            ],
            edgeWidth: viewModel.edgeStylingEnabled ? 1.0 : 0.0,
          });

          try {
            const url = await Promise.resolve(resource);
            tileset = await Cesium.Cesium3DTileset.fromUrl(url, {
              clippingPlanes: clippingPlanes,
            });

            if (currentExampleType !== viewModel.currentExampleType) {
              // Another tileset was loaded, discard the current result
              return;
            }

            if (Cesium.defined(modelMatrix)) {
              tileset.modelMatrix = modelMatrix;
            }

            viewer.scene.primitives.add(tileset);

            tileset.debugShowBoundingVolume =
              viewModel.debugBoundingVolumesEnabled;
            const boundingSphere = tileset.boundingSphere;
            const radius = boundingSphere.radius;

            viewer.zoomTo(
              tileset,
              new Cesium.HeadingPitchRange(0.5, -0.2, radius * 4.0)
            );

            if (
              !Cesium.Matrix4.equals(
                tileset.root.transform,
                Cesium.Matrix4.IDENTITY
              )
            ) {
              // The clipping plane is initially positioned at the tileset's root transform.
              // Apply an additional matrix to center the clipping plane on the bounding sphere center.
              const transformCenter = Cesium.Matrix4.getTranslation(
                tileset.root.transform,
                new Cesium.Cartesian3()
              );
              const transformCartographic = Cesium.Cartographic.fromCartesian(
                transformCenter
              );
              const boundingSphereCartographic = Cesium.Cartographic.fromCartesian(
                tileset.boundingSphere.center
              );
              const height =
                boundingSphereCartographic.height -
                transformCartographic.height;
              clippingPlanes.modelMatrix = Cesium.Matrix4.fromTranslation(
                new Cesium.Cartesian3(0.0, 0.0, height)
              );
            }

            for (let i = 0; i < clippingPlanes.length; ++i) {
              const plane = clippingPlanes.get(i);
              const planeEntity = viewer.entities.add({
                position: boundingSphere.center,
                plane: {
                  dimensions: new Cesium.Cartesian2(radius * 2.5, radius * 2.5),
                  material: Cesium.Color.WHITE.withAlpha(0.1),
                  plane: new Cesium.CallbackProperty(
                    createPlaneUpdateFunction(plane),
                    false
                  ),
                  outline: true,
                  outlineColor: Cesium.Color.WHITE,
                },
              });

              planeEntities.push(planeEntity);
            }
            return tileset;
          } catch (error) {
            console.log(`Error loading  tileset: ${error}`);
          }
        }

        function loadModel(url) {
          clippingPlanes = new Cesium.ClippingPlaneCollection({
            planes: [
              new Cesium.ClippingPlane(
                new Cesium.Cartesian3(0.0, 0.0, -1.0),
                0.0
              ),
            ],
            edgeWidth: viewModel.edgeStylingEnabled ? 1.0 : 0.0,
          });

          const position = Cesium.Cartesian3.fromDegrees(
            -123.0744619,
            44.0503706,
            300.0
          );
          const heading = Cesium.Math.toRadians(135.0);
          const pitch = 0.0;
          const roll = 0.0;
          const hpr = new Cesium.HeadingPitchRoll(heading, pitch, roll);
          const orientation = Cesium.Transforms.headingPitchRollQuaternion(
            position,
            hpr
          );
          const entity = viewer.entities.add({
            name: url,
            position: position,
            orientation: orientation,
            model: {
              uri: url,
              scale: 8,
              minimumPixelSize: 100.0,
              clippingPlanes: clippingPlanes,
            },
          });

          viewer.trackedEntity = entity;

          for (let i = 0; i < clippingPlanes.length; ++i) {
            const plane = clippingPlanes.get(i);
            const planeEntity = viewer.entities.add({
              position: position,
              plane: {
                dimensions: new Cesium.Cartesian2(300.0, 300.0),
                material: Cesium.Color.WHITE.withAlpha(0.1),
                plane: new Cesium.CallbackProperty(
                  createPlaneUpdateFunction(plane),
                  false
                ),
                outline: true,
                outlineColor: Cesium.Color.WHITE,
              },
            });

            planeEntities.push(planeEntity);
          }
        }

        // Power Plant design model provided by Bentley Systems
<<<<<<< HEAD
        const bimUrl = Cesium.IonResource.fromAssetId(1240402);
=======
        const bimUrl = Cesium.IonResource.fromAssetId(2464651, {
          disableCollision: true,
        });
>>>>>>> 1974ff43
        const pointCloudUrl = Cesium.IonResource.fromAssetId(16421);
        const instancedUrl =
          "../../SampleData/Cesium3DTiles/Instanced/InstancedOrientation/tileset.json";
        const modelUrl = "../../SampleData/models/CesiumAir/Cesium_Air.glb";

        loadTileset(bimUrl);

        // Track and create the bindings for the view model
        const toolbar = document.getElementById("toolbar");
        Cesium.knockout.track(viewModel);
        Cesium.knockout.applyBindings(viewModel, toolbar);

        Cesium.knockout
          .getObservable(viewModel, "currentExampleType")
          .subscribe(function (newValue) {
            reset();

            if (newValue === clipObjects[0]) {
              loadTileset(bimUrl);
            } else if (newValue === clipObjects[1]) {
              loadTileset(pointCloudUrl);
            } else if (newValue === clipObjects[2]) {
              // Position the instanced tileset above terrain
              loadTileset(
                instancedUrl,
                Cesium.Matrix4.fromTranslation(
                  new Cesium.Cartesian3(15.0, -58.6, 50.825)
                )
              );
            } else {
              loadModel(modelUrl);
            }
          });

        Cesium.knockout
          .getObservable(viewModel, "debugBoundingVolumesEnabled")
          .subscribe(function (value) {
            if (Cesium.defined(tileset)) {
              tileset.debugShowBoundingVolume = value;
            }
          });

        Cesium.knockout
          .getObservable(viewModel, "edgeStylingEnabled")
          .subscribe(function (value) {
            const edgeWidth = value ? 1.0 : 0.0;

            clippingPlanes.edgeWidth = edgeWidth;
          });

        function reset() {
          viewer.entities.removeAll();
          if (Cesium.defined(tileset)) {
            viewer.scene.primitives.remove(tileset);
          }

          planeEntities = [];
          targetY = 0.0;
          tileset = undefined;
        }

        //Sandcastle_End
      };
      if (typeof Cesium !== "undefined") {
        window.startupCalled = true;
        window.startup(Cesium).catch((error) => {
          "use strict";
          console.error(error);
        });
        Sandcastle.finishedLoading();
      }
    </script>
  </body>
</html><|MERGE_RESOLUTION|>--- conflicted
+++ resolved
@@ -291,13 +291,7 @@
         }
 
         // Power Plant design model provided by Bentley Systems
-<<<<<<< HEAD
-        const bimUrl = Cesium.IonResource.fromAssetId(1240402);
-=======
-        const bimUrl = Cesium.IonResource.fromAssetId(2464651, {
-          disableCollision: true,
-        });
->>>>>>> 1974ff43
+        const bimUrl = Cesium.IonResource.fromAssetId(2464651);
         const pointCloudUrl = Cesium.IonResource.fromAssetId(16421);
         const instancedUrl =
           "../../SampleData/Cesium3DTiles/Instanced/InstancedOrientation/tileset.json";
