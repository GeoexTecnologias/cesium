--- conflicted
+++ resolved
@@ -65,19 +65,9 @@
     }));
 
     return Cesium.when(tileset.readyPromise).then(function(tileset) {
-<<<<<<< HEAD
-        var boundingBox = tileset._root._boundingVolume;
-        var center = Cesium.Rectangle.center(boundingBox.rectangle);
-        var height = boundingBox.maximumHeight + 500.0;
-        viewer.camera.setView({
-            destination : Cesium.Cartesian3.fromRadians(center.longitude, center.latitude, height)
-        });
-
-        // Style only if the tileset has properties to style with.
-=======
         var boundingSphere = tileset.boundingSphere;
         viewer.camera.viewBoundingSphere(boundingSphere, new Cesium.HeadingPitchRange(0, -2.0, 0));
->>>>>>> e69c4340
+
         var properties = tileset.properties;
         if (Cesium.defined(properties) && Cesium.defined(properties.Height)) {
             tileset.style = new Cesium.Cesium3DTileStyle({
